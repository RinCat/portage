# Copyright 1999-2011 Gentoo Foundation
# Distributed under the terms of the GNU General Public License v2
# System-wide defaults for the Portage system

#            *****************************
#            **  DO NOT EDIT THIS FILE  **
# ***************************************************
# **** CHANGES TO make.conf *OVERRIDE* THIS FILE ****
# ***************************************************
# ** Incremental Variables Accumulate Across Files **
# **  USE, CONFIG_*, and FEATURES are incremental  **
# ***************************************************

# When compiler flags are unset, many packages will substitute their own
# implicit flags. For uniformity, use an empty string as the default.
CFLAGS=""
CXXFLAGS=""
LDFLAGS=""
FFLAGS=""
FCFLAGS=""

# Default rsync mirror
SYNC="rsync://rsync.prefix.freens.org/gentoo-portage-prefix"

# Default distfiles mirrors. This rotation has multiple hosts and is reliable.
# Approved by the mirror-admin team.
GENTOO_MIRRORS="http://distfiles.gentoo.org"

ACCEPT_LICENSE="* -@EULA"
ACCEPT_PROPERTIES="*"

# Repository Paths
PORTDIR="@PORTAGE_EPREFIX@/usr/portage"
DISTDIR=${PORTDIR}/distfiles
PKGDIR=${PORTDIR}/packages
RPMDIR=${PORTDIR}/rpm

# Temporary build directory
PORTAGE_TMPDIR="@PORTAGE_EPREFIX@/var/tmp"

# Fetching command (3 tries, passive ftp for firewall compatibility)
FETCHCOMMAND="wget -t 3 -T 60 --passive-ftp -O \"\${DISTDIR}/\${FILE}\" \"\${URI}\""
RESUMECOMMAND="wget -c -t 3 -T 60 --passive-ftp -O \"\${DISTDIR}/\${FILE}\" \"\${URI}\""

FETCHCOMMAND_RSYNC="rsync -avP \"\${URI}\" \"\${DISTDIR}/\${FILE}\""
RESUMECOMMAND_RSYNC="rsync -avP \"\${URI}\" \"\${DISTDIR}/\${FILE}\""

FETCHCOMMAND_SSH="bash -c \"x=\\\${2#ssh://} ; host=\\\${x%%/*} ; port=\\\${host##*:} ; host=\\\${host%:*} ; [[ \\\${host} = \\\${port} ]] && port=22 ; exec rsync --rsh=\\\"ssh -p\\\${port}\\\" -avP \\\"\\\${host}:/\\\${x#*/}\\\" \\\"\\\$1\\\"\" rsync \"\${DISTDIR}/\${FILE}\" \"\${URI}\""
RESUMECOMMAND_SSH=${FETCHCOMMAND_SSH}

FETCHCOMMAND_SFTP="bash -c \"x=\\\${2#sftp://} ; host=\\\${x%%/*} ; port=\\\${host##*:} ; host=\\\${host%:*} ; [[ \\\${host} = \\\${port} ]] && port=22 ; exec sftp -P \\\${port} \\\"\\\${host}:/\\\${x#*/}\\\" \\\"\\\$1\\\"\" sftp \"\${DISTDIR}/\${FILE}\" \"\${URI}\""

# Default user options
FEATURES="assume-digests binpkg-logs
          config-protect-if-modified distlocks ebuild-locks
          fixlafiles news parallel-fetch protect-owned
          sandbox sfperms strict unknown-features-warn unmerge-logs
          unmerge-orphans userfetch"

# Ignore file collisions in /lib/modules since files inside this directory
# are never unmerged, and therefore collisions must be ignored in order for
# FEATURES=protect-owned to operate smoothly in all cases.
# Ignore file collisions for unowned *.pyo and *.pyc files, this helps during
# transition from compiling python modules in live file system to compiling
# them in src_install() function.
COLLISION_IGNORE="/lib/modules/* *.py[co]"
UNINSTALL_IGNORE="/lib/modules/*"

<<<<<<< HEAD
# Enable preserve-libs for testing with portage versions that support it.
# This setting is commented out for portage versions that don't support it.
FEATURES="${FEATURES} preserve-libs"

# Force EPREFIX, ED and EROOT to exist in all EAPIs, not just 3 and up
FEATURES="${FEATURES} force-prefix"

=======
>>>>>>> 886eee63
# Default chunksize for binhost comms
PORTAGE_BINHOST_CHUNKSIZE="3000"

# By default wait 5 secs before cleaning a package
CLEAN_DELAY="5"

# By default wait 10 secs on an important warning
EMERGE_WARNING_DELAY="10"

# Automatically clean installed packages after they are updated.
# This option will be removed and forced to yes.
AUTOCLEAN="yes"

PORTAGE_BZIP2_COMMAND="bzip2"

# Don't compress files with these suffixes.
PORTAGE_COMPRESS_EXCLUDE_SUFFIXES="css gif htm[l]? jp[e]?g js pdf png"

# Number of mirrors to try when a downloaded file has an incorrect checksum.
PORTAGE_FETCH_CHECKSUM_TRY_MIRRORS="5"

# Minimum size of existing file for RESUMECOMMAND to be called.
PORTAGE_FETCH_RESUME_MIN_SIZE="350K"

# Number of times 'emerge --sync' will run before giving up.
PORTAGE_RSYNC_RETRIES="-1"

# Number of seconds rsync will wait before timing out.
#RSYNC_TIMEOUT="180"

PORTAGE_RSYNC_OPTS="--recursive --links --safe-links --perms --times --compress --force --whole-file --delete --stats --human-readable --timeout=180 --exclude=/distfiles --exclude=/local --exclude=/packages"

# The number of days after the last `emerge --sync` that a warning
# message should be produced.
PORTAGE_SYNC_STALE="30"

# Executed before emerge exit if FEATURES=clean-logs is enabled.
PORT_LOGDIR_CLEAN="find \"\${PORT_LOGDIR}\" -type f ! -name \"summary.log*\" -mtime +7 -delete"

# Minimal CONFIG_PROTECT
# NOTE: in Prefix, these are NOT prefixed on purpose, because the
# profiles define them too
CONFIG_PROTECT="/etc"
CONFIG_PROTECT_MASK="/etc/env.d"

# Disable auto-use
USE_ORDER="env:pkg:conf:defaults:pkginternal:repo:env.d"

# Default portage user/group
PORTAGE_USER='@portageuser@'
PORTAGE_GROUP='@portagegroup@'
PORTAGE_ROOT_USER='@rootuser@'

# Default ownership of installed files.
PORTAGE_INST_UID="@rootuid@"
PORTAGE_INST_GID="@rootgid@"

# Default PATH for ebuild env
DEFAULT_PATH="@DEFAULT_PATH@"
# Any extra PATHs to add to the ebuild environment's PATH (if any)
EXTRA_PATH="@EXTRA_PATH@"

# The offset prefix this Portage was configured with (not used by
# Portage itself)
CONFIGURE_EPREFIX="@PORTAGE_EPREFIX@"

# Mode bits for ${WORKDIR} (see ebuild.5).
PORTAGE_WORKDIR_MODE="0700"

# Some defaults for elog
PORTAGE_ELOG_CLASSES="log warn error"
PORTAGE_ELOG_SYSTEM="save_summary:log,warn,error,qa echo"

PORTAGE_ELOG_MAILURI="@rootuser@"
PORTAGE_ELOG_MAILSUBJECT="[portage] ebuild log for \${PACKAGE} on \${HOST}"
PORTAGE_ELOG_MAILFROM="@portageuser@@localhost"

# Signing command used by repoman
PORTAGE_GPG_SIGNING_COMMAND="gpg --sign --digest-algo SHA256 --clearsign --yes --default-key \"\${PORTAGE_GPG_KEY}\" --homedir \"\${PORTAGE_GPG_DIR}\" \"\${FILE}\""

#            *****************************
#            **  DO NOT EDIT THIS FILE  **
# ***************************************************
# **** CHANGES TO make.conf *OVERRIDE* THIS FILE ****
# ***************************************************
# ** Incremental Variables Accumulate Across Files **
# **  USE, CONFIG_*, and FEATURES are incremental  **
# ***************************************************<|MERGE_RESOLUTION|>--- conflicted
+++ resolved
@@ -66,16 +66,12 @@
 COLLISION_IGNORE="/lib/modules/* *.py[co]"
 UNINSTALL_IGNORE="/lib/modules/*"
 
-<<<<<<< HEAD
-# Enable preserve-libs for testing with portage versions that support it.
-# This setting is commented out for portage versions that don't support it.
+# Prefix: we want preserve-libs, not sure how mainline goes about this
 FEATURES="${FEATURES} preserve-libs"
 
 # Force EPREFIX, ED and EROOT to exist in all EAPIs, not just 3 and up
 FEATURES="${FEATURES} force-prefix"
 
-=======
->>>>>>> 886eee63
 # Default chunksize for binhost comms
 PORTAGE_BINHOST_CHUNKSIZE="3000"
 
