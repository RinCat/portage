# Copyright 1999-2007 Gentoo Foundation
# Distributed under the terms of the GNU General Public License v2
<<<<<<< HEAD
# $Id: make.conf 4618 2006-10-08 18:21:05Z zmedico $
=======
>>>>>>> 5877531f
# Contains local system settings for Portage system

# Please review 'man make.conf' for more information.

# Build-time functionality
# ========================
#
# The USE variable is used to enable optional build-time functionality. For
# example, quite a few packages have optional X, gtk or GNOME functionality
# that can only be enabled or disabled at compile-time. Gentoo Linux has a
# very extensive set of USE variables described in our USE variable HOWTO at
# http://www.gentoo.org/doc/en/handbook/handbook-x86.xml?part=2&chap=1
#
# The available list of use flags with descriptions is in your portage tree.
# Use 'less' to view them:  --> less /usr/portage/profiles/use.desc <--
#
# 'ufed' is an ncurses/dialog interface available in portage to make handling
# useflags for you. 'emerge app-portage/ufed'
#
# Example:
#USE="X gtk gnome -alsa"

# Host and optimization settings 
# ==============================
#
# For optimal performance, enable a CFLAGS setting appropriate for your CPU.
#
# Please note that if you experience strange issues with a package, it may be
# due to gcc's optimizations interacting in a strange way. Please test the
# package (and in some cases the libraries it uses) at default optimizations
# before reporting errors to developers.
#
# Please refer to the GCC manual for a list of possible values.
#
#CFLAGS="-O2 -pipe"
#
# If you set a CFLAGS above, then this line will set your default C++ flags to
# the same settings.
#CXXFLAGS="${CFLAGS}"

# Advanced Masking
# ================
#
# Gentoo is using a new masking system to allow for easier stability testing
# on packages. KEYWORDS are used in ebuilds to mask and unmask packages based
# on the platform they are set for. A special form has been added that
# indicates packages and revisions that are expected to work, but have not yet
# been approved for the stable set. '~arch' is a superset of 'arch' which
# includes the unstable, in testing, packages. Users of the 'x86' architecture
# would add '~x86' to ACCEPT_KEYWORDS to enable unstable/testing packages.
# '~ppc', '~sparc' are the unstable KEYWORDS for their respective platforms.
#
# Please note that this is not for development, alpha, beta, nor cvs release
# packages. "Broken" packages will not be added to testing and should not be
# requested to be added. Alternative routes are available to developers
# for experimental packages, and it is at their discretion to use them.
#
# DO NOT PUT ANYTHING BUT YOUR SPECIFIC ~ARCHITECTURE IN THE LIST.
# IF YOU ARE UNSURE OF YOUR ARCH, OR THE IMPLICATIONS, DO NOT MODIFY THIS.
#
#ACCEPT_KEYWORDS="~arch"

# Portage Directories
# ===================
#
# Each of these settings controls an aspect of portage's storage and file
# system usage. If you change any of these, be sure it is available when
# you try to use portage. *** DO NOT INCLUDE A TRAILING "/" ***
#
#
# PORTAGE_TMPDIR is the location portage will use for compilations and
#     temporary storage of data. This can get VERY large depending upon
#     the application being installed.
#PORTAGE_TMPDIR=@PORTAGE_EPREFIX@/var/tmp
#
# PORTDIR is the location of the portage tree. This is the repository
#     for all profile information as well as all ebuilds. If you change
#     this, you must update your /etc/make.profile symlink accordingly.
#     ***Warning***
#     Data stored inside PORTDIR is in peril of being overwritten or deleted by
#     the emerge --sync command. The default value of PORTAGE_RSYNC_OPTS
#     will protect the default locations of DISTDIR and PKGDIR, but users are
#     warned that any other locations inside PORTDIR are not necessarily safe
#     for data storage.
#PORTDIR=@PORTAGE_EPREFIX@/usr/portage
#
# DISTDIR is where all of the source code tarballs will be placed for
#     emerges. After packages are built, it is safe to remove any and
#     all files from this directory since they will be automatically
#     fetched on demand for a given build. If you would like to
#     selectively prune obsolete files from this directory, see
#     eclean from the gentoolkit package. Note that locations under
#     /usr/portage are not necessarily safe for data storage. See the
#     PORTDIR documentation for more information.
#DISTDIR=@PORTAGE_EPREFIX@/usr/portage/distfiles
#
# PKGDIR is the location of binary packages that you can have created
#     with '--buildpkg' or '-b' while emerging a package. This can get
#     up to several hundred megs, or even a few gigs. Note that
#     locations under /usr/portage are not necessarily safe for data
#     storage. See the PORTDIR documentation for more information.
#PKGDIR=@PORTAGE_EPREFIX@/usr/portage/packages
#
# PORT_LOGDIR is the location where portage will store all the logs it
#     creates from each individual merge. They are stored as
#     ${CATEGORY}:${PF}:YYYYMMDD-HHMMSS.log in the directory specified.
#     If the direcory does not exist, it will be created automatically and
#     group permissions will be applied to it.  If the directory already
#     exists, portage will not modify it's permissions.
#PORT_LOGDIR=""
#
# PORTDIR_OVERLAY is a directory where local ebuilds may be stored without
#     concern that they will be deleted by rsync updates. Default is not
#     defined.
#PORTDIR_OVERLAY=@PORTAGE_EPREFIX@/usr/local/portage

# Fetching files 
# ==============
#
# If you need to set a proxy for wget or lukemftp, add the appropriate "export
# ftp_proxy=<proxy>" and "export http_proxy=<proxy>" lines to /etc/profile if
# all users on your system should use them.
#
# Portage uses wget by default. Here are some settings for some alternate
# downloaders -- note that you need to merge these programs first before they
# will be available. The command should be written to place the fetched file
# at \${DISTDIR}/\${FILE}.
#
# Default fetch command (5 tries, passive ftp for firewall compatibility)
#FETCHCOMMAND="@PORTAGE_EPREFIX@/usr/bin/wget -t 5 -T 60 --passive-ftp -O \"\${DISTDIR}/\${FILE}\" \"\${URI}\""
#RESUMECOMMAND="@PORTAGE_EPREFIX@/usr/bin/wget -c -t 5 -T 60 --passive-ftp -O \"\${DISTDIR}/\${FILE}\" \"\${URI}\""
#
# Using wget, ratelimiting downloads
#FETCHCOMMAND="@PORTAGE_EPREFIX@/usr/bin/wget -t 5 -T 60 --passive-ftp --limit-rate=200k -O \"\${DISTDIR}/\${FILE}\" \"\${URI}\""
#RESUMECOMMAND="@PORTAGE_EPREFIX@/usr/bin/wget -c -t 5 -T 60 --passive-ftp --limit-rate=200k -O \"\${DISTDIR}/\${FILE}\" \"\${URI}\""
#
# curl groks urls
#FETCHCOMMAND="@PORTAGE_EPREFIX@/usr/bin/curl -f --connect-timeout 15 -# -o \${DISTDIR}/\${FILE} \${URI}"
#RESUMECOMMAND="@PORTAGE_EPREFIX@/usr/bin/curl -f --connect-timeout 15 -# -C - -o \${DISTDIR}/\${FILE} \${URI}"
#
# Lukemftp (BSD ftp):
#FETCHCOMMAND="@PORTAGE_EPREFIX@/usr/bin/lukemftp -s -a -o \"\${DISTDIR}/\${FILE}\" \"\${URI}\""
#RESUMECOMMAND="@PORTAGE_EPREFIX@/usr/bin/lukemftp -s -a -R -o \"\${DISTDIR}/\${FILE}\" \"\${URI}\""
#
# Portage uses GENTOO_MIRRORS to specify mirrors to use for source retrieval.
# The list is a space separated list which is read left to right. If you use
# another mirror we highly recommend leaving the default mirror at the end of
# the list so that portage will fall back to it if the files cannot be found
# on your specified mirror. We _HIGHLY_ recommend that you change this setting
# to a nearby mirror by merging and using the 'mirrorselect' tool.
#GENTOO_MIRRORS="<your_mirror_here> http://distfiles.gentoo.org http://www.ibiblio.org/pub/Linux/distributions/gentoo"
#
# Portage uses PORTAGE_BINHOST to specify mirrors for prebuilt-binary packages.
# The list is a single entry specifying the full address of the directory
# serving the tbz2's for your system. Running emerge with either '--getbinpkg'
# or '--getbinpkgonly' will cause portage to retrieve the metadata from all
# packages in the directory specified, and use that data to determine what will
# be downloaded and merged. '-g' or '-gK' are the recommend parameters. Please
# consult the man pages and 'emerge --help' for more information. For FTP, the
# default connection is passive -- If you require an active connection, affix
# an asterisk (*) to the end of the host:port string before the path.
#PORTAGE_BINHOST="http://grp.mirror.site/gentoo/grp/1.4/i686/athlon-xp/"
# This ftp connection is passive ftp.
#PORTAGE_BINHOST="ftp://login:pass@grp.mirror.site/pub/grp/i686/athlon-xp/"
# This ftp connection is active ftp.
#PORTAGE_BINHOST="ftp://login:pass@grp.mirror.site:21*/pub/grp/i686/athlon-xp/"

# Synchronizing Portage
# =====================
#
# Each of these settings affects how Gentoo synchronizes your Portage tree.
# Synchronization is handled by rsync and these settings allow some control
# over how it is done.
#
# SYNC is the server used by rsync to retrieve a localized rsync mirror
#     rotation. This allows you to select servers that are geographically
#     close to you, yet still distribute the load over a number of servers.
#     Please do not single out specific rsync mirrors. Doing so places undue
#     stress on particular mirrors.  Instead you may use one of the following
#     continent specific rotations:
#
#   Default:       "rsync://rsync.gentoo.org/gentoo-portage"
#   North America: "rsync://rsync.namerica.gentoo.org/gentoo-portage"
#   South America: "rsync://rsync.samerica.gentoo.org/gentoo-portage"
#   Europe:        "rsync://rsync.europe.gentoo.org/gentoo-portage"
#   Asia:          "rsync://rsync.asia.gentoo.org/gentoo-portage"
#   Australia:     "rsync://rsync.au.gentoo.org/gentoo-portage"
#
#     If you have multiple Gentoo boxes, it is probably a good idea to have only
#     one of them sync from the rotations above. The other boxes can then rsync
#     from the local rsync server, reducing the load on the mirrors.
#     Instructions for setting up a local rsync server are available here:
#     http://www.gentoo.org/doc/en/rsync.xml
#
# For Gentoo Prefix, you can choose from the following URLs:
#
#   Default:       "rsync://rsync.prefix.freens.org/gentoo-portage-prefix
#   America:       "rsync://rsync.us.prefix.freens.org/gentoo-portage-prefix"
#   Europe:        "rsync://rsync.eu.prefix.freens.org/gentoo-portage-prefix"
#
#SYNC="rsync://rsync.gentoo.org/gentoo-portage"
#
# PORTAGE_RSYNC_RETRIES sets the number of times portage will attempt to retrieve
#     a current portage tree before it exits with an error. This allows
#     for a more successful retrieval without user intervention most times.
#PORTAGE_RSYNC_RETRIES="3"
#
# PORTAGE_RSYNC_EXTRA_OPTS can be used to feed additional options to the rsync
#     command used by `emerge --sync`. This will not change the default options
#     which are set by PORTAGE_RSYNC_OPTS (don't change those unless you know 
#     exactly what you're doing).
#PORTAGE_RSYNC_EXTRA_OPTS=""
#
# Advanced Features
# =================
#
# EMERGE_DEFAULT_OPTS allows emerge to act as if certain options are
#     specified on every run. Useful options include --ask, --verbose,
#     --usepkg and many others. Options that are not useful, such as --help,
#     are not filtered.
#EMERGE_DEFAULT_OPTS=""
#
# INSTALL_MASK allows certain files to not be installed into your file system.
#     This is useful when you wish to filter out a certain set of files from
#     ever being installed, such as INSTALL.gz or TODO.gz
#INSTALL_MASK=""
#
# MAKEOPTS provides extra options that may be passed to 'make' when a
#     program is compiled. Presently the only use is for specifying
#     the number of parallel makes (-j) to perform. The suggested number
#     for parallel makes is CPUs+1.
#MAKEOPTS="-j2"
#
# PORTAGE_NICENESS provides a default increment to emerge's niceness level.
#     Note: This is an increment. Running emerge in a niced environment will
#     reduce it further. Default is unset.
#PORTAGE_NICENESS=3
#
# PORTAGE_IONICE_COMMAND provides a command for portage to call in order to
#     adjust the io priority of portage and it's subprocesses. Default is
#     unset.
#PORTAGE_IONICE_COMMAND="ionice -c 3 -p \${PID}"
#
# AUTOCLEAN enables portage to automatically clean out older or overlapping
#     packages from the system after every successful merge. This is the
#     same as running 'emerge -c' after every merge. Set with: "yes" or "no".
#     This does not affect the unpacked source. See 'noclean' below.
#
#     Warning: AUTOCLEAN="no" can cause serious problems due to overlapping
#              packages.  Do not use it unless absolutely necessary!
#AUTOCLEAN="yes"
#
# FEATURES defines actions portage takes by default. This is an incremental
# variable. See the make.conf(5) man page for a complete list of supported
# values and their respective meanings.
#FEATURES="ccache distcc installsources \
# splitdebug test userpriv usersandbox"

# CCACHE_SIZE and CCACHE_DIR are used to control the behavior of ccache, and
#     and are only used if "ccache" is in FEATURES.
#
# CCACHE_SIZE sets the space limitations for ccache. The default size is
#     "2G", or 2 gigabytes.  Units are specified with 'G', 'M', or 'K'.
#
#CCACHE_SIZE="512M"
#
# CCACHE_DIR sets the ccache path.  If not specified, portage will default
#     to "${PORTAGE_TMPDIR}/ccache".
#
#     Note that to display ccache statistics outside of portage, you must
#     remember to give the correct path to the cache.
#
#        $ CCACHE_DIR=/var/tmp/ccache ccache -s 
#
#CCACHE_DIR="${PORTAGE_TMPDIR}/ccache"

# DISTCC_DIR sets the temporary space used by distcc.
#DISTCC_DIR="${PORTAGE_TMPDIR}/.distcc"

# logging related variables:
# PORTAGE_ELOG_CLASSES: selects messages to be logged, possible values are:
#                          info, warn, error, log, qa, *
#                       Warning: commenting this will disable elog
PORTAGE_ELOG_CLASSES="log warn error"

# PORTAGE_ELOG_SYSTEM: selects the module(s) to process the log messages. Modules
#                      included in portage are (empty means logging is disabled):
#                          echo (display messages again when emerge exits)
#                          save (saves one log per package in $PORT_LOGDIR/elog, 
#                                /var/log/portage/elog if $PORT_LOGDIR is unset)
#                          custom (passes all messages to $PORTAGE_ELOG_COMMAND)
#                          syslog (sends all messages to syslog)
#                          mail (send all messages to the mailserver defined 
#                                in $PORTAGE_ELOG_MAILURI)
#                          save_summary (like "save" but merges all messages
#                                        in $PORT_LOGDIR/elog/summary.log,
#                                        /var/log/portage/elog/summary.log if
#                                        $PORT_LOGDIR is unset)
#                          mail_summary (like "mail" but sends all messages in
#                                        a single mail when emerge exits)
#                      To use elog you should enable at least one module
#                      The module name may be followed by a colon and a comma
#                      separated list of loglevels to override PORTAGE_ELOG_CLASSES
#                      for this module (e.g.
#                        PORTAGE_ELOG_SYSTEM="mail:warn,error syslog:* save")
#PORTAGE_ELOG_SYSTEM="save mail"

# PORTAGE_ELOG_COMMAND: only used with the "custom" logging module. Specifies a command
#                      to process log messages. Two variables are expanded:
#                          ${PACKAGE} - expands to the cpv entry of the processed 
#                                       package (see $PVR in ebuild(5))
#                          ${LOGFILE} - absolute path to the logfile
#						Both variables have to be quoted with single quotes
#PORTAGE_ELOG_COMMAND="/path/to/logprocessor -p '\${PACKAGE}' -f '\${LOGFILE}'"

# PORTAGE_ELOG_MAILURI: this variable holds all important settings for the mail
#                       module. In most cases listing the recipient address and
#                       the receiving mailserver should be sufficient, but you can
#                       also use advanced settings like authentication or TLS. The
#                       full syntax is:
#                           address [[user:passwd@]mailserver[:port]]
#                       where
#                           address:    recipient address
#                           user:       username for smtp auth (defaults to none)
#                           passwd:     password for smtp auth (defaults to none)
#                           mailserver: smtp server that should be used to deliver the mail (defaults to localhost)
#                                       alternatively this can also be a the path to a sendmail binary if you don't want to use smtp
#                           port:       port to use on the given smtp server (defaults to 25, values > 100000 indicate that starttls should be used on (port-100000))
#                       Examples:
#PORTAGE_ELOG_MAILURI="root@localhost localhost" (this is also the default setting)
#PORTAGE_ELOG_MAILURI="user@some.domain mail.some.domain" (sends mails to user@some.domain using the mailserver mail.some.domain)
#PORTAGE_ELOG_MAILURI="user@some.domain user:secret@mail.some.domain:100465" (this is left uncommented as a reader exercise ;)

# PORTAGE_ELOG_MAILFROM: you can set the from-address of logmails with this variable,
#                        if unset mails are sent by "portage" (this default may fail
#                        in some environments).
#PORTAGE_ELOG_MAILFROM="portage@some.domain"

# PORTAGE_ELOG_MAILSUBJECT: template string to be used as subject for logmails. The following
#                           variables are expanded:
#                               ${PACKAGE} - see description of PORTAGE_ELOG_COMMAND
#                               ${HOST} - FQDN of the host portage is running on
#PORTAGE_ELOG_MAILSUBJECT="[portage] ebuild log for \${PACKAGE} on \${HOST}"<|MERGE_RESOLUTION|>--- conflicted
+++ resolved
@@ -1,9 +1,5 @@
 # Copyright 1999-2007 Gentoo Foundation
 # Distributed under the terms of the GNU General Public License v2
-<<<<<<< HEAD
-# $Id: make.conf 4618 2006-10-08 18:21:05Z zmedico $
-=======
->>>>>>> 5877531f
 # Contains local system settings for Portage system
 
 # Please review 'man make.conf' for more information.
