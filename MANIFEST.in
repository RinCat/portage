--- conflicted
+++ resolved
@@ -21,10 +21,8 @@
 # extra scripts
 include misc/*
 
-<<<<<<< HEAD
-# GPG test keys
-recursive-include lib/portage/tests/.gnupg *
-=======
 # extensions
 include src/*
->>>>>>> 05e9b765
+
+# GPG test keys
+recursive-include lib/portage/tests/.gnupg *