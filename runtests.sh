--- conflicted
+++ resolved
@@ -1,10 +1,5 @@
-<<<<<<< HEAD
 #!@PORTAGE_BASH@
-# Copyright 2010-2011 Gentoo Foundation
-=======
-#!/bin/bash
 # Copyright 2010-2012 Gentoo Foundation
->>>>>>> 9ed6365f
 # Distributed under the terms of the GNU General Public License v2
 
 PYTHON_VERSIONS="2.6 2.7 2.7-pypy-1.8 3.1 3.2 3.3"
@@ -55,11 +50,6 @@
 eprefix=${PORTAGE_OVERRIDE_EPREFIX}
 exit_status="0"
 for version in ${PYTHON_VERSIONS}; do
-<<<<<<< HEAD
-	if [[ -x @PREFIX_PORTAGE_PYTHON@${version} ]]; then
-		echo -e "${GOOD}Testing with Python ${version}...${NORMAL}"
-		if ! @PREFIX_PORTAGE_PYTHON@${version} -Wd pym/portage/tests/runTests "$@" ; then
-=======
 	if [[ $version =~ ^([[:digit:]]+\.[[:digit:]]+)-pypy-([[:digit:]]+\.[[:digit:]]+)$ ]] ; then
 		executable=${eprefix}/usr/bin/pypy-c${BASH_REMATCH[2]}
 	else
@@ -68,7 +58,6 @@
 	if [[ -x "${executable}" ]]; then
 		echo -e "${GOOD}Testing with Python ${version}...${NORMAL}"
 		if ! "${executable}" -Wd pym/portage/tests/runTests "$@" ; then
->>>>>>> 9ed6365f
 			echo -e "${BAD}Testing with Python ${version} failed${NORMAL}"
 			exit_status="1"
 		fi
