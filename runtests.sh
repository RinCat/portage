<<<<<<< HEAD
#!/usr/bin/env bash
# Copyright 2010-2012 Gentoo Foundation
=======
#!/bin/bash
# Copyright 2010-2014 Gentoo Foundation
>>>>>>> a862cc5d
# Distributed under the terms of the GNU General Public License v2

# These are the versions we care about.  The rest are just "nice to have".
PYTHON_SUPPORTED_VERSIONS="2.6 2.7 3.2 3.3"
PYTHON_VERSIONS="2.6 2.7 2.7-pypy-1.8 2.7-pypy-1.9 2.7-pypy-2.0 3.1 3.2 3.3 3.4"

# has to be run from portage root dir
cd "${0%/*}" || exit 1

case "${NOCOLOR:-false}" in
	yes|true)
		GOOD=
		BAD=
		NORMAL=
		;;
	no|false)
		GOOD=$'\e[1;32m'
		BAD=$'\e[1;31m'
		NORMAL=$'\e[0m'
		;;
esac

interrupted() {
	echo "interrupted." >&2
	exit 1
}

trap interrupted SIGINT

unused_args=()
IGNORE_MISSING_VERSIONS=true

while [ $# -gt 0 ] ; do
	case "$1" in
		--python-versions=*)
			PYTHON_VERSIONS=${1#--python-versions=}
			IGNORE_MISSING_VERSIONS=false
			;;
		--python-versions)
			shift
			PYTHON_VERSIONS=$1
			IGNORE_MISSING_VERSIONS=false
			;;
		*)
			unused_args[${#unused_args[@]}]=$1
			;;
	esac
	shift
done
if [[ ${PYTHON_VERSIONS} == "supported" ]] ; then
	PYTHON_VERSIONS=${PYTHON_SUPPORTED_VERSIONS}
fi

set -- "${unused_args[@]}"

eprefix=${PORTAGE_OVERRIDE_EPREFIX}
exit_status="0"
found_versions=()
status_array=()
for version in ${PYTHON_VERSIONS}; do
	if [[ $version =~ ^([[:digit:]]+\.[[:digit:]]+)-pypy-([[:digit:]]+\.[[:digit:]]+)$ ]] ; then
		executable=${eprefix}/usr/bin/pypy-c${BASH_REMATCH[2]}
	else
		executable=${eprefix}/usr/bin/python${version}
	fi
	if [[ -x "${executable}" ]]; then
		echo -e "${GOOD}Testing with Python ${version}...${NORMAL}"
		"${executable}" -b -Wd pym/portage/tests/runTests "$@"
		status=$?
		status_array[${#status_array[@]}]=${status}
		found_versions[${#found_versions[@]}]=${version}
		if [ ${status} -ne 0 ] ; then
			echo -e "${BAD}Testing with Python ${version} failed${NORMAL}"
			exit_status="1"
		fi
		echo
	elif [[ ${IGNORE_MISSING_VERSIONS} != "true" ]] ; then
		echo -e "${BAD}Could not find requested Python ${version}${NORMAL}"
		exit_status="1"
	fi
done

if [ ${#status_array[@]} -gt 0 ] ; then
	max_len=0
	for version in ${found_versions[@]} ; do
		[ ${#version} -gt ${max_len} ] && max_len=${#version}
	done
	(( columns = max_len + 2 ))
	(( columns >= 7 )) || columns=7
	printf "\nSummary:\n\n"
	printf "| %-${columns}s | %s\n|" "Version" "Status"
	(( total_cols = columns + 11 ))
	eval "printf -- '-%.0s' {1..${total_cols}}"
	printf "\n"
	row=0
	for version in ${found_versions[@]} ; do
		if [ ${status_array[${row}]} -eq 0 ] ; then
			status="success"
		else
			status="fail"
		fi
		printf "| %-${columns}s | %s\n" "${version}" "${status}"
		(( row++ ))
	done
fi

exit ${exit_status}<|MERGE_RESOLUTION|>--- conflicted
+++ resolved
@@ -1,10 +1,5 @@
-<<<<<<< HEAD
 #!/usr/bin/env bash
-# Copyright 2010-2012 Gentoo Foundation
-=======
-#!/bin/bash
 # Copyright 2010-2014 Gentoo Foundation
->>>>>>> a862cc5d
 # Distributed under the terms of the GNU General Public License v2
 
 # These are the versions we care about.  The rest are just "nice to have".
