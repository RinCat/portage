# Copyright 1998-2021 Gentoo Authors
# Distributed under the terms of the GNU General Public License v2

__all__ = ["bindbapi", "binarytree"]

import portage
portage.proxy.lazyimport.lazyimport(globals(),
	'_emerge.BinpkgExtractorAsync:BinpkgExtractorAsync',
	'portage.checksum:get_valid_checksum_keys,perform_multiple_checksums,' + \
		'verify_all,_apply_hash_filter,_hash_filter',
	'portage.dbapi.dep_expand:dep_expand',
	'portage.dep:dep_getkey,isjustname,isvalidatom,match_from_list',
	'portage.output:EOutput,colorize',
	'portage.locks:lockfile,unlockfile',
	'portage.package.ebuild.fetch:_check_distfile,_hide_url_passwd',
	'portage.update:update_dbentries',
	'portage.util:atomic_ofstream,ensure_dirs,normalize_path,' + \
		'writemsg,writemsg_stdout',
	'portage.util.path:first_existing',
	'portage.util._async.SchedulerInterface:SchedulerInterface',
	'portage.util._urlopen:urlopen@_urlopen,have_pep_476@_have_pep_476',
	'portage.versions:best,catpkgsplit,catsplit,_pkg_str',
)

from portage.binrepo.config import BinRepoConfigLoader
from portage.cache.mappings import slot_dict_class
from portage.const import (BINREPOS_CONF_FILE, CACHE_PATH,
	SUPPORTED_XPAK_EXTENSIONS, SUPPORTED_GPKG_EXTENSIONS)
from portage.dbapi.virtual import fakedbapi
from portage.dep import Atom, use_reduce, paren_enclose
from portage.exception import AlarmSignal, InvalidPackageName, \
	InvalidBinaryPackageFormat, ParseError, PortageException
from portage.localization import _
from portage.package.ebuild.profile_iuse import iter_iuse_vars
from portage.util.futures import asyncio
from portage.util.futures.compat_coroutine import coroutine
from portage.util.futures.executor.fork import ForkExecutor
from portage.binpkg import get_binpkg_format
from portage import _movefile
from portage import os
from portage import _encodings
from portage import _unicode_decode
from portage import _unicode_encode

import codecs
import errno
import io
import re
import stat
import subprocess
import tempfile
import textwrap
import time
import traceback
import warnings
from gzip import GzipFile
from itertools import chain
from urllib.parse import urlparse


class UseCachedCopyOfRemoteIndex(Exception):
	# If the local copy is recent enough
	# then fetching the remote index can be skipped.
	pass

class bindbapi(fakedbapi):
	_known_keys = frozenset(list(fakedbapi._known_keys) + \
		["CHOST", "repository", "USE"])
	_pkg_str_aux_keys = fakedbapi._pkg_str_aux_keys + ("BINPKG_FORMAT", "BUILD_ID", "BUILD_TIME", "_mtime_")

	def __init__(self, mybintree=None, **kwargs):
		# Always enable multi_instance mode for bindbapi indexing. This
		# does not affect the local PKGDIR file layout, since that is
		# controlled independently by FEATURES=binpkg-multi-instance.
		# The multi_instance mode is useful for the following reasons:
		# * binary packages with the same cpv from multiple binhosts
		#   can be considered simultaneously
		# * if binpkg-multi-instance is disabled, it's still possible
		#   to properly access a PKGDIR which has binpkg-multi-instance
		#   layout (or mixed layout)
		fakedbapi.__init__(self, exclusive_slots=False,
			multi_instance=True, **kwargs)
		self.bintree = mybintree
		self.move_ent = mybintree.move_ent
		# Selectively cache metadata in order to optimize dep matching.
		self._aux_cache_keys = set(
			["BDEPEND", "BINPKG_FORMAT", "BUILD_ID", "BUILD_TIME", "CHOST",
			"DEFINED_PHASES", "DEPEND", "EAPI", "IUSE", "KEYWORDS",
			"LICENSE", "MD5", "PDEPEND", "PROPERTIES",
			"PROVIDES", "RDEPEND", "repository", "REQUIRES", "RESTRICT",
			"SIZE", "SLOT", "USE", "_mtime_"
			])
		self._aux_cache_slot_dict = slot_dict_class(self._aux_cache_keys)
		self._aux_cache = {}

	@property
	def writable(self):
		"""
		Check if PKGDIR is writable, or permissions are sufficient
		to create it if it does not exist yet.
		@rtype: bool
		@return: True if PKGDIR is writable or can be created,
			False otherwise
		"""
		return os.access(first_existing(self.bintree.pkgdir), os.W_OK)

	def match(self, *pargs, **kwargs):
		if self.bintree and not self.bintree.populated:
			self.bintree.populate()
		return fakedbapi.match(self, *pargs, **kwargs)

	def cpv_exists(self, cpv, myrepo=None):
		if self.bintree and not self.bintree.populated:
			self.bintree.populate()
		return fakedbapi.cpv_exists(self, cpv)

	def cpv_inject(self, cpv, **kwargs):
		if not self.bintree.populated:
			self.bintree.populate()
		fakedbapi.cpv_inject(self, cpv,
			metadata=cpv._metadata, **kwargs)

	def cpv_remove(self, cpv):
		if not self.bintree.populated:
			self.bintree.populate()
		fakedbapi.cpv_remove(self, cpv)

	def aux_get(self, mycpv, wants, myrepo=None):
		if self.bintree and not self.bintree.populated:
			self.bintree.populate()
		# Support plain string for backward compatibility with API
		# consumers (including portageq, which passes in a cpv from
		# a command-line argument).
		instance_key = self._instance_key(mycpv,
			support_string=True)
		if not self._known_keys.intersection(
			wants).difference(self._aux_cache_keys):
			aux_cache = self.cpvdict[instance_key]
			if aux_cache is not None:
				return [aux_cache.get(x, "") for x in wants]
		mysplit = mycpv.split("/")
		mylist = []
		add_pkg = self.bintree._additional_pkgs.get(instance_key)
		if add_pkg is not None:
			return add_pkg._db.aux_get(add_pkg, wants)
		if not self.bintree._remotepkgs or \
			not self.bintree.isremote(mycpv):
			try:
				binpkg_path = self.bintree._pkg_paths[instance_key]
			except KeyError:
				raise KeyError(mycpv)
			binpkg_path = os.path.join(self.bintree.pkgdir, binpkg_path)
			try:
				st = os.lstat(binpkg_path)
			except OSError:
				raise KeyError(mycpv)
			binpkg_format = self.cpvdict[instance_key]["BINPKG_FORMAT"]
			if binpkg_format == "xpak":
				metadata_bytes = portage.xpak.tbz2(binpkg_path).get_data()
				decode_metadata_name = False
			elif binpkg_format == "gpkg":
				metadata_bytes = portage.gpkg.gpkg(self.settings, mycpv,
					binpkg_path).get_metadata()
				decode_metadata_name = True
			else:
				raise InvalidBinaryPackageFormat(
					"Unknown binary package format %s" % binpkg_path)

			def getitem(k):
				if k == "_mtime_":
					return str(st[stat.ST_MTIME])
				if k == "SIZE":
					return str(st.st_size)
				else:
					if decode_metadata_name:
						v = metadata_bytes.get(k)
					else:
						v = metadata_bytes.get(_unicode_encode(k,
							encoding=_encodings['repo.content'],
							errors='backslashreplace'))
				if v is not None:
					v = _unicode_decode(v,
						encoding=_encodings['repo.content'], errors='replace')
				return v
		else:
			getitem = self.cpvdict[instance_key].get
		mydata = {}
		mykeys = wants

		for x in mykeys:
			myval = getitem(x)
			# myval is None if the key doesn't exist
			# or the tbz2 is corrupt.
			if myval:
				mydata[x] = " ".join(myval.split())

		if not mydata.setdefault('EAPI', '0'):
			mydata['EAPI'] = '0'

		return [mydata.get(x, '') for x in wants]

	def aux_update(self, cpv, values):
		if not self.bintree.populated:
			self.bintree.populate()
		build_id = None
		try:
			build_id = cpv.build_id
		except AttributeError:
			if self.bintree._multi_instance:
				# The cpv.build_id attribute is required if we are in
				# multi-instance mode, since otherwise we won't know
				# which instance to update.
				raise
			else:
				cpv = self._instance_key(cpv, support_string=True)[0]
				build_id = cpv.build_id

		binpkg_path = self.bintree.getname(cpv)
		if not os.path.exists(binpkg_path):
			raise KeyError(cpv)

		binpkg_format = cpv.binpkg_format
		if binpkg_format == "xpak":
			mytbz2 = portage.xpak.tbz2(binpkg_path)
			mydata = mytbz2.get_data()
			encoding_key = True
		elif binpkg_format == "gpkg":
			mybinpkg = portage.gpkg.gpkg(self.settings, cpv, binpkg_path)
			mydata = mybinpkg.get_metadata()
			encoding_key = False
		else:
			raise InvalidBinaryPackageFormat("Unknown binary package format %s"
				% binpkg_path)

		for k, v in values.items():
			if encoding_key:
				k = _unicode_encode(k,
					encoding=_encodings['repo.content'], errors='backslashreplace')
			v = _unicode_encode(v,
				encoding=_encodings['repo.content'], errors='backslashreplace')
			mydata[k] = v

		for k, v in list(mydata.items()):
			if not v:
				del mydata[k]
		if binpkg_format == "xpak":
			mytbz2.recompose_mem(portage.xpak.xpak_mem(mydata))
		elif binpkg_format == "gpkg":
			mybinpkg.update_metadata(mydata)
		else:
			raise InvalidBinaryPackageFormat("Unknown binary package format %s"
				% binpkg_path)

		# inject will clear stale caches via cpv_inject.
<<<<<<< HEAD
		self.bintree.inject(cpv, filename=binpkg_path)
=======
		self.bintree.inject(cpv)
>>>>>>> 9436de92


	@coroutine
	def unpack_metadata(self, pkg, dest_dir, loop=None):
		"""
		Unpack package metadata to a directory. This method is a coroutine.

		@param pkg: package to unpack
		@type pkg: _pkg_str or portage.config
		@param dest_dir: destination directory
		@type dest_dir: str
		"""
		loop = asyncio._wrap_loop(loop)
		if isinstance(pkg, _pkg_str):
			cpv = pkg
		else:
			cpv = pkg.mycpv
		key = self._instance_key(cpv)
		add_pkg = self.bintree._additional_pkgs.get(key)
		if add_pkg is not None:
			yield add_pkg._db.unpack_metadata(pkg, dest_dir, loop=loop)
		else:
			binpkg_file = self.bintree.getname(cpv)
			binpkg_format = cpv.binpkg_format
			if binpkg_format == "xpak":
				yield loop.run_in_executor(ForkExecutor(loop=loop),
					portage.xpak.tbz2(binpkg_file).unpackinfo, dest_dir)
			elif binpkg_format == "gpkg":
				yield loop.run_in_executor(ForkExecutor(loop=loop),
					portage.gpkg.gpkg(self.settings, cpv, binpkg_file) \
						.unpack_metadata, dest_dir)
			else:
				raise InvalidBinaryPackageFormat(
					"Unknown binary package format %s" % binpkg_file)

	@coroutine
	def unpack_contents(self, pkg, dest_dir, loop=None):
		"""
		Unpack package contents to a directory. This method is a coroutine.

		@param pkg: package to unpack
		@type pkg: _pkg_str or portage.config
		@param dest_dir: destination directory
		@type dest_dir: str
		"""
		loop = asyncio._wrap_loop(loop)
		if isinstance(pkg, _pkg_str):
			settings = self.settings
			cpv = pkg
		else:
			settings = pkg
			cpv = settings.mycpv

		pkg_path = self.bintree.getname(cpv)
		if pkg_path is not None:
			binpkg_format = cpv.binpkg_format
			if binpkg_format == 'xpak':
				extractor = BinpkgExtractorAsync(
					background=settings.get('PORTAGE_BACKGROUND') == '1',
					env=settings.environ(),
					features=settings.features,
					image_dir=dest_dir,
					pkg=cpv, pkg_path=pkg_path,
					logfile=settings.get('PORTAGE_LOG_FILE'),
					scheduler=SchedulerInterface(loop))

				extractor.start()
				yield extractor.async_wait()
				if extractor.returncode != os.EX_OK:
					raise PortageException("Error Extracting '{}'".format(pkg_path))
			elif binpkg_format == 'gpkg':
				yield loop.run_in_executor(ForkExecutor(loop=loop),
					portage.gpkg.gpkg(self.settings, cpv, pkg_path) \
						.decompress, dest_dir)
			else:
				raise portage.exception.InvalidBinaryPackageFormat(pkg_path)
		else:
			instance_key = self._instance_key(cpv)
			add_pkg = self.bintree._additional_pkgs.get(instance_key)
			if add_pkg is None:
				raise portage.exception.PackageNotFound(cpv)
			yield add_pkg._db.unpack_contents(pkg, dest_dir, loop=loop)

	def cp_list(self, *pargs, **kwargs):
		if not self.bintree.populated:
			self.bintree.populate()
		return fakedbapi.cp_list(self, *pargs, **kwargs)

	def cp_all(self, sort=False):
		if not self.bintree.populated:
			self.bintree.populate()
		return fakedbapi.cp_all(self, sort=sort)

	def cpv_all(self):
		if not self.bintree.populated:
			self.bintree.populate()
		return fakedbapi.cpv_all(self)

	def getfetchsizes(self, pkg):
		"""
		This will raise MissingSignature if SIZE signature is not available,
		or InvalidSignature if SIZE signature is invalid.
		"""

		if not self.bintree.populated:
			self.bintree.populate()

		pkg = getattr(pkg, 'cpv', pkg)

		filesdict = {}
		if not self.bintree.isremote(pkg):
			pass
		else:
			metadata = self.bintree._remotepkgs[self._instance_key(pkg)]
			try:
				size = int(metadata["SIZE"])
			except KeyError:
				raise portage.exception.MissingSignature("SIZE")
			except ValueError:
				raise portage.exception.InvalidSignature(
					"SIZE: %s" % metadata["SIZE"])
			else:
				filesdict[os.path.basename(self.bintree.getname(pkg))] = size

		return filesdict


class binarytree:
	"this tree scans for a list of all packages available in PKGDIR"
	def __init__(self, _unused=DeprecationWarning, pkgdir=None,
		virtual=DeprecationWarning, settings=None):

		if pkgdir is None:
			raise TypeError("pkgdir parameter is required")

		if settings is None:
			raise TypeError("settings parameter is required")

		if _unused is not DeprecationWarning:
			warnings.warn("The first parameter of the "
				"portage.dbapi.bintree.binarytree"
				" constructor is now unused. Instead "
				"settings['ROOT'] is used.",
				DeprecationWarning, stacklevel=2)

		if virtual is not DeprecationWarning:
			warnings.warn("The 'virtual' parameter of the "
				"portage.dbapi.bintree.binarytree"
				" constructor is unused",
				DeprecationWarning, stacklevel=2)

		if True:
			self.pkgdir = normalize_path(pkgdir)
			# NOTE: Event if binpkg-multi-instance is disabled, it's
			# still possible to access a PKGDIR which uses the
			# binpkg-multi-instance layout (or mixed layout).
			self._multi_instance = ("binpkg-multi-instance" in
				settings.features)
			if self._multi_instance:
				self._allocate_filename = self._allocate_filename_multi
			self.dbapi = bindbapi(self, settings=settings)
			self.update_ents = self.dbapi.update_ents
			self.move_slot_ent = self.dbapi.move_slot_ent
			self.populated = 0
			self.tree = {}
			self._binrepos_conf = None
			self._remote_has_index = False
			self._remotepkgs = None # remote metadata indexed by cpv
			self._additional_pkgs = {}
			self.invalids = []
			self.settings = settings
			self._pkg_paths = {}
			self._populating = False
			self._all_directory = os.path.isdir(
				os.path.join(self.pkgdir, "All"))
			self._pkgindex_version = 0
			self._pkgindex_hashes = ["MD5","SHA1"]
			self._pkgindex_file = os.path.join(self.pkgdir, "Packages")
			self._pkgindex_keys = self.dbapi._aux_cache_keys.copy()
			self._pkgindex_keys.update(["CPV", "SIZE"])
			self._pkgindex_aux_keys = \
				["BASE_URI", "BDEPEND", "BINPKG_FORMAT", "BUILD_ID",
				"BUILD_TIME", "CHOST", "DEFINED_PHASES", "DEPEND",
				"DESCRIPTION", "EAPI", "FETCHCOMMAND", "IUSE", "KEYWORDS",
				"LICENSE", "PDEPEND", "PKGINDEX_URI", "PROPERTIES",
				"PROVIDES", "RDEPEND", "repository", "REQUIRES", "RESTRICT",
				"RESUMECOMMAND", "SIZE", "SLOT", "USE"]
			self._pkgindex_aux_keys = list(self._pkgindex_aux_keys)
			self._pkgindex_use_evaluated_keys = \
				("BDEPEND", "DEPEND", "LICENSE", "RDEPEND",
				"PDEPEND", "PROPERTIES", "RESTRICT")
			self._pkgindex_header = None
			self._pkgindex_header_keys = set([
				"ACCEPT_KEYWORDS", "ACCEPT_LICENSE",
				"ACCEPT_PROPERTIES", "ACCEPT_RESTRICT", "BINPKG_FORMAT",
				"CBUILD", "CONFIG_PROTECT", "CONFIG_PROTECT_MASK", "FEATURES",
				"GENTOO_MIRRORS", "INSTALL_MASK", "IUSE_IMPLICIT", "USE",
				"USE_EXPAND", "USE_EXPAND_HIDDEN", "USE_EXPAND_IMPLICIT",
				"USE_EXPAND_UNPREFIXED"])
			self._pkgindex_default_pkg_data = {
				"BDEPEND" : "",
				"BUILD_ID"           : "",
				"BUILD_TIME"         : "",
				"DEFINED_PHASES"     : "",
				"DEPEND"  : "",
				"EAPI"    : "0",
				"IUSE"    : "",
				"KEYWORDS": "",
				"LICENSE" : "",
				"PATH"    : "",
				"PDEPEND" : "",
				"PROPERTIES" : "",
				"PROVIDES": "",
				"RDEPEND" : "",
				"REQUIRES": "",
				"RESTRICT": "",
				"SLOT"    : "0",
				"USE"     : "",
			}
			self._pkgindex_inherited_keys = ["BINPKG_FORMAT", "CHOST",
				"repository"]

			# Populate the header with appropriate defaults.
			self._pkgindex_default_header_data = {
				"BINPKG_FORMAT": self.settings.get("BINPKG_FORMAT", "xpak"),
				"CHOST"        : self.settings.get("CHOST", ""),
				"repository"   : "",
			}

			self._pkgindex_translated_keys = (
				("DESCRIPTION"   ,   "DESC"),
				("_mtime_"       ,   "MTIME"),
				("repository"    ,   "REPO"),
			)

			self._pkgindex_allowed_pkg_keys = set(chain(
				self._pkgindex_keys,
				self._pkgindex_aux_keys,
				self._pkgindex_hashes,
				self._pkgindex_default_pkg_data,
				self._pkgindex_inherited_keys,
				chain(*self._pkgindex_translated_keys)
			))

	@property
	def root(self):
		warnings.warn("The root attribute of "
			"portage.dbapi.bintree.binarytree"
			" is deprecated. Use "
			"settings['ROOT'] instead.",
			DeprecationWarning, stacklevel=3)
		return self.settings['ROOT']

	def move_ent(self, mylist, repo_match=None):
		if not self.populated:
			self.populate()
		origcp = mylist[1]
		newcp = mylist[2]
		# sanity check
		for atom in (origcp, newcp):
			if not isjustname(atom):
				raise InvalidPackageName(str(atom))
		mynewcat = catsplit(newcp)[0]
		origmatches=self.dbapi.cp_list(origcp)
		moves = 0
		if not origmatches:
			return moves
		for mycpv in origmatches:
			mycpv_cp = mycpv.cp
			if mycpv_cp != origcp:
				# Ignore PROVIDE virtual match.
				continue
			if repo_match is not None \
				and not repo_match(mycpv.repo):
				continue

			# Use isvalidatom() to check if this move is valid for the
			# EAPI (characters allowed in package names may vary).
			if not isvalidatom(newcp, eapi=mycpv.eapi):
				continue

			mynewcpv = mycpv.replace(mycpv_cp, str(newcp), 1)
			myoldpkg = catsplit(mycpv)[1]
			mynewpkg = catsplit(mynewcpv)[1]

			if (mynewpkg != myoldpkg) and self.dbapi.cpv_exists(mynewcpv):
				writemsg(_("!!! Cannot update binary: Destination exists.\n"),
					noiselevel=-1)
				writemsg("!!! "+mycpv+" -> "+mynewcpv+"\n", noiselevel=-1)
				continue

			binpkg_path = self.getname(mycpv)
			if os.path.exists(binpkg_path) and \
				not os.access(binpkg_path,os.W_OK):
				writemsg(_("!!! Cannot update readonly binary: %s\n") % mycpv,
					noiselevel=-1)
				continue

			moves += 1
			binpkg_format = mycpv.binpkg_format
			if binpkg_format == "xpak":
				mytbz2 = portage.xpak.tbz2(binpkg_path)
				mydata = mytbz2.get_data()
				decode_metadata_name = False
			elif binpkg_format == "gpkg":
				mybinpkg = portage.gpkg.gpkg(self.settings, mycpv, binpkg_path)
				mydata = mybinpkg.get_metadata()
				decode_metadata_name = True
			else:
				continue

			updated_items = update_dbentries([mylist], mydata, parent=mycpv)
			mydata.update(updated_items)
			if decode_metadata_name:
				mydata['PF'] = \
					_unicode_encode(mynewpkg + "\n",
					encoding=_encodings['repo.content'])
				mydata['CATEGORY'] = \
					_unicode_encode(mynewcat + "\n",
					encoding=_encodings['repo.content'])
			else:
				mydata[b'PF'] = \
					_unicode_encode(mynewpkg + "\n",
					encoding=_encodings['repo.content'])
				mydata[b'CATEGORY'] = \
					_unicode_encode(mynewcat + "\n",
					encoding=_encodings['repo.content'])
			if mynewpkg != myoldpkg:
				ebuild_data = mydata.pop(_unicode_encode(myoldpkg + '.ebuild',
					encoding=_encodings['repo.content']), None)
				if ebuild_data is not None:
					mydata[_unicode_encode(mynewpkg + '.ebuild',
						encoding=_encodings['repo.content'])] = ebuild_data

			if binpkg_format == "xpak":
				mytbz2.recompose_mem(portage.xpak.xpak_mem(mydata))
			elif binpkg_format == "gpkg":
				mybinpkg.update_metadata(mydata)
			else:
				continue

			self.dbapi.cpv_remove(mycpv)
			del self._pkg_paths[self.dbapi._instance_key(mycpv)]
			metadata = self.dbapi._aux_cache_slot_dict()
			for k in self.dbapi._aux_cache_keys:
				v = mydata.get(k if decode_metadata_name else _unicode_encode(k))
				if v is not None:
					v = _unicode_decode(v)
					metadata[k] = " ".join(v.split())
			mynewcpv = _pkg_str(mynewcpv, metadata=metadata, db=self.dbapi)
			new_path = self.getname(mynewcpv)
			self._pkg_paths[
				self.dbapi._instance_key(mynewcpv)] = new_path[len(self.pkgdir)+1:]
			if binpkg_format == "xpak":
				if new_path != binpkg_path:
					self._ensure_dir(os.path.dirname(new_path))
					_movefile(binpkg_path, new_path, mysettings=self.settings)
			elif binpkg_format == "gpkg":
				if new_path != binpkg_path:
					self._ensure_dir(os.path.dirname(new_path))
					_movefile(binpkg_path, new_path, mysettings=self.settings)
			self.inject(mynewcpv)

		return moves

	def prevent_collision(self, cpv):
		warnings.warn("The "
			"portage.dbapi.bintree.binarytree.prevent_collision "
			"method is deprecated.",
			DeprecationWarning, stacklevel=2)

	def _ensure_dir(self, path):
		"""
		Create the specified directory. Also, copy gid and group mode
		bits from self.pkgdir if possible.
		@param cat_dir: Absolute path of the directory to be created.
		@type cat_dir: String
		"""
		try:
			pkgdir_st = os.stat(self.pkgdir)
		except OSError:
			ensure_dirs(path)
			return
		pkgdir_gid = pkgdir_st.st_gid
		pkgdir_grp_mode = 0o2070 & pkgdir_st.st_mode
		try:
			ensure_dirs(path, gid=pkgdir_gid, mode=pkgdir_grp_mode, mask=0)
		except PortageException:
			if not os.path.isdir(path):
				raise

	def _file_permissions(self, path):
		try:
			pkgdir_st = os.stat(self.pkgdir)
		except OSError:
			pass
		else:
			pkgdir_gid = pkgdir_st.st_gid
			pkgdir_grp_mode = 0o0060 & pkgdir_st.st_mode
			try:
				portage.util.apply_permissions(path, gid=pkgdir_gid,
					mode=pkgdir_grp_mode, mask=0)
			except PortageException:
				pass

	def populate(self, getbinpkgs=False, getbinpkg_refresh=True, add_repos=()):
		"""
		Populates the binarytree with package metadata.

		@param getbinpkgs: include remote packages
		@type getbinpkgs: bool
		@param getbinpkg_refresh: attempt to refresh the cache
			of remote package metadata if getbinpkgs is also True
		@type getbinpkg_refresh: bool
		@param add_repos: additional binary package repositories
		@type add_repos: sequence
		"""

		if self._populating:
			return

		if not os.path.isdir(self.pkgdir) and not (getbinpkgs or add_repos):
			self.populated = True
			return

		# Clear all caches in case populate is called multiple times
		# as may be the case when _global_updates calls populate()
		# prior to performing package moves since it only wants to
		# operate on local packages (getbinpkgs=0).
		self._remotepkgs = None

		self._populating = True
		try:
			update_pkgindex = self._populate_local(
				reindex='pkgdir-index-trusted' not in self.settings.features)

			if update_pkgindex and self.dbapi.writable:
				# If the Packages file needs to be updated, then _populate_local
				# needs to be called once again while the file is locked, so
				# that changes made by a concurrent process cannot be lost. This
				# case is avoided when possible, in order to minimize lock
				# contention.
				pkgindex_lock = None
				try:
					pkgindex_lock = lockfile(self._pkgindex_file,
						wantnewlockfile=True)
					update_pkgindex = self._populate_local()
					if update_pkgindex:
						self._pkgindex_write(update_pkgindex)
				finally:
					if pkgindex_lock:
						unlockfile(pkgindex_lock)

			if add_repos:
				self._populate_additional(add_repos)

			if getbinpkgs:
				config_path = os.path.join(self.settings['PORTAGE_CONFIGROOT'], BINREPOS_CONF_FILE)
				self._binrepos_conf = BinRepoConfigLoader((config_path,), self.settings)
				if not self._binrepos_conf:
					writemsg(_("!!! %s is missing (or PORTAGE_BINHOST is unset), but use is requested.\n") % (config_path,),
						noiselevel=-1)
				else:
					self._populate_remote(getbinpkg_refresh=getbinpkg_refresh)

		finally:
			self._populating = False

		self.populated = True

	def _populate_local(self, reindex=True):
		"""
		Populates the binarytree with local package metadata.

		@param reindex: detect added / modified / removed packages and
			regenerate the index file if necessary
		@type reindex: bool
		"""
		self.dbapi.clear()
		_instance_key = self.dbapi._instance_key
		# In order to minimize disk I/O, we never compute digests here.
		# Therefore we exclude hashes from the minimum_keys, so that
		# the Packages file will not be needlessly re-written due to
		# missing digests.
		minimum_keys = self._pkgindex_keys.difference(self._pkgindex_hashes)
		if True:
			pkg_paths = {}
			self._pkg_paths = pkg_paths
			dir_files = {}
			if reindex:
				for parent, dir_names, file_names in os.walk(self.pkgdir):
					relative_parent = parent[len(self.pkgdir)+1:]
					dir_files[relative_parent] = file_names

			pkgindex = self._load_pkgindex()
			if not self._pkgindex_version_supported(pkgindex):
				pkgindex = self._new_pkgindex()
			metadata = {}
			basename_index = {}
			for d in pkgindex.packages:
				cpv = _pkg_str(d["CPV"], metadata=d,
					settings=self.settings, db=self.dbapi)
				d["CPV"] = cpv
				metadata[_instance_key(cpv)] = d
				path = d.get("PATH")
				if not path:
					binpkg_format = d["BINPKG_FORMAT"]
					if binpkg_format == "xpak":
						path = cpv + ".tbz2"
					elif binpkg_format == "gpkg":
						path = cpv + ".gpkg.tar"
					else:
						continue

				if reindex:
					basename = os.path.basename(path)
					basename_index.setdefault(basename, []).append(d)
				else:
					instance_key = _instance_key(cpv)
					pkg_paths[instance_key] = path
					self.dbapi.cpv_inject(cpv)

			update_pkgindex = False
			for mydir, file_names in dir_files.items():
				try:
					mydir = _unicode_decode(mydir,
						encoding=_encodings["fs"], errors="strict")
				except UnicodeDecodeError:
					continue
				for myfile in file_names:
					try:
						myfile = _unicode_decode(myfile,
							encoding=_encodings["fs"], errors="strict")
					except UnicodeDecodeError:
						continue
					if not myfile.endswith(SUPPORTED_XPAK_EXTENSIONS
						+ SUPPORTED_GPKG_EXTENSIONS):
						continue
					mypath = os.path.join(mydir, myfile)
					full_path = os.path.join(self.pkgdir, mypath)
					s = os.lstat(full_path)

					if not stat.S_ISREG(s.st_mode):
						continue

					# Validate data from the package index and try to avoid
					# reading the xpak if possible.
					match = None
					possibilities = basename_index.get(myfile)
					if possibilities:
						for d in possibilities:
							try:
								if int(d["_mtime_"]) != s[stat.ST_MTIME]:
									continue
							except (KeyError, ValueError):
								continue
							try:
								if int(d["SIZE"]) != int(s.st_size):
									continue
							except (KeyError, ValueError):
								continue
							if not minimum_keys.difference(d):
								match = d
								break
						if match:
							mycpv = match["CPV"]
							instance_key = _instance_key(mycpv)
							pkg_paths[instance_key] = mypath
							# update the path if the package has been moved
							oldpath = d.get("PATH")
							if oldpath and oldpath != mypath:
								update_pkgindex = True
							# Omit PATH if it is the default path for
							# the current Packages format version.
							if ((mypath != mycpv + ".tbz2")
								and (mypath != mycpv + ".gpkg.tar")):
								d["PATH"] = mypath
								if not oldpath:
									update_pkgindex = True
							else:
								d.pop("PATH", None)
								if oldpath:
									update_pkgindex = True
							self.dbapi.cpv_inject(mycpv)
							continue
					if not os.access(full_path, os.R_OK):
						writemsg(_("!!! Permission denied to read " \
							"binary package: '%s'\n") % full_path,
							noiselevel=-1)
						self.invalids.append(myfile[:-5])
						continue

					binpkg_format = None
					if match:
						binpkg_format = match.get("BINPKG_FORMAT", None)
					pkg_metadata = self._read_metadata(full_path, s,
						keys=chain(self.dbapi._aux_cache_keys,
						("PF", "CATEGORY")), binpkg_format=binpkg_format)
					mycat = pkg_metadata.get("CATEGORY", "")
					mypf = pkg_metadata.get("PF", "")
					slot = pkg_metadata.get("SLOT", "")
					for ext in (SUPPORTED_XPAK_EXTENSIONS
						+ SUPPORTED_GPKG_EXTENSIONS):
						if myfile.endswith(ext):
							mypkg = myfile[:-len(ext)]
							break
					if not mycat or not mypf or not slot:
						#old-style or corrupt package
						writemsg(_("\n!!! Invalid binary package: '%s'\n") % full_path,
							noiselevel=-1)
						missing_keys = []
						if not mycat:
							missing_keys.append("CATEGORY")
						if not mypf:
							missing_keys.append("PF")
						if not slot:
							missing_keys.append("SLOT")
						msg = []
						if missing_keys:
							missing_keys.sort()
							msg.append(_("Missing metadata key(s): %s.") % \
								", ".join(missing_keys))
						msg.append(_(" This binary package is not " \
							"recoverable and should be deleted."))
						for line in textwrap.wrap("".join(msg), 72):
							writemsg("!!! %s\n" % line, noiselevel=-1)
						self.invalids.append(mypkg)
						continue

					multi_instance = False
					invalid_name = False
					build_id = None
					if myfile.endswith(".xpak"):
						multi_instance = True
						build_id = self._parse_build_id(myfile)
						if build_id < 1:
							invalid_name = True
						elif myfile != "%s-%s.xpak" % (
							mypf, build_id):
							invalid_name = True
						else:
							mypkg = mypkg[:-len(str(build_id))-1]
					elif myfile.endswith(".gpkg.tar"):
						build_id = self._parse_build_id(myfile)
						if build_id > 0:
							multi_instance = True
							if myfile != "%s-%s.gpkg.tar" % (
								mypf, build_id):
								invalid_name = True
							else:
								mypkg = mypkg[:-len(str(build_id))-1]
						else:
							if myfile != "%s.gpkg.tar" % mypf:
								invalid_name = True
					elif myfile != mypf + ".tbz2":
						invalid_name = True
					if invalid_name:
						writemsg(_("\n!!! Binary package name is "
							"invalid: '%s'\n") % full_path,
							noiselevel=-1)
						continue

					if pkg_metadata.get("BUILD_ID"):
						try:
							build_id = int(pkg_metadata["BUILD_ID"])
						except ValueError:
							writemsg(_("!!! Binary package has "
								"invalid BUILD_ID: '%s'\n") %
								full_path, noiselevel=-1)
							continue
					else:
						build_id = None

					if multi_instance:
						name_split = catpkgsplit("%s/%s" %
							(mycat, mypf))
						if (name_split is None or
							tuple(catsplit(mydir)) != name_split[:2]):
							continue
					elif mycat != mydir and mydir != "All":
						continue
					if mypkg != mypf.strip():
						continue
					mycpv = mycat + "/" + mypkg
					if not self.dbapi._category_re.match(mycat):
						writemsg(_("!!! Binary package has an " \
							"unrecognized category: '%s'\n") % full_path,
							noiselevel=-1)
						writemsg(_("!!! '%s' has a category that is not" \
							" listed in %setc/portage/categories\n") % \
							(mycpv, self.settings["PORTAGE_CONFIGROOT"]),
							noiselevel=-1)
						continue
					if build_id is not None:
						pkg_metadata["BUILD_ID"] = str(build_id)
					pkg_metadata["SIZE"] = str(s.st_size)
					# Discard items used only for validation above.
					pkg_metadata.pop("CATEGORY")
					pkg_metadata.pop("PF")
					mycpv = _pkg_str(mycpv,
						metadata=self.dbapi._aux_cache_slot_dict(pkg_metadata),
						db=self.dbapi)
					pkg_paths[_instance_key(mycpv)] = mypath
					self.dbapi.cpv_inject(mycpv)
					update_pkgindex = True
					d = metadata.get(_instance_key(mycpv),
						pkgindex._pkg_slot_dict())
					if d:
						try:
							if int(d["_mtime_"]) != s[stat.ST_MTIME]:
								d.clear()
						except (KeyError, ValueError):
							d.clear()
					if d:
						try:
							if int(d["SIZE"]) != int(s.st_size):
								d.clear()
						except (KeyError, ValueError):
							d.clear()

					for k in self._pkgindex_allowed_pkg_keys:
						v = pkg_metadata.get(k)
						if v:
							d[k] = v
					d["CPV"] = mycpv

					try:
						self._eval_use_flags(mycpv, d)
					except portage.exception.InvalidDependString:
						writemsg(_("!!! Invalid binary package: '%s'\n") % \
							self.getname(mycpv), noiselevel=-1)
						self.dbapi.cpv_remove(mycpv)
						del pkg_paths[_instance_key(mycpv)]

					# record location if it's non-default
					if (mypath != mycpv + ".tbz2") and \
						(mypath != mycpv + ".gpkg.tar"):
						d["PATH"] = mypath
					else:
						d.pop("PATH", None)
					metadata[_instance_key(mycpv)] = d

			if reindex:
				for instance_key in list(metadata):
					if instance_key not in pkg_paths:
						del metadata[instance_key]

			if update_pkgindex:
				del pkgindex.packages[:]
				pkgindex.packages.extend(iter(metadata.values()))
				self._update_pkgindex_header(pkgindex.header)

			self._pkgindex_header = {}
			self._merge_pkgindex_header(pkgindex.header,
				self._pkgindex_header)

		return pkgindex if update_pkgindex else None

	def _populate_remote(self, getbinpkg_refresh=True):

		self._remote_has_index = False
		self._remotepkgs = {}
		# Order by descending priority.
		for repo in reversed(list(self._binrepos_conf.values())):
			base_url = repo.sync_uri
			parsed_url = urlparse(base_url)
			host = parsed_url.netloc
			port = parsed_url.port
			user = None
			passwd = None
			user_passwd = ""
			if "@" in host:
				user, host = host.split("@", 1)
				user_passwd = user + "@"
				if ":" in user:
					user, passwd = user.split(":", 1)

			if port is not None:
				port_str = ":%s" % (port,)
				if host.endswith(port_str):
					host = host[:-len(port_str)]
			pkgindex_file = os.path.join(self.settings["EROOT"], CACHE_PATH, "binhost",
				host, parsed_url.path.lstrip("/"), "Packages")
			pkgindex = self._new_pkgindex()
			try:
				f = io.open(_unicode_encode(pkgindex_file,
					encoding=_encodings['fs'], errors='strict'),
					mode='r', encoding=_encodings['repo.content'],
					errors='replace')
				try:
					pkgindex.read(f)
				finally:
					f.close()
			except EnvironmentError as e:
				if e.errno != errno.ENOENT:
					raise
			local_timestamp = pkgindex.header.get("TIMESTAMP", None)
			try:
				download_timestamp = \
					float(pkgindex.header.get("DOWNLOAD_TIMESTAMP", 0))
			except ValueError:
				download_timestamp = 0
			remote_timestamp = None
			rmt_idx = self._new_pkgindex()
			proc = None
			tmp_filename = None
			try:
				# urlparse.urljoin() only works correctly with recognized
				# protocols and requires the base url to have a trailing
				# slash, so join manually...
				url = base_url.rstrip("/") + "/Packages"
				f = None

				if not getbinpkg_refresh and local_timestamp:
					raise UseCachedCopyOfRemoteIndex()

				try:
					ttl = float(pkgindex.header.get("TTL", 0))
				except ValueError:
					pass
				else:
					if download_timestamp and ttl and \
						download_timestamp + ttl > time.time():
						raise UseCachedCopyOfRemoteIndex()

				# Set proxy settings for _urlopen -> urllib_request
				proxies = {}
				for proto in ('http', 'https'):
					value = self.settings.get(proto + '_proxy')
					if value is not None:
						proxies[proto] = value

				# Don't use urlopen for https, unless
				# PEP 476 is supported (bug #469888).
				if repo.fetchcommand is None and (parsed_url.scheme not in ('https',) or _have_pep_476()):
					try:
						f = _urlopen(url, if_modified_since=local_timestamp, proxies=proxies)
						if hasattr(f, 'headers') and f.headers.get('timestamp', ''):
							remote_timestamp = f.headers.get('timestamp')
					except IOError as err:
						if hasattr(err, 'code') and err.code == 304: # not modified (since local_timestamp)
							raise UseCachedCopyOfRemoteIndex()

						if parsed_url.scheme in ('ftp', 'http', 'https'):
							# This protocol is supposedly supported by urlopen,
							# so apparently there's a problem with the url
							# or a bug in urlopen.
							if self.settings.get("PORTAGE_DEBUG", "0") != "0":
								traceback.print_exc()

							raise
					except ValueError:
						raise ParseError("Invalid Portage BINHOST value '%s'"
										 % url.lstrip())

				if f is None:

					path = parsed_url.path.rstrip("/") + "/Packages"

					if repo.fetchcommand is None and parsed_url.scheme == 'ssh':
						# Use a pipe so that we can terminate the download
						# early if we detect that the TIMESTAMP header
						# matches that of the cached Packages file.
						ssh_args = ['ssh']
						if port is not None:
							ssh_args.append("-p%s" % (port,))
						# NOTE: shlex evaluates embedded quotes
						ssh_args.extend(portage.util.shlex_split(
							self.settings.get("PORTAGE_SSH_OPTS", "")))
						ssh_args.append(user_passwd + host)
						ssh_args.append('--')
						ssh_args.append('cat')
						ssh_args.append(path)

						proc = subprocess.Popen(ssh_args,
							stdout=subprocess.PIPE)
						f = proc.stdout
					else:
						if repo.fetchcommand is None:
							setting = 'FETCHCOMMAND_' + parsed_url.scheme.upper()
							fcmd = self.settings.get(setting)
							if not fcmd:
								fcmd = self.settings.get('FETCHCOMMAND')
								if not fcmd:
									raise EnvironmentError("FETCHCOMMAND is unset")
						else:
							fcmd = repo.fetchcommand

						fd, tmp_filename = tempfile.mkstemp()
						tmp_dirname, tmp_basename = os.path.split(tmp_filename)
						os.close(fd)

						fcmd_vars = {
							"DISTDIR": tmp_dirname,
							"FILE": tmp_basename,
							"URI": url
						}

						for k in ("PORTAGE_SSH_OPTS",):
							v = self.settings.get(k)
							if v is not None:
								fcmd_vars[k] = v

						success = portage.getbinpkg.file_get(
							fcmd=fcmd, fcmd_vars=fcmd_vars)
						if not success:
							raise EnvironmentError("%s failed" % (setting,))
						f = open(tmp_filename, 'rb')

				f_dec = codecs.iterdecode(f,
					_encodings['repo.content'], errors='replace')
				try:
					rmt_idx.readHeader(f_dec)
					if not remote_timestamp: # in case it had not been read from HTTP header
						remote_timestamp = rmt_idx.header.get("TIMESTAMP", None)
					if not remote_timestamp:
						# no timestamp in the header, something's wrong
						pkgindex = None
						writemsg(_("\n\n!!! Binhost package index " \
						" has no TIMESTAMP field.\n"), noiselevel=-1)
					else:
						if not self._pkgindex_version_supported(rmt_idx):
							writemsg(_("\n\n!!! Binhost package index version" \
							" is not supported: '%s'\n") % \
							rmt_idx.header.get("VERSION"), noiselevel=-1)
							pkgindex = None
						elif local_timestamp != remote_timestamp:
							rmt_idx.readBody(f_dec)
							pkgindex = rmt_idx
				finally:
					# Timeout after 5 seconds, in case close() blocks
					# indefinitely (see bug #350139).
					try:
						try:
							AlarmSignal.register(5)
							f.close()
						finally:
							AlarmSignal.unregister()
					except AlarmSignal:
						writemsg("\n\n!!! %s\n" % \
							_("Timed out while closing connection to binhost"),
							noiselevel=-1)
			except UseCachedCopyOfRemoteIndex:
				writemsg_stdout("\n")
				writemsg_stdout(
					colorize("GOOD", _("Local copy of remote index is up-to-date and will be used.")) + \
					"\n")
				rmt_idx = pkgindex
			except EnvironmentError as e:
				# This includes URLError which is raised for SSL
				# certificate errors when PEP 476 is supported.
				writemsg(_("\n\n!!! Error fetching binhost package" \
					" info from '%s'\n") % _hide_url_passwd(base_url))
				# With Python 2, the EnvironmentError message may
				# contain bytes or unicode, so use str to ensure
				# safety with all locales (bug #532784).
				try:
					error_msg = str(e)
				except UnicodeDecodeError as uerror:
					error_msg = str(uerror.object,
						encoding='utf_8', errors='replace')
				writemsg("!!! %s\n\n" % error_msg)
				del e
				pkgindex = None
			if proc is not None:
				if proc.poll() is None:
					proc.kill()
					proc.wait()
				proc = None
			if tmp_filename is not None:
				try:
					os.unlink(tmp_filename)
				except OSError:
					pass
			if pkgindex is rmt_idx:
				pkgindex.modified = False # don't update the header
				pkgindex.header["DOWNLOAD_TIMESTAMP"] = "%d" % time.time()
				try:
					ensure_dirs(os.path.dirname(pkgindex_file))
					f = atomic_ofstream(pkgindex_file)
					pkgindex.write(f)
					f.close()
				except (IOError, PortageException):
					if os.access(os.path.dirname(pkgindex_file), os.W_OK):
						raise
					# The current user doesn't have permission to cache the
					# file, but that's alright.
			if pkgindex:
				remote_base_uri = pkgindex.header.get("URI", base_url)
				for d in pkgindex.packages:
					cpv = _pkg_str(d["CPV"], metadata=d,
						settings=self.settings, db=self.dbapi)
					# Local package instances override remote instances
					# with the same instance_key.
					if self.dbapi.cpv_exists(cpv):
						continue

					d["CPV"] = cpv
					d["BASE_URI"] = remote_base_uri
					d["PKGINDEX_URI"] = url
					# FETCHCOMMAND and RESUMECOMMAND may be specified
					# by binrepos.conf, and otherwise ensure that they
					# do not propagate from the Packages index since
					# it may be unsafe to execute remotely specified
					# commands.
					if repo.fetchcommand is None:
						d.pop('FETCHCOMMAND', None)
					else:
						d['FETCHCOMMAND'] = repo.fetchcommand
					if repo.resumecommand is None:
						d.pop('RESUMECOMMAND', None)
					else:
						d['RESUMECOMMAND'] = repo.resumecommand
					self._remotepkgs[self.dbapi._instance_key(cpv)] = d
					self.dbapi.cpv_inject(cpv)

				self._remote_has_index = True
				self._merge_pkgindex_header(pkgindex.header,
					self._pkgindex_header)

	def _populate_additional(self, repos):
		for repo in repos:
			aux_keys = list(set(chain(repo._aux_cache_keys, repo._pkg_str_aux_keys)))
			for cpv in repo.cpv_all():
				metadata = dict(zip(aux_keys, repo.aux_get(cpv, aux_keys)))
				pkg = _pkg_str(cpv, metadata=metadata, settings=repo.settings, db=repo)
				instance_key = self.dbapi._instance_key(pkg)
				self._additional_pkgs[instance_key] = pkg
				self.dbapi.cpv_inject(pkg)

	def inject(self, cpv, filename=None):
		"""Add a freshly built package to the database.  This updates
		$PKGDIR/Packages with the new package metadata (including MD5).
		@param cpv: The cpv of the new package to inject
		@type cpv: string
		@param filename: File path of the package to inject, or None if it's
			already in the location returned by getname()
		@type filename: string
		@rtype: _pkg_str or None
		@return: A _pkg_str instance on success, or None on failure.
		"""
		mycat, mypkg = catsplit(cpv)
		if not self.populated:
			self.populate()
		if filename is None:
			full_path = self.getname(cpv)
		else:
			full_path = filename
		try:
			s = os.stat(full_path)
		except OSError as e:
			if e.errno != errno.ENOENT:
				raise
			del e
			writemsg(_("!!! Binary package does not exist: '%s'\n") % full_path,
				noiselevel=-1)
			return

		binpkg_format = get_binpkg_format(full_path)
		metadata = self._read_metadata(full_path, s, binpkg_format=binpkg_format)
		metadata["BINPKG_FORMAT"] = binpkg_format

		invalid_depend = False
		try:
			self._eval_use_flags(cpv, metadata)
		except portage.exception.InvalidDependString:
			invalid_depend = True
		if invalid_depend or not metadata.get("SLOT"):
			writemsg(_("!!! Invalid binary package: '%s'\n") % full_path,
				noiselevel=-1)
			return

		fetched = False
		try:
			build_id = cpv.build_id
		except AttributeError:
			build_id = None
		else:
			instance_key = self.dbapi._instance_key(cpv)
			if instance_key in self.dbapi.cpvdict:
				# This means we've been called by aux_update (or
				# similar). The instance key typically changes (due to
				# file modification), so we need to discard existing
				# instance key references.
				self.dbapi.cpv_remove(cpv)
				self._pkg_paths.pop(instance_key, None)
				if self._remotepkgs is not None:
					fetched = self._remotepkgs.pop(instance_key, None)

		cpv = _pkg_str(cpv, metadata=metadata, settings=self.settings,
			db=self.dbapi)

		# Reread the Packages index (in case it's been changed by another
		# process) and then updated it, all while holding a lock.
		pkgindex_lock = None
		try:
			pkgindex_lock = lockfile(self._pkgindex_file,
				wantnewlockfile=1)
			if filename is not None:
				new_filename = self.getname(cpv, allocate_new=True)
				try:
					samefile = os.path.samefile(filename, new_filename)
				except OSError:
					samefile = False
				if not samefile:
					self._ensure_dir(os.path.dirname(new_filename))
					_movefile(filename, new_filename, mysettings=self.settings)
				full_path = new_filename

			basename = os.path.basename(full_path)
			pf = catsplit(cpv)[1]
			if (build_id is None) and (not fetched) and binpkg_format:
				# Apply the newly assigned BUILD_ID. This is intended
				# to occur only for locally built packages. If the
				# package was fetched, we want to preserve its
				# attributes, so that we can later distinguish that it
				# is identical to its remote counterpart.
				build_id = self._parse_build_id(basename)
				if build_id > 0:
					metadata["BUILD_ID"] = str(build_id)
					cpv = _pkg_str(cpv, metadata=metadata,
						settings=self.settings, db=self.dbapi)
					if binpkg_format == "xpak":
						if basename.endswith(".xpak"):
							binpkg = portage.xpak.tbz2(full_path)
							binary_data = binpkg.get_data()
							binary_data[b"BUILD_ID"] = _unicode_encode(
								metadata["BUILD_ID"])
							binpkg.recompose_mem(portage.xpak.xpak_mem(binary_data))
					elif binpkg_format == "gpkg":
						binpkg = portage.gpkg.gpkg(self.settings, cpv, full_path)
						binpkg_metadata = binpkg.get_metadata()
						binpkg_metadata["BUILD_ID"] = _unicode_encode(
							metadata["BUILD_ID"])
						binpkg.update_metadata(binpkg_metadata)
					else:
						raise InvalidBinaryPackageFormat(basename)

			self._file_permissions(full_path)
			pkgindex = self._load_pkgindex()
			if not self._pkgindex_version_supported(pkgindex):
				pkgindex = self._new_pkgindex()

			d = self._inject_file(pkgindex, cpv, full_path)
			self._update_pkgindex_header(pkgindex.header)
			self._pkgindex_write(pkgindex)

		finally:
			if pkgindex_lock:
				unlockfile(pkgindex_lock)

		# This is used to record BINPKGMD5 in the installed package
		# database, for a package that has just been built.
		cpv._metadata["MD5"] = d["MD5"]

		return cpv

	def _read_metadata(self, filename, st, keys=None, binpkg_format=None):
		"""
		Read metadata from a binary package. The returned metadata
		dictionary will contain empty strings for any values that
		are undefined (this is important because the _pkg_str class
		distinguishes between missing and undefined values).

		@param filename: File path of the binary package
		@type filename: string
		@param st: stat result for the binary package
		@type st: os.stat_result
		@param keys: optional list of specific metadata keys to retrieve
		@type keys: iterable
		@rtype: dict
		@return: package metadata
		"""
		if keys is None:
			keys = self.dbapi._aux_cache_keys
			metadata = self.dbapi._aux_cache_slot_dict()
		else:
			metadata = {}

		# xpak return key as binary, gpkg return key as str
		decode_metadata_name = True

		if not binpkg_format:
			binpkg_format = get_binpkg_format(filename)
		if binpkg_format == "xpak":
			binpkg_metadata = portage.xpak.tbz2(filename).get_data()
		elif binpkg_format == "gpkg":
			binpkg_metadata = portage.gpkg.gpkg(
				self.settings, None, filename).get_metadata()
			decode_metadata_name = False
		else:
			raise InvalidBinaryPackageFormat(filename)

		for k in keys:
			if k == "_mtime_":
				metadata[k] = str(st[stat.ST_MTIME])
			elif k == "SIZE":
				metadata[k] = str(st.st_size)
			else:
				if decode_metadata_name:
					v = binpkg_metadata.get(_unicode_encode(k))
				else:
					# check gpkg
					v = binpkg_metadata.get(k)
				if v is None:
					if k == "EAPI":
						metadata[k] = "0"
					else:
						metadata[k] = ""
				else:
					v = _unicode_decode(v)
					metadata[k] = " ".join(v.split())
		return metadata

	def _inject_file(self, pkgindex, cpv, filename):
		"""
		Add a package to internal data structures, and add an
		entry to the given pkgindex.
		@param pkgindex: The PackageIndex instance to which an entry
			will be added.
		@type pkgindex: PackageIndex
		@param cpv: A _pkg_str instance corresponding to the package
			being injected.
		@type cpv: _pkg_str
		@param filename: Absolute file path of the package to inject.
		@type filename: string
		@rtype: dict
		@return: A dict corresponding to the new entry which has been
			added to pkgindex. This may be used to access the checksums
			which have just been generated.
		"""
		# Update state for future isremote calls.
		instance_key = self.dbapi._instance_key(cpv)
		if self._remotepkgs is not None:
			self._remotepkgs.pop(instance_key, None)

		self.dbapi.cpv_inject(cpv)
		self._pkg_paths[instance_key] = filename[len(self.pkgdir)+1:]
		d = self._pkgindex_entry(cpv)

		# If found, remove package(s) with duplicate path.
		path = d.get("PATH", "")
		for i in range(len(pkgindex.packages) - 1, -1, -1):
			d2 = pkgindex.packages[i]
			if path and path == d2.get("PATH"):
				# Handle path collisions in $PKGDIR/All
				# when CPV is not identical.
				del pkgindex.packages[i]
			elif cpv == d2.get("CPV"):
				if path == d2.get("PATH", ""):
					del pkgindex.packages[i]

		pkgindex.packages.append(d)
		return d

	def _pkgindex_write(self, pkgindex):
		contents = codecs.getwriter(_encodings['repo.content'])(io.BytesIO())
		pkgindex.write(contents)
		contents = contents.getvalue()
		atime = mtime = int(pkgindex.header["TIMESTAMP"])
		output_files = [(atomic_ofstream(self._pkgindex_file, mode="wb"),
			self._pkgindex_file, None)]

		if "compress-index" in self.settings.features:
			gz_fname = self._pkgindex_file + ".gz"
			fileobj = atomic_ofstream(gz_fname, mode="wb")
			output_files.append((GzipFile(filename='', mode="wb",
				fileobj=fileobj, mtime=mtime), gz_fname, fileobj))

		for f, fname, f_close in output_files:
			f.write(contents)
			f.close()
			if f_close is not None:
				f_close.close()
			self._file_permissions(fname)
			# some seconds might have elapsed since TIMESTAMP
			os.utime(fname, (atime, mtime))

	def _pkgindex_entry(self, cpv):
		"""
		Performs checksums, and gets size and mtime via lstat.
		Raises InvalidDependString if necessary.
		@rtype: dict
		@return: a dict containing entry for the give cpv.
		"""

		pkg_path = self.getname(cpv)
		try:
			binpkg_format = cpv.binpkg_format
		except AttributeError:
			raise KeyError("{} metadata not found!".format(cpv))

		d = dict(cpv._metadata.items())
		d.update(perform_multiple_checksums(
			pkg_path, hashes=self._pkgindex_hashes))

		d["CPV"] = cpv
		st = os.lstat(pkg_path)
		d["_mtime_"] = str(st[stat.ST_MTIME])
		d["SIZE"] = str(st.st_size)
		d["BINPKG_FORMAT"] = binpkg_format

		rel_path = pkg_path[len(self.pkgdir)+1:]
		# record location if it's non-default
		if binpkg_format == "xpak":
			if rel_path != cpv + ".tbz2":
				d["PATH"] = rel_path
		elif binpkg_format == "gpkg":
			if rel_path != cpv + ".gpkg.tar":
				d["PATH"] = rel_path
		else:
			raise InvalidBinaryPackageFormat(binpkg_format)

		return d

	def _new_pkgindex(self):
		return portage.getbinpkg.PackageIndex(
			allowed_pkg_keys=self._pkgindex_allowed_pkg_keys,
			default_header_data=self._pkgindex_default_header_data,
			default_pkg_data=self._pkgindex_default_pkg_data,
			inherited_keys=self._pkgindex_inherited_keys,
			translated_keys=self._pkgindex_translated_keys)

	@staticmethod
	def _merge_pkgindex_header(src, dest):
		"""
		Merge Packages header settings from src to dest, in order to
		propagate implicit IUSE and USE_EXPAND settings for use with
		binary and installed packages. Values are appended, so the
		result is a union of elements from src and dest.

		Pull in ARCH if it's not defined, since it's used for validation
		by emerge's profile_check function, and also for KEYWORDS logic
		in the _getmaskingstatus function.

		@param src: source mapping (read only)
		@type src: Mapping
		@param dest: destination mapping
		@type dest: MutableMapping
		"""
		for k, v in iter_iuse_vars(src):
			v_before = dest.get(k)
			if v_before is not None:
				merged_values = set(v_before.split())
				merged_values.update(v.split())
				v = ' '.join(sorted(merged_values))
			dest[k] = v

		if 'ARCH' not in dest and 'ARCH' in src:
			dest['ARCH'] = src['ARCH']

	def _propagate_config(self, config):
		"""
		Propagate implicit IUSE and USE_EXPAND settings from the binary
		package database to a config instance. If settings are not
		available to propagate, then this will do nothing and return
		False.

		@param config: config instance
		@type config: portage.config
		@rtype: bool
		@return: True if settings successfully propagated, False if settings
			were not available to propagate.
		"""
		if self._pkgindex_header is None:
			return False

		self._merge_pkgindex_header(self._pkgindex_header,
			config.configdict['defaults'])
		config.regenerate()
		config._init_iuse()
		return True

	def _update_pkgindex_header(self, header):
		"""
		Add useful settings to the Packages file header, for use by
		binhost clients.

		This will return silently if the current profile is invalid or
		does not have an IUSE_IMPLICIT variable, since it's useful to
		maintain a cache of implicit IUSE settings for use with binary
		packages.
		"""
		if not (self.settings.profile_path and
			"IUSE_IMPLICIT" in self.settings):
			header.setdefault("VERSION", str(self._pkgindex_version))
			return

		portdir = normalize_path(os.path.realpath(self.settings["PORTDIR"]))
		profiles_base = os.path.join(portdir, "profiles") + os.path.sep
		if self.settings.profile_path:
			profile_path = normalize_path(
				os.path.realpath(self.settings.profile_path))
			if profile_path.startswith(profiles_base):
				profile_path = profile_path[len(profiles_base):]
			header["PROFILE"] = profile_path
		header["VERSION"] = str(self._pkgindex_version)
		base_uri = self.settings.get("PORTAGE_BINHOST_HEADER_URI")
		if base_uri:
			header["URI"] = base_uri
		else:
			header.pop("URI", None)
		for k in list(self._pkgindex_header_keys) + \
			self.settings.get("USE_EXPAND_IMPLICIT", "").split() + \
			self.settings.get("USE_EXPAND_UNPREFIXED", "").split():
			v = self.settings.get(k, None)
			if v:
				header[k] = v
			else:
				header.pop(k, None)

		# These values may be useful for using a binhost without
		# having a local copy of the profile (bug #470006).
		for k in self.settings.get("USE_EXPAND_IMPLICIT", "").split():
			k = "USE_EXPAND_VALUES_" + k
			v = self.settings.get(k)
			if v:
				header[k] = v
			else:
				header.pop(k, None)

	def _pkgindex_version_supported(self, pkgindex):
		version = pkgindex.header.get("VERSION")
		if version:
			try:
				if int(version) <= self._pkgindex_version:
					return True
			except ValueError:
				pass
		return False

	def _eval_use_flags(self, cpv, metadata):
		use = frozenset(metadata.get("USE", "").split())
		for k in self._pkgindex_use_evaluated_keys:
			if k.endswith('DEPEND'):
				token_class = Atom
			else:
				token_class = None

			deps = metadata.get(k)
			if deps is None:
				continue
			try:
				deps = use_reduce(deps, uselist=use, token_class=token_class)
				deps = paren_enclose(deps)
			except portage.exception.InvalidDependString as e:
				writemsg("%s: %s\n" % (k, e), noiselevel=-1)
				raise
			metadata[k] = deps

	def exists_specific(self, cpv):
		if not self.populated:
			self.populate()
		return self.dbapi.match(
			dep_expand("="+cpv, mydb=self.dbapi, settings=self.settings))

	def dep_bestmatch(self, mydep):
		"compatibility method -- all matches, not just visible ones"
		if not self.populated:
			self.populate()
		writemsg("\n\n", 1)
		writemsg("mydep: %s\n" % mydep, 1)
		mydep = dep_expand(mydep, mydb=self.dbapi, settings=self.settings)
		writemsg("mydep: %s\n" % mydep, 1)
		mykey = dep_getkey(mydep)
		writemsg("mykey: %s\n" % mykey, 1)
		mymatch = best(match_from_list(mydep,self.dbapi.cp_list(mykey)))
		writemsg("mymatch: %s\n" % mymatch, 1)
		if mymatch is None:
			return ""
		return mymatch

	def getname(self, cpv, allocate_new=None):
		"""Returns a file location for this package.
		If cpv has both build_time and build_id attributes, then the
		path to the specific corresponding instance is returned.
		Otherwise, allocate a new path and return that. When allocating
		a new path, behavior depends on the binpkg-multi-instance
		FEATURES setting.
		"""
		if not self.populated:
			self.populate()

		try:
			cpv.cp
		except AttributeError:
			cpv = _pkg_str(cpv)

		filename = None
		if allocate_new:
			filename = self._allocate_filename(cpv)
		elif self._is_specific_instance(cpv):
			instance_key = self.dbapi._instance_key(cpv)
			path = self._pkg_paths.get(instance_key)
			if path is not None:
				filename = os.path.join(self.pkgdir, path)

		if filename is None and not allocate_new:
			try:
				instance_key = self.dbapi._instance_key(cpv,
					support_string=True)
			except KeyError:
				pass
			else:
				filename = self._pkg_paths.get(instance_key)
				if filename is not None:
					filename = os.path.join(self.pkgdir, filename)
				elif instance_key in self._additional_pkgs:
					return None

		if filename is None:
			try:
				binpkg_format = cpv.binpkg_format
			except AttributeError:
				# In order to force the caller to clarify its intent, do not
				# use default BINPKG_FORMAT unless allocate_new is True.
				# The caller can set cpv.binpkg_format in advance if something
				# other than the default is desired here.
				if allocate_new:
					binpkg_format = self.settings.get('BINPKG_FORMAT', 'xpak')
				else:
					binpkg_format = None

			if not binpkg_format:
				# Raise an error if the desired binpkg_format is not clear.
				# The caller should either set allocate_new to True or else
				# ensure that cpv.binpkg_format is set to a particular format.
				raise InvalidBinaryPackageFormat(binpkg_format)
			elif binpkg_format == "xpak":
				if self._multi_instance:
					pf = catsplit(cpv)[1]
					filename = "%s-%s.xpak" % (
						os.path.join(self.pkgdir, cpv.cp, pf), "1")
				else:
					filename = os.path.join(self.pkgdir, cpv + ".tbz2")
			elif binpkg_format == "gpkg":
				if self._multi_instance:
					pf = catsplit(cpv)[1]
					filename = "%s-%s.gpkg.tar" % (
						os.path.join(self.pkgdir, cpv.cp, pf), "1")
				else:
					filename = os.path.join(self.pkgdir, cpv + ".gpkg.tar")
			else:
				raise InvalidBinaryPackageFormat(binpkg_format)

		return filename

	def _is_specific_instance(self, cpv):
		specific = True
		try:
			build_time = cpv.build_time
			build_id = cpv.build_id
		except AttributeError:
			specific = False
		else:
			if build_time is None or build_id is None:
				specific = False
		return specific

	def _max_build_id(self, cpv):
		max_build_id = 0
		for x in self.dbapi.cp_list(cpv.cp):
			if (x == cpv and x.build_id is not None and
				x.build_id > max_build_id):
				max_build_id = x.build_id
		return max_build_id

	def _allocate_filename(self, cpv):
		try:
			binpkg_format = cpv.binpkg_format
		except AttributeError:
			binpkg_format = self.settings.get("BINPKG_FORMAT", "xpak")

		if binpkg_format == "xpak":
			return os.path.join(self.pkgdir, cpv + ".tbz2")
		elif binpkg_format == "gpkg":
			return os.path.join(self.pkgdir, cpv + ".gpkg.tar")
		else:
			raise InvalidBinaryPackageFormat(binpkg_format)

	def _allocate_filename_multi(self, cpv):

		# First, get the max build_id found when _populate was
		# called.
		max_build_id = self._max_build_id(cpv)

		# A new package may have been added concurrently since the
		# last _populate call, so use increment build_id until
		# we locate an unused id.
		pf = catsplit(cpv)[1]
		build_id = max_build_id + 1

		try:
			binpkg_format = cpv.binpkg_format
		except AttributeError:
			binpkg_format = self.settings.get("BINPKG_FORMAT", "xpak")

		if binpkg_format == "xpak":
			filename_format = "%s-%s.xpak"
		elif binpkg_format == "gpkg":
			filename_format = "%s-%s.gpkg.tar"
		else:
			raise InvalidBinaryPackageFormat(binpkg_format)

		while True:
			filename = filename_format % (
				os.path.join(self.pkgdir, cpv.cp, pf), build_id)
			if os.path.exists(filename):
				build_id += 1
			else:
				return filename

	@staticmethod
	def _parse_build_id(filename):
		build_id = -1
		if filename.endswith(SUPPORTED_XPAK_EXTENSIONS):
			suffixlen = len(".xpak")
		elif filename.endswith(SUPPORTED_GPKG_EXTENSIONS):
			suffixlen = len(".gpkg.tar")
		else:
			raise InvalidBinaryPackageFormat(filename)

		filename = filename[:-suffixlen]
		if re.match(r".*-[\w.]*\d+[\w.]*-\d+$", filename):
			build_id = int(filename.split("-")[-1])

		return build_id

	def isremote(self, pkgname):
		"""Returns true if the package is kept remotely and it has not been
		downloaded (or it is only partially downloaded)."""
		if self._remotepkgs is None:
			return False
		instance_key = self.dbapi._instance_key(pkgname)
		if instance_key not in self._remotepkgs:
			return False
		if instance_key in self._additional_pkgs:
			return False
		# Presence in self._remotepkgs implies that it's remote. When a
		# package is downloaded, state is updated by self.inject().
		return True

	def get_pkgindex_uri(self, cpv):
		"""Returns the URI to the Packages file for a given package."""
		uri = None
		if self._remotepkgs is not None:
			metadata = self._remotepkgs.get(self.dbapi._instance_key(cpv))
			if metadata is not None:
				uri = metadata["PKGINDEX_URI"]
		return uri

	def gettbz2(self, pkgname):
		"""Fetches the package from a remote site, if necessary.  Attempts to
		resume if the file appears to be partially downloaded."""
		instance_key = self.dbapi._instance_key(pkgname)
		tbz2_path = self.getname(pkgname)
		tbz2name = os.path.basename(tbz2_path)
		resume = False
		if os.path.exists(tbz2_path):
			if tbz2name[:-5] not in self.invalids:
				return

			resume = True
			writemsg(_("Resuming download of this tbz2, but it is possible that it is corrupt.\n"),
				noiselevel=-1)

		mydest = os.path.dirname(self.getname(pkgname))
		self._ensure_dir(mydest)
		# urljoin doesn't work correctly with unrecognized protocols like sftp
		if self._remote_has_index:
			rel_url = self._remotepkgs[instance_key].get("PATH")
			if not rel_url:
				rel_url = pkgname + ".tbz2"
			remote_base_uri = self._remotepkgs[instance_key]["BASE_URI"]
			url = remote_base_uri.rstrip("/") + "/" + rel_url.lstrip("/")
		else:
			url = self.settings["PORTAGE_BINHOST"].rstrip("/") + "/" + tbz2name
		protocol = urlparse(url)[0]
		fcmd_prefix = "FETCHCOMMAND"
		if resume:
			fcmd_prefix = "RESUMECOMMAND"
		fcmd = self.settings.get(fcmd_prefix + "_" + protocol.upper())
		if not fcmd:
			fcmd = self.settings.get(fcmd_prefix)
		success = portage.getbinpkg.file_get(url, mydest, fcmd=fcmd)
		if not success:
			try:
				os.unlink(self.getname(pkgname))
			except OSError:
				pass
			raise portage.exception.FileNotFound(mydest)
		self.inject(pkgname)

	def _load_pkgindex(self):
		pkgindex = self._new_pkgindex()
		try:
			f = io.open(_unicode_encode(self._pkgindex_file,
				encoding=_encodings['fs'], errors='strict'),
				mode='r', encoding=_encodings['repo.content'],
				errors='replace')
		except EnvironmentError:
			pass
		else:
			try:
				pkgindex.read(f)
			finally:
				f.close()
		return pkgindex

	def _get_digests(self, pkg):

		try:
			cpv = pkg.cpv
		except AttributeError:
			cpv = pkg

		_instance_key = self.dbapi._instance_key
		instance_key = _instance_key(cpv)
		digests = {}
		metadata = (None if self._remotepkgs is None else
			self._remotepkgs.get(instance_key))
		if metadata is None:
			for d in self._load_pkgindex().packages:
				if (d["CPV"] == cpv and
					instance_key == _instance_key(_pkg_str(d["CPV"],
					metadata=d, settings=self.settings))):
					metadata = d
					break

		if metadata is None:
			return digests

		for k in get_valid_checksum_keys():
			v = metadata.get(k)
			if not v:
				continue
			digests[k] = v

		if "SIZE" in metadata:
			try:
				digests["size"] = int(metadata["SIZE"])
			except ValueError:
				writemsg(_("!!! Malformed SIZE attribute in remote " \
				"metadata for '%s'\n") % cpv)

		return digests

	def digestCheck(self, pkg):
		"""
		Verify digests for the given package and raise DigestException
		if verification fails.
		@rtype: bool
		@return: True if digests could be located, False otherwise.
		"""

		digests = self._get_digests(pkg)

		if not digests:
			return False

		try:
			cpv = pkg.cpv
		except AttributeError:
			cpv = pkg

		pkg_path = self.getname(cpv)
		hash_filter = _hash_filter(
			self.settings.get("PORTAGE_CHECKSUM_FILTER", ""))
		if not hash_filter.transparent:
			digests = _apply_hash_filter(digests, hash_filter)
		eout = EOutput()
		eout.quiet = self.settings.get("PORTAGE_QUIET") == "1"
		ok, st = _check_distfile(pkg_path, digests, eout, show_errors=0)
		if not ok:
			ok, reason = verify_all(pkg_path, digests)
			if not ok:
				raise portage.exception.DigestException(
					(pkg_path,) + tuple(reason))

		return True

	def getslot(self, mycatpkg):
		"Get a slot for a catpkg; assume it exists."
		myslot = ""
		try:
			myslot = self.dbapi._pkg_str(mycatpkg, None).slot
		except KeyError:
			pass
		return myslot<|MERGE_RESOLUTION|>--- conflicted
+++ resolved
@@ -252,11 +252,7 @@
 				% binpkg_path)
 
 		# inject will clear stale caches via cpv_inject.
-<<<<<<< HEAD
-		self.bintree.inject(cpv, filename=binpkg_path)
-=======
 		self.bintree.inject(cpv)
->>>>>>> 9436de92
 
 
 	@coroutine
