# Copyright 1998-2021 Gentoo Authors
# Distributed under the terms of the GNU General Public License v2

__all__ = ["bindbapi", "binarytree"]

import portage
portage.proxy.lazyimport.lazyimport(globals(),
	'_emerge.BinpkgExtractorAsync:BinpkgExtractorAsync',
	'portage.checksum:get_valid_checksum_keys,perform_multiple_checksums,' + \
		'verify_all,_apply_hash_filter,_hash_filter',
	'portage.dbapi.dep_expand:dep_expand',
	'portage.dep:dep_getkey,isjustname,isvalidatom,match_from_list',
	'portage.output:EOutput,colorize',
	'portage.locks:lockfile,unlockfile',
	'portage.package.ebuild.fetch:_check_distfile,_hide_url_passwd',
	'portage.update:update_dbentries',
	'portage.util:atomic_ofstream,ensure_dirs,normalize_path,' + \
		'writemsg,writemsg_stdout',
	'portage.util.path:first_existing',
	'portage.util._async.SchedulerInterface:SchedulerInterface',
	'portage.util._urlopen:urlopen@_urlopen,have_pep_476@_have_pep_476',
	'portage.versions:best,catpkgsplit,catsplit,_pkg_str',
)

from portage.binrepo.config import BinRepoConfigLoader
from portage.cache.mappings import slot_dict_class
from portage.const import (BINREPOS_CONF_FILE, CACHE_PATH,
	SUPPORTED_XPAK_EXTENSIONS, SUPPORTED_GPKG_EXTENSIONS,
	SUPPORTED_GENTOO_BINPKG_FORMATS,
)
from portage.dbapi.virtual import fakedbapi
from portage.dep import Atom, use_reduce, paren_enclose
from portage.exception import AlarmSignal, InvalidPackageName, \
	InvalidBinaryPackageFormat, ParseError, PortageException
from portage.localization import _
from portage.package.ebuild.profile_iuse import iter_iuse_vars
from portage.util.file_copy import copyfile
from portage.util.futures import asyncio
from portage.util.futures.compat_coroutine import coroutine
from portage.util.futures.executor.fork import ForkExecutor
from portage.binpkg import get_binpkg_format
from portage import _movefile
from portage import os
from portage import _encodings
from portage import _unicode_decode
from portage import _unicode_encode

import codecs
import errno
import io
import re
import stat
import subprocess
import tempfile
import textwrap
import time
import traceback
import warnings
from gzip import GzipFile
from itertools import chain
from urllib.parse import urlparse


class UseCachedCopyOfRemoteIndex(Exception):
	# If the local copy is recent enough
	# then fetching the remote index can be skipped.
	pass

class bindbapi(fakedbapi):
	_known_keys = frozenset(list(fakedbapi._known_keys) + \
		["CHOST", "repository", "USE"])
	_pkg_str_aux_keys = fakedbapi._pkg_str_aux_keys + ("BINPKG_FORMAT", "BUILD_ID", "BUILD_TIME", "_mtime_")

	def __init__(self, mybintree=None, **kwargs):
		# Always enable multi_instance mode for bindbapi indexing. This
		# does not affect the local PKGDIR file layout, since that is
		# controlled independently by FEATURES=binpkg-multi-instance.
		# The multi_instance mode is useful for the following reasons:
		# * binary packages with the same cpv from multiple binhosts
		#   can be considered simultaneously
		# * if binpkg-multi-instance is disabled, it's still possible
		#   to properly access a PKGDIR which has binpkg-multi-instance
		#   layout (or mixed layout)
		fakedbapi.__init__(self, exclusive_slots=False,
			multi_instance=True, **kwargs)
		self.bintree = mybintree
		self.move_ent = mybintree.move_ent
		# Selectively cache metadata in order to optimize dep matching.
		self._aux_cache_keys = set(
<<<<<<< HEAD
			["BDEPEND", "BINPKG_FORMAT", "BUILD_ID", "BUILD_TIME", "CHOST",
			"DEFINED_PHASES", "DEPEND", "EAPI", "IUSE", "KEYWORDS",
=======
			["BDEPEND", "BUILD_ID", "BUILD_TIME", "CHOST", "DEFINED_PHASES",
			"DEPEND", "EAPI", "IDEPEND", "IUSE", "KEYWORDS",
>>>>>>> 99d116d5
			"LICENSE", "MD5", "PDEPEND", "PROPERTIES",
			"PROVIDES", "RDEPEND", "repository", "REQUIRES", "RESTRICT",
			"SIZE", "SLOT", "USE", "_mtime_"
			])
		self._aux_cache_slot_dict = slot_dict_class(self._aux_cache_keys)
		self._aux_cache = {}

	@property
	def writable(self):
		"""
		Check if PKGDIR is writable, or permissions are sufficient
		to create it if it does not exist yet.
		@rtype: bool
		@return: True if PKGDIR is writable or can be created,
			False otherwise
		"""
		return os.access(first_existing(self.bintree.pkgdir), os.W_OK)

	def match(self, *pargs, **kwargs):
		if self.bintree and not self.bintree.populated:
			self.bintree.populate()
		return fakedbapi.match(self, *pargs, **kwargs)

	def cpv_exists(self, cpv, myrepo=None):
		if self.bintree and not self.bintree.populated:
			self.bintree.populate()
		return fakedbapi.cpv_exists(self, cpv)

	def cpv_inject(self, cpv, **kwargs):
		if not self.bintree.populated:
			self.bintree.populate()
		fakedbapi.cpv_inject(self, cpv,
			metadata=cpv._metadata, **kwargs)

	def cpv_remove(self, cpv):
		if not self.bintree.populated:
			self.bintree.populate()
		fakedbapi.cpv_remove(self, cpv)

	def aux_get(self, mycpv, wants, myrepo=None):
		if self.bintree and not self.bintree.populated:
			self.bintree.populate()
		# Support plain string for backward compatibility with API
		# consumers (including portageq, which passes in a cpv from
		# a command-line argument).
		instance_key = self._instance_key(mycpv,
			support_string=True)
		if not self._known_keys.intersection(
			wants).difference(self._aux_cache_keys):
			aux_cache = self.cpvdict[instance_key]
			if aux_cache is not None:
				return [aux_cache.get(x, "") for x in wants]
		mysplit = mycpv.split("/")
		mylist = []
		add_pkg = self.bintree._additional_pkgs.get(instance_key)
		if add_pkg is not None:
			return add_pkg._db.aux_get(add_pkg, wants)
		if not self.bintree._remotepkgs or \
			not self.bintree.isremote(mycpv):
			try:
				binpkg_path = self.bintree._pkg_paths[instance_key]
			except KeyError:
				raise KeyError(mycpv)
			binpkg_path = os.path.join(self.bintree.pkgdir, binpkg_path)
			try:
				st = os.lstat(binpkg_path)
			except OSError:
				raise KeyError(mycpv)
			binpkg_format = self.cpvdict[instance_key]["BINPKG_FORMAT"]
			if binpkg_format == "xpak":
				metadata_bytes = portage.xpak.tbz2(binpkg_path).get_data()
				decode_metadata_name = False
			elif binpkg_format == "gpkg":
				metadata_bytes = portage.gpkg.gpkg(self.settings, mycpv,
					binpkg_path).get_metadata()
				decode_metadata_name = True
			else:
				raise InvalidBinaryPackageFormat(
					"Unknown binary package format %s" % binpkg_path)

			def getitem(k):
				if k == "_mtime_":
					return str(st[stat.ST_MTIME])
				if k == "SIZE":
					return str(st.st_size)
				else:
					if decode_metadata_name:
						v = metadata_bytes.get(k)
					else:
						v = metadata_bytes.get(_unicode_encode(k,
							encoding=_encodings['repo.content'],
							errors='backslashreplace'))
				if v is not None:
					v = _unicode_decode(v,
						encoding=_encodings['repo.content'], errors='replace')
				return v
		else:
			getitem = self.cpvdict[instance_key].get
		mydata = {}
		mykeys = wants

		for x in mykeys:
			myval = getitem(x)
			# myval is None if the key doesn't exist
			# or the tbz2 is corrupt.
			if myval:
				mydata[x] = " ".join(myval.split())

		if not mydata.setdefault('EAPI', '0'):
			mydata['EAPI'] = '0'

		return [mydata.get(x, '') for x in wants]

	def aux_update(self, cpv, values):
		if not self.bintree.populated:
			self.bintree.populate()
		build_id = None
		try:
			build_id = cpv.build_id
		except AttributeError:
			if self.bintree._multi_instance:
				# The cpv.build_id attribute is required if we are in
				# multi-instance mode, since otherwise we won't know
				# which instance to update.
				raise
			else:
				cpv = self._instance_key(cpv, support_string=True)[0]
				build_id = cpv.build_id

		binpkg_path = self.bintree.getname(cpv)
		if not os.path.exists(binpkg_path):
			raise KeyError(cpv)

		binpkg_format = cpv.binpkg_format
		if binpkg_format == "xpak":
			mytbz2 = portage.xpak.tbz2(binpkg_path)
			mydata = mytbz2.get_data()
			encoding_key = True
		elif binpkg_format == "gpkg":
			mybinpkg = portage.gpkg.gpkg(self.settings, cpv, binpkg_path)
			mydata = mybinpkg.get_metadata()
			encoding_key = False
		else:
			raise InvalidBinaryPackageFormat("Unknown binary package format %s"
				% binpkg_path)

		for k, v in values.items():
			if encoding_key:
				k = _unicode_encode(k,
					encoding=_encodings['repo.content'], errors='backslashreplace')
			v = _unicode_encode(v,
				encoding=_encodings['repo.content'], errors='backslashreplace')
			mydata[k] = v

		for k, v in list(mydata.items()):
			if not v:
				del mydata[k]
		if binpkg_format == "xpak":
			mytbz2.recompose_mem(portage.xpak.xpak_mem(mydata))
		elif binpkg_format == "gpkg":
			mybinpkg.update_metadata(mydata)
		else:
			raise InvalidBinaryPackageFormat("Unknown binary package format %s"
				% binpkg_path)

		# inject will clear stale caches via cpv_inject.
		self.bintree.inject(cpv)


	@coroutine
	def unpack_metadata(self, pkg, dest_dir, loop=None):
		"""
		Unpack package metadata to a directory. This method is a coroutine.

		@param pkg: package to unpack
		@type pkg: _pkg_str or portage.config
		@param dest_dir: destination directory
		@type dest_dir: str
		"""
		loop = asyncio._wrap_loop(loop)
		if isinstance(pkg, _pkg_str):
			cpv = pkg
		else:
			cpv = pkg.mycpv
		key = self._instance_key(cpv)
		add_pkg = self.bintree._additional_pkgs.get(key)
		if add_pkg is not None:
			yield add_pkg._db.unpack_metadata(pkg, dest_dir, loop=loop)
		else:
			binpkg_file = self.bintree.getname(cpv)
			binpkg_format = cpv.binpkg_format
			if binpkg_format == "xpak":
				yield loop.run_in_executor(ForkExecutor(loop=loop),
					portage.xpak.tbz2(binpkg_file).unpackinfo, dest_dir)
			elif binpkg_format == "gpkg":
				yield loop.run_in_executor(ForkExecutor(loop=loop),
					portage.gpkg.gpkg(self.settings, cpv, binpkg_file) \
						.unpack_metadata, dest_dir)
			else:
				raise InvalidBinaryPackageFormat(
					"Unknown binary package format %s" % binpkg_file)

	@coroutine
	def unpack_contents(self, pkg, dest_dir, loop=None):
		"""
		Unpack package contents to a directory. This method is a coroutine.

		@param pkg: package to unpack
		@type pkg: _pkg_str or portage.config
		@param dest_dir: destination directory
		@type dest_dir: str
		"""
		loop = asyncio._wrap_loop(loop)
		if isinstance(pkg, _pkg_str):
			settings = self.settings
			cpv = pkg
		else:
			settings = pkg
			cpv = settings.mycpv

		pkg_path = self.bintree.getname(cpv)
		if pkg_path is not None:
			binpkg_format = cpv.binpkg_format
			if binpkg_format == 'xpak':
				extractor = BinpkgExtractorAsync(
					background=settings.get('PORTAGE_BACKGROUND') == '1',
					env=settings.environ(),
					features=settings.features,
					image_dir=dest_dir,
					pkg=cpv, pkg_path=pkg_path,
					logfile=settings.get('PORTAGE_LOG_FILE'),
					scheduler=SchedulerInterface(loop))

				extractor.start()
				yield extractor.async_wait()
				if extractor.returncode != os.EX_OK:
					raise PortageException("Error Extracting '{}'".format(pkg_path))
			elif binpkg_format == 'gpkg':
				yield loop.run_in_executor(ForkExecutor(loop=loop),
					portage.gpkg.gpkg(self.settings, cpv, pkg_path) \
						.decompress, dest_dir)
			else:
				raise portage.exception.InvalidBinaryPackageFormat(pkg_path)
		else:
			instance_key = self._instance_key(cpv)
			add_pkg = self.bintree._additional_pkgs.get(instance_key)
			if add_pkg is None:
				raise portage.exception.PackageNotFound(cpv)
			yield add_pkg._db.unpack_contents(pkg, dest_dir, loop=loop)

	def cp_list(self, *pargs, **kwargs):
		if not self.bintree.populated:
			self.bintree.populate()
		return fakedbapi.cp_list(self, *pargs, **kwargs)

	def cp_all(self, sort=False):
		if not self.bintree.populated:
			self.bintree.populate()
		return fakedbapi.cp_all(self, sort=sort)

	def cpv_all(self):
		if not self.bintree.populated:
			self.bintree.populate()
		return fakedbapi.cpv_all(self)

	def getfetchsizes(self, pkg):
		"""
		This will raise MissingSignature if SIZE signature is not available,
		or InvalidSignature if SIZE signature is invalid.
		"""

		if not self.bintree.populated:
			self.bintree.populate()

		pkg = getattr(pkg, 'cpv', pkg)

		filesdict = {}
		if not self.bintree.isremote(pkg):
			pass
		else:
			metadata = self.bintree._remotepkgs[self._instance_key(pkg)]
			try:
				size = int(metadata["SIZE"])
			except KeyError:
				raise portage.exception.MissingSignature("SIZE")
			except ValueError:
				raise portage.exception.InvalidSignature(
					"SIZE: %s" % metadata["SIZE"])
			else:
				filesdict[os.path.basename(self.bintree.getname(pkg))] = size

		return filesdict


class binarytree:
	"this tree scans for a list of all packages available in PKGDIR"
	def __init__(self, _unused=DeprecationWarning, pkgdir=None,
		virtual=DeprecationWarning, settings=None):

		if pkgdir is None:
			raise TypeError("pkgdir parameter is required")

		if settings is None:
			raise TypeError("settings parameter is required")

		if _unused is not DeprecationWarning:
			warnings.warn("The first parameter of the "
				"portage.dbapi.bintree.binarytree"
				" constructor is now unused. Instead "
				"settings['ROOT'] is used.",
				DeprecationWarning, stacklevel=2)

		if virtual is not DeprecationWarning:
			warnings.warn("The 'virtual' parameter of the "
				"portage.dbapi.bintree.binarytree"
				" constructor is unused",
				DeprecationWarning, stacklevel=2)

		if True:
			self.pkgdir = normalize_path(pkgdir)
			# NOTE: Event if binpkg-multi-instance is disabled, it's
			# still possible to access a PKGDIR which uses the
			# binpkg-multi-instance layout (or mixed layout).
			self._multi_instance = ("binpkg-multi-instance" in
				settings.features)
			if self._multi_instance:
				self._allocate_filename = self._allocate_filename_multi
			self.dbapi = bindbapi(self, settings=settings)
			self.update_ents = self.dbapi.update_ents
			self.move_slot_ent = self.dbapi.move_slot_ent
			self.populated = 0
			self.tree = {}
			self._binrepos_conf = None
			self._remote_has_index = False
			self._remotepkgs = None # remote metadata indexed by cpv
			self._additional_pkgs = {}
			self.invalids = []
			self.settings = settings
			self._pkg_paths = {}
			self._populating = False
			self._all_directory = os.path.isdir(
				os.path.join(self.pkgdir, "All"))
			self._pkgindex_version = 0
			self._pkgindex_hashes = ["MD5","SHA1"]
			self._pkgindex_file = os.path.join(self.pkgdir, "Packages")
			self._pkgindex_keys = self.dbapi._aux_cache_keys.copy()
			self._pkgindex_keys.update(["CPV", "SIZE"])
			self._pkgindex_aux_keys = \
<<<<<<< HEAD
				["BASE_URI", "BDEPEND", "BINPKG_FORMAT", "BUILD_ID",
				"BUILD_TIME", "CHOST", "DEFINED_PHASES", "DEPEND",
				"DESCRIPTION", "EAPI", "FETCHCOMMAND", "IUSE", "KEYWORDS",
				"LICENSE", "PDEPEND", "PKGINDEX_URI", "PROPERTIES",
				"PROVIDES", "RDEPEND", "repository", "REQUIRES", "RESTRICT",
				"RESUMECOMMAND", "SIZE", "SLOT", "USE"]
=======
				["BASE_URI", "BDEPEND", "BUILD_ID", "BUILD_TIME", "CHOST",
				"DEFINED_PHASES", "DEPEND", "DESCRIPTION", "EAPI", "FETCHCOMMAND",
				"IDEPEND", "IUSE", "KEYWORDS", "LICENSE", "PDEPEND",
				"PKGINDEX_URI", "PROPERTIES", "PROVIDES",
				"RDEPEND", "repository", "REQUIRES", "RESTRICT", "RESUMECOMMAND",
				"SIZE", "SLOT", "USE"]
>>>>>>> 99d116d5
			self._pkgindex_aux_keys = list(self._pkgindex_aux_keys)
			self._pkgindex_use_evaluated_keys = \
				("BDEPEND", "DEPEND", "IDEPEND", "LICENSE", "RDEPEND",
				"PDEPEND", "PROPERTIES", "RESTRICT")
			self._pkgindex_header = None
			self._pkgindex_header_keys = set([
				"ACCEPT_KEYWORDS", "ACCEPT_LICENSE",
				"ACCEPT_PROPERTIES", "ACCEPT_RESTRICT", "BINPKG_FORMAT",
				"CBUILD", "CONFIG_PROTECT", "CONFIG_PROTECT_MASK", "FEATURES",
				"GENTOO_MIRRORS", "INSTALL_MASK", "IUSE_IMPLICIT", "USE",
				"USE_EXPAND", "USE_EXPAND_HIDDEN", "USE_EXPAND_IMPLICIT",
				"USE_EXPAND_UNPREFIXED"])
			self._pkgindex_default_pkg_data = {
				"BDEPEND" : "",
				"BUILD_ID"           : "",
				"BUILD_TIME"         : "",
				"DEFINED_PHASES"     : "",
				"DEPEND"  : "",
				"EAPI"    : "0",
				"IDEPEND" : "",
				"IUSE"    : "",
				"KEYWORDS": "",
				"LICENSE" : "",
				"PATH"    : "",
				"PDEPEND" : "",
				"PROPERTIES" : "",
				"PROVIDES": "",
				"RDEPEND" : "",
				"REQUIRES": "",
				"RESTRICT": "",
				"SLOT"    : "0",
				"USE"     : "",
			}
			self._pkgindex_inherited_keys = ["BINPKG_FORMAT", "CHOST",
				"repository"]

			# Populate the header with appropriate defaults.
			self._pkgindex_default_header_data = {
				"BINPKG_FORMAT": self.settings.get("BINPKG_FORMAT", SUPPORTED_GENTOO_BINPKG_FORMATS[0]),
				"CHOST"        : self.settings.get("CHOST", ""),
				"repository"   : "",
			}

			self._pkgindex_translated_keys = (
				("DESCRIPTION"   ,   "DESC"),
				("_mtime_"       ,   "MTIME"),
				("repository"    ,   "REPO"),
			)

			self._pkgindex_allowed_pkg_keys = set(chain(
				self._pkgindex_keys,
				self._pkgindex_aux_keys,
				self._pkgindex_hashes,
				self._pkgindex_default_pkg_data,
				self._pkgindex_inherited_keys,
				chain(*self._pkgindex_translated_keys)
			))

	@property
	def root(self):
		warnings.warn("The root attribute of "
			"portage.dbapi.bintree.binarytree"
			" is deprecated. Use "
			"settings['ROOT'] instead.",
			DeprecationWarning, stacklevel=3)
		return self.settings['ROOT']

	def move_ent(self, mylist, repo_match=None):
		if not self.populated:
			self.populate()
		origcp = mylist[1]
		newcp = mylist[2]
		# sanity check
		for atom in (origcp, newcp):
			if not isjustname(atom):
				raise InvalidPackageName(str(atom))
		mynewcat = catsplit(newcp)[0]
		origmatches=self.dbapi.cp_list(origcp)
		moves = 0
		if not origmatches:
			return moves
		for mycpv in origmatches:
			mycpv_cp = mycpv.cp
			if mycpv_cp != origcp:
				# Ignore PROVIDE virtual match.
				continue
			if repo_match is not None \
				and not repo_match(mycpv.repo):
				continue

			# Use isvalidatom() to check if this move is valid for the
			# EAPI (characters allowed in package names may vary).
			if not isvalidatom(newcp, eapi=mycpv.eapi):
				continue

			mynewcpv = mycpv.replace(mycpv_cp, str(newcp), 1)
			myoldpkg = catsplit(mycpv)[1]
			mynewpkg = catsplit(mynewcpv)[1]

			# If this update has already been applied to the same
			# package build then silently continue.
			applied = False
			for maybe_applied in self.dbapi.match('={}'.format(mynewcpv)):
				if maybe_applied.build_time == mycpv.build_time:
					applied = True
					break

			if applied:
				continue

			if (mynewpkg != myoldpkg) and self.dbapi.cpv_exists(mynewcpv):
				writemsg(_("!!! Cannot update binary: Destination exists.\n"),
					noiselevel=-1)
				writemsg("!!! "+mycpv+" -> "+mynewcpv+"\n", noiselevel=-1)
				continue

			binpkg_path = self.getname(mycpv)
			if os.path.exists(binpkg_path) and \
				not os.access(binpkg_path,os.W_OK):
				writemsg(_("!!! Cannot update readonly binary: %s\n") % mycpv,
					noiselevel=-1)
				continue

			moves += 1
			binpkg_format = mycpv.binpkg_format
			if binpkg_format == "xpak":
				mytbz2 = portage.xpak.tbz2(binpkg_path)
				mydata = mytbz2.get_data()
				decode_metadata_name = False
			elif binpkg_format == "gpkg":
				mybinpkg = portage.gpkg.gpkg(self.settings, mycpv, binpkg_path)
				mydata = mybinpkg.get_metadata()
				decode_metadata_name = True
			else:
				continue

			updated_items = update_dbentries([mylist], mydata, parent=mycpv)
			mydata.update(updated_items)
			if decode_metadata_name:
				mydata['PF'] = \
					_unicode_encode(mynewpkg + "\n",
					encoding=_encodings['repo.content'])
				mydata['CATEGORY'] = \
					_unicode_encode(mynewcat + "\n",
					encoding=_encodings['repo.content'])
			else:
				mydata[b'PF'] = \
					_unicode_encode(mynewpkg + "\n",
					encoding=_encodings['repo.content'])
				mydata[b'CATEGORY'] = \
					_unicode_encode(mynewcat + "\n",
					encoding=_encodings['repo.content'])
			if mynewpkg != myoldpkg:
				ebuild_data = mydata.pop(_unicode_encode(myoldpkg + '.ebuild',
					encoding=_encodings['repo.content']), None)
				if ebuild_data is not None:
					mydata[_unicode_encode(mynewpkg + '.ebuild',
						encoding=_encodings['repo.content'])] = ebuild_data

			metadata = self.dbapi._aux_cache_slot_dict()
			for k in self.dbapi._aux_cache_keys:
				v = mydata.get(k if decode_metadata_name else _unicode_encode(k))
				if v is not None:
					v = _unicode_decode(v)
					metadata[k] = " ".join(v.split())

			# Create a copy of the old version of the package and
			# apply the update to it. Leave behind the old version,
			# assuming that it will be deleted by eclean-pkg when its
			# time comes.
			mynewcpv = _pkg_str(mynewcpv, metadata=metadata, db=self.dbapi)
			update_path = self.getname(mynewcpv, allocate_new=True) + ".partial"
			self._ensure_dir(os.path.dirname(update_path))
			update_path_lock = None
			try:
				update_path_lock = lockfile(update_path, wantnewlockfile=True)
				copyfile(binpkg_path, update_path)
				if binpkg_format == "xpak":
					mytbz2 = portage.xpak.tbz2(update_path)
					mytbz2.recompose_mem(portage.xpak.xpak_mem(mydata))
				elif binpkg_format == "gpkg":
					mybinpkg = portage.gpkg.gpkg(self.settings, mycpv, update_path)
					mybinpkg.update_metadata(mydata, newcpv=mynewcpv)
				else:
					raise InvalidBinaryPackageFormat(binpkg_format)
				self.inject(mynewcpv, filename=update_path)
			finally:
				if update_path_lock is not None:
					try:
						os.unlink(update_path)
					except OSError:
						pass
					unlockfile(update_path_lock)

		return moves

	def prevent_collision(self, cpv):
		warnings.warn("The "
			"portage.dbapi.bintree.binarytree.prevent_collision "
			"method is deprecated.",
			DeprecationWarning, stacklevel=2)

	def _ensure_dir(self, path):
		"""
		Create the specified directory. Also, copy gid and group mode
		bits from self.pkgdir if possible.
		@param cat_dir: Absolute path of the directory to be created.
		@type cat_dir: String
		"""
		try:
			pkgdir_st = os.stat(self.pkgdir)
		except OSError:
			ensure_dirs(path)
			return
		pkgdir_gid = pkgdir_st.st_gid
		pkgdir_grp_mode = 0o2070 & pkgdir_st.st_mode
		try:
			ensure_dirs(path, gid=pkgdir_gid, mode=pkgdir_grp_mode, mask=0)
		except PortageException:
			if not os.path.isdir(path):
				raise

	def _file_permissions(self, path):
		try:
			pkgdir_st = os.stat(self.pkgdir)
		except OSError:
			pass
		else:
			pkgdir_gid = pkgdir_st.st_gid
			pkgdir_grp_mode = 0o0060 & pkgdir_st.st_mode
			try:
				portage.util.apply_permissions(path, gid=pkgdir_gid,
					mode=pkgdir_grp_mode, mask=0)
			except PortageException:
				pass

	def populate(self, getbinpkgs=False, getbinpkg_refresh=True, add_repos=()):
		"""
		Populates the binarytree with package metadata.

		@param getbinpkgs: include remote packages
		@type getbinpkgs: bool
		@param getbinpkg_refresh: attempt to refresh the cache
			of remote package metadata if getbinpkgs is also True
		@type getbinpkg_refresh: bool
		@param add_repos: additional binary package repositories
		@type add_repos: sequence
		"""

		if self._populating:
			return

		if not os.path.isdir(self.pkgdir) and not (getbinpkgs or add_repos):
			self.populated = True
			return

		# Clear all caches in case populate is called multiple times
		# as may be the case when _global_updates calls populate()
		# prior to performing package moves since it only wants to
		# operate on local packages (getbinpkgs=0).
		self._remotepkgs = None

		self._populating = True
		try:
			update_pkgindex = self._populate_local(
				reindex='pkgdir-index-trusted' not in self.settings.features)

			if update_pkgindex and self.dbapi.writable:
				# If the Packages file needs to be updated, then _populate_local
				# needs to be called once again while the file is locked, so
				# that changes made by a concurrent process cannot be lost. This
				# case is avoided when possible, in order to minimize lock
				# contention.
				pkgindex_lock = None
				try:
					pkgindex_lock = lockfile(self._pkgindex_file,
						wantnewlockfile=True)
					update_pkgindex = self._populate_local()
					if update_pkgindex:
						self._pkgindex_write(update_pkgindex)
				finally:
					if pkgindex_lock:
						unlockfile(pkgindex_lock)

			if add_repos:
				self._populate_additional(add_repos)

			if getbinpkgs:
				config_path = os.path.join(self.settings['PORTAGE_CONFIGROOT'], BINREPOS_CONF_FILE)
				self._binrepos_conf = BinRepoConfigLoader((config_path,), self.settings)
				if not self._binrepos_conf:
					writemsg(_("!!! %s is missing (or PORTAGE_BINHOST is unset), but use is requested.\n") % (config_path,),
						noiselevel=-1)
				else:
					self._populate_remote(getbinpkg_refresh=getbinpkg_refresh)

		finally:
			self._populating = False

		self.populated = True

	def _populate_local(self, reindex=True):
		"""
		Populates the binarytree with local package metadata.

		@param reindex: detect added / modified / removed packages and
			regenerate the index file if necessary
		@type reindex: bool
		"""
		self.dbapi.clear()
		_instance_key = self.dbapi._instance_key
		# In order to minimize disk I/O, we never compute digests here.
		# Therefore we exclude hashes from the minimum_keys, so that
		# the Packages file will not be needlessly re-written due to
		# missing digests.
		minimum_keys = self._pkgindex_keys.difference(self._pkgindex_hashes)
		if True:
			pkg_paths = {}
			self._pkg_paths = pkg_paths
			dir_files = {}
			if reindex:
				for parent, dir_names, file_names in os.walk(self.pkgdir):
					relative_parent = parent[len(self.pkgdir)+1:]
					dir_files[relative_parent] = file_names

			pkgindex = self._load_pkgindex()
			if not self._pkgindex_version_supported(pkgindex):
				pkgindex = self._new_pkgindex()
			metadata = {}
			basename_index = {}
			for d in pkgindex.packages:
				cpv = _pkg_str(d["CPV"], metadata=d,
					settings=self.settings, db=self.dbapi)
				d["CPV"] = cpv
				metadata[_instance_key(cpv)] = d
				path = d.get("PATH")
				if not path:
					binpkg_format = d["BINPKG_FORMAT"]
					if binpkg_format == "xpak":
						path = cpv + ".tbz2"
					elif binpkg_format == "gpkg":
						path = cpv + ".gpkg.tar"
					else:
						continue

				if reindex:
					basename = os.path.basename(path)
					basename_index.setdefault(basename, []).append(d)
				else:
					instance_key = _instance_key(cpv)
					pkg_paths[instance_key] = path
					self.dbapi.cpv_inject(cpv)

			update_pkgindex = False
			for mydir, file_names in dir_files.items():
				try:
					mydir = _unicode_decode(mydir,
						encoding=_encodings["fs"], errors="strict")
				except UnicodeDecodeError:
					continue
				for myfile in file_names:
					try:
						myfile = _unicode_decode(myfile,
							encoding=_encodings["fs"], errors="strict")
					except UnicodeDecodeError:
						continue
					if not myfile.endswith(SUPPORTED_XPAK_EXTENSIONS
						+ SUPPORTED_GPKG_EXTENSIONS):
						continue
					mypath = os.path.join(mydir, myfile)
					full_path = os.path.join(self.pkgdir, mypath)
					s = os.lstat(full_path)

					if not stat.S_ISREG(s.st_mode):
						continue

					# Validate data from the package index and try to avoid
					# reading the xpak if possible.
					match = None
					possibilities = basename_index.get(myfile)
					if possibilities:
						for d in possibilities:
							try:
								if int(d["_mtime_"]) != s[stat.ST_MTIME]:
									continue
							except (KeyError, ValueError):
								continue
							try:
								if int(d["SIZE"]) != int(s.st_size):
									continue
							except (KeyError, ValueError):
								continue
							if not minimum_keys.difference(d):
								match = d
								break
						if match:
							mycpv = match["CPV"]
							instance_key = _instance_key(mycpv)
							pkg_paths[instance_key] = mypath
							# update the path if the package has been moved
							oldpath = d.get("PATH")
							if oldpath and oldpath != mypath:
								update_pkgindex = True
							# Omit PATH if it is the default path for
							# the current Packages format version.
							if ((mypath != mycpv + ".tbz2")
								and (mypath != mycpv + ".gpkg.tar")):
								d["PATH"] = mypath
								if not oldpath:
									update_pkgindex = True
							else:
								d.pop("PATH", None)
								if oldpath:
									update_pkgindex = True
							self.dbapi.cpv_inject(mycpv)
							continue
					if not os.access(full_path, os.R_OK):
						writemsg(_("!!! Permission denied to read " \
							"binary package: '%s'\n") % full_path,
							noiselevel=-1)
						self.invalids.append(myfile[:-5])
						continue

					binpkg_format = None
					if match:
						binpkg_format = match.get("BINPKG_FORMAT", None)
					pkg_metadata = self._read_metadata(full_path, s,
						keys=chain(self.dbapi._aux_cache_keys,
						("PF", "CATEGORY")), binpkg_format=binpkg_format)
					mycat = pkg_metadata.get("CATEGORY", "")
					mypf = pkg_metadata.get("PF", "")
					slot = pkg_metadata.get("SLOT", "")
					for ext in (SUPPORTED_XPAK_EXTENSIONS
						+ SUPPORTED_GPKG_EXTENSIONS):
						if myfile.endswith(ext):
							mypkg = myfile[:-len(ext)]
							break
					if not mycat or not mypf or not slot:
						#old-style or corrupt package
						writemsg(_("\n!!! Invalid binary package: '%s'\n") % full_path,
							noiselevel=-1)
						missing_keys = []
						if not mycat:
							missing_keys.append("CATEGORY")
						if not mypf:
							missing_keys.append("PF")
						if not slot:
							missing_keys.append("SLOT")
						msg = []
						if missing_keys:
							missing_keys.sort()
							msg.append(_("Missing metadata key(s): %s.") % \
								", ".join(missing_keys))
						msg.append(_(" This binary package is not " \
							"recoverable and should be deleted."))
						for line in textwrap.wrap("".join(msg), 72):
							writemsg("!!! %s\n" % line, noiselevel=-1)
						self.invalids.append(mypkg)
						continue

					multi_instance = False
					invalid_name = False
					build_id = None
					if myfile.endswith(".xpak"):
						multi_instance = True
						build_id = self._parse_build_id(myfile)
						if build_id < 1:
							invalid_name = True
						elif myfile != "%s-%s.xpak" % (
							mypf, build_id):
							invalid_name = True
						else:
							mypkg = mypkg[:-len(str(build_id))-1]
					elif myfile.endswith(".gpkg.tar"):
						build_id = self._parse_build_id(myfile)
						if build_id > 0:
							multi_instance = True
							if myfile != "%s-%s.gpkg.tar" % (
								mypf, build_id):
								invalid_name = True
							else:
								mypkg = mypkg[:-len(str(build_id))-1]
						else:
							if myfile != "%s.gpkg.tar" % mypf:
								invalid_name = True
					elif myfile != mypf + ".tbz2":
						invalid_name = True
					if invalid_name:
						writemsg(_("\n!!! Binary package name is "
							"invalid: '%s'\n") % full_path,
							noiselevel=-1)
						continue

					if pkg_metadata.get("BUILD_ID"):
						try:
							build_id = int(pkg_metadata["BUILD_ID"])
						except ValueError:
							writemsg(_("!!! Binary package has "
								"invalid BUILD_ID: '%s'\n") %
								full_path, noiselevel=-1)
							continue
					else:
						build_id = None

					if multi_instance:
						name_split = catpkgsplit("%s/%s" %
							(mycat, mypf))
						if (name_split is None or
							tuple(catsplit(mydir)) != name_split[:2]):
							continue
					elif mycat != mydir and mydir != "All":
						continue
					if mypkg != mypf.strip():
						continue
					mycpv = mycat + "/" + mypkg
					if not self.dbapi._category_re.match(mycat):
						writemsg(_("!!! Binary package has an " \
							"unrecognized category: '%s'\n") % full_path,
							noiselevel=-1)
						writemsg(_("!!! '%s' has a category that is not" \
							" listed in %setc/portage/categories\n") % \
							(mycpv, self.settings["PORTAGE_CONFIGROOT"]),
							noiselevel=-1)
						continue
					if build_id is not None:
						pkg_metadata["BUILD_ID"] = str(build_id)
					pkg_metadata["SIZE"] = str(s.st_size)
					# Discard items used only for validation above.
					pkg_metadata.pop("CATEGORY")
					pkg_metadata.pop("PF")
					mycpv = _pkg_str(mycpv,
						metadata=self.dbapi._aux_cache_slot_dict(pkg_metadata),
						db=self.dbapi)
					pkg_paths[_instance_key(mycpv)] = mypath
					self.dbapi.cpv_inject(mycpv)
					update_pkgindex = True
					d = metadata.get(_instance_key(mycpv),
						pkgindex._pkg_slot_dict())
					if d:
						try:
							if int(d["_mtime_"]) != s[stat.ST_MTIME]:
								d.clear()
						except (KeyError, ValueError):
							d.clear()
					if d:
						try:
							if int(d["SIZE"]) != int(s.st_size):
								d.clear()
						except (KeyError, ValueError):
							d.clear()

					for k in self._pkgindex_allowed_pkg_keys:
						v = pkg_metadata.get(k)
						if v:
							d[k] = v
					d["CPV"] = mycpv

					try:
						self._eval_use_flags(mycpv, d)
					except portage.exception.InvalidDependString:
						writemsg(_("!!! Invalid binary package: '%s'\n") % \
							self.getname(mycpv), noiselevel=-1)
						self.dbapi.cpv_remove(mycpv)
						del pkg_paths[_instance_key(mycpv)]

					# record location if it's non-default
					if (mypath != mycpv + ".tbz2") and \
						(mypath != mycpv + ".gpkg.tar"):
						d["PATH"] = mypath
					else:
						d.pop("PATH", None)
					metadata[_instance_key(mycpv)] = d

			if reindex:
				for instance_key in list(metadata):
					if instance_key not in pkg_paths:
						del metadata[instance_key]

			if update_pkgindex:
				del pkgindex.packages[:]
				pkgindex.packages.extend(iter(metadata.values()))
				self._update_pkgindex_header(pkgindex.header)

			self._pkgindex_header = {}
			self._merge_pkgindex_header(pkgindex.header,
				self._pkgindex_header)

		return pkgindex if update_pkgindex else None

	def _populate_remote(self, getbinpkg_refresh=True):

		self._remote_has_index = False
		self._remotepkgs = {}
		# Order by descending priority.
		for repo in reversed(list(self._binrepos_conf.values())):
			base_url = repo.sync_uri
			parsed_url = urlparse(base_url)
			host = parsed_url.netloc
			port = parsed_url.port
			user = None
			passwd = None
			user_passwd = ""
			if "@" in host:
				user, host = host.split("@", 1)
				user_passwd = user + "@"
				if ":" in user:
					user, passwd = user.split(":", 1)

			if port is not None:
				port_str = ":%s" % (port,)
				if host.endswith(port_str):
					host = host[:-len(port_str)]
			pkgindex_file = os.path.join(self.settings["EROOT"], CACHE_PATH, "binhost",
				host, parsed_url.path.lstrip("/"), "Packages")
			pkgindex = self._new_pkgindex()
			try:
				f = io.open(_unicode_encode(pkgindex_file,
					encoding=_encodings['fs'], errors='strict'),
					mode='r', encoding=_encodings['repo.content'],
					errors='replace')
				try:
					pkgindex.read(f)
				finally:
					f.close()
			except EnvironmentError as e:
				if e.errno != errno.ENOENT:
					raise
			local_timestamp = pkgindex.header.get("TIMESTAMP", None)
			try:
				download_timestamp = \
					float(pkgindex.header.get("DOWNLOAD_TIMESTAMP", 0))
			except ValueError:
				download_timestamp = 0
			remote_timestamp = None
			rmt_idx = self._new_pkgindex()
			proc = None
			tmp_filename = None
			try:
				# urlparse.urljoin() only works correctly with recognized
				# protocols and requires the base url to have a trailing
				# slash, so join manually...
				url = base_url.rstrip("/") + "/Packages"
				f = None

				if not getbinpkg_refresh and local_timestamp:
					raise UseCachedCopyOfRemoteIndex()

				try:
					ttl = float(pkgindex.header.get("TTL", 0))
				except ValueError:
					pass
				else:
					if download_timestamp and ttl and \
						download_timestamp + ttl > time.time():
						raise UseCachedCopyOfRemoteIndex()

				# Set proxy settings for _urlopen -> urllib_request
				proxies = {}
				for proto in ('http', 'https'):
					value = self.settings.get(proto + '_proxy')
					if value is not None:
						proxies[proto] = value

				# Don't use urlopen for https, unless
				# PEP 476 is supported (bug #469888).
				if repo.fetchcommand is None and (parsed_url.scheme not in ('https',) or _have_pep_476()):
					try:
						f = _urlopen(url, if_modified_since=local_timestamp, proxies=proxies)
						if hasattr(f, 'headers') and f.headers.get('timestamp', ''):
							remote_timestamp = f.headers.get('timestamp')
					except IOError as err:
						if hasattr(err, 'code') and err.code == 304: # not modified (since local_timestamp)
							raise UseCachedCopyOfRemoteIndex()

						if parsed_url.scheme in ('ftp', 'http', 'https'):
							# This protocol is supposedly supported by urlopen,
							# so apparently there's a problem with the url
							# or a bug in urlopen.
							if self.settings.get("PORTAGE_DEBUG", "0") != "0":
								traceback.print_exc()

							raise
					except ValueError:
						raise ParseError("Invalid Portage BINHOST value '%s'"
										 % url.lstrip())

				if f is None:

					path = parsed_url.path.rstrip("/") + "/Packages"

					if repo.fetchcommand is None and parsed_url.scheme == 'ssh':
						# Use a pipe so that we can terminate the download
						# early if we detect that the TIMESTAMP header
						# matches that of the cached Packages file.
						ssh_args = ['ssh']
						if port is not None:
							ssh_args.append("-p%s" % (port,))
						# NOTE: shlex evaluates embedded quotes
						ssh_args.extend(portage.util.shlex_split(
							self.settings.get("PORTAGE_SSH_OPTS", "")))
						ssh_args.append(user_passwd + host)
						ssh_args.append('--')
						ssh_args.append('cat')
						ssh_args.append(path)

						proc = subprocess.Popen(ssh_args,
							stdout=subprocess.PIPE)
						f = proc.stdout
					else:
						if repo.fetchcommand is None:
							setting = 'FETCHCOMMAND_' + parsed_url.scheme.upper()
							fcmd = self.settings.get(setting)
							if not fcmd:
								fcmd = self.settings.get('FETCHCOMMAND')
								if not fcmd:
									raise EnvironmentError("FETCHCOMMAND is unset")
						else:
							fcmd = repo.fetchcommand

						fd, tmp_filename = tempfile.mkstemp()
						tmp_dirname, tmp_basename = os.path.split(tmp_filename)
						os.close(fd)

						fcmd_vars = {
							"DISTDIR": tmp_dirname,
							"FILE": tmp_basename,
							"URI": url
						}

						for k in ("PORTAGE_SSH_OPTS",):
							v = self.settings.get(k)
							if v is not None:
								fcmd_vars[k] = v

						success = portage.getbinpkg.file_get(
							fcmd=fcmd, fcmd_vars=fcmd_vars)
						if not success:
							raise EnvironmentError("%s failed" % (setting,))
						f = open(tmp_filename, 'rb')

				f_dec = codecs.iterdecode(f,
					_encodings['repo.content'], errors='replace')
				try:
					rmt_idx.readHeader(f_dec)
					if not remote_timestamp: # in case it had not been read from HTTP header
						remote_timestamp = rmt_idx.header.get("TIMESTAMP", None)
					if not remote_timestamp:
						# no timestamp in the header, something's wrong
						pkgindex = None
						writemsg(_("\n\n!!! Binhost package index " \
						" has no TIMESTAMP field.\n"), noiselevel=-1)
					else:
						if not self._pkgindex_version_supported(rmt_idx):
							writemsg(_("\n\n!!! Binhost package index version" \
							" is not supported: '%s'\n") % \
							rmt_idx.header.get("VERSION"), noiselevel=-1)
							pkgindex = None
						elif local_timestamp != remote_timestamp:
							rmt_idx.readBody(f_dec)
							pkgindex = rmt_idx
				finally:
					# Timeout after 5 seconds, in case close() blocks
					# indefinitely (see bug #350139).
					try:
						try:
							AlarmSignal.register(5)
							f.close()
						finally:
							AlarmSignal.unregister()
					except AlarmSignal:
						writemsg("\n\n!!! %s\n" % \
							_("Timed out while closing connection to binhost"),
							noiselevel=-1)
			except UseCachedCopyOfRemoteIndex:
				writemsg_stdout("\n")
				writemsg_stdout(
					colorize("GOOD", _("Local copy of remote index is up-to-date and will be used.")) + \
					"\n")
				rmt_idx = pkgindex
			except EnvironmentError as e:
				# This includes URLError which is raised for SSL
				# certificate errors when PEP 476 is supported.
				writemsg(_("\n\n!!! Error fetching binhost package" \
					" info from '%s'\n") % _hide_url_passwd(base_url))
				# With Python 2, the EnvironmentError message may
				# contain bytes or unicode, so use str to ensure
				# safety with all locales (bug #532784).
				try:
					error_msg = str(e)
				except UnicodeDecodeError as uerror:
					error_msg = str(uerror.object,
						encoding='utf_8', errors='replace')
				writemsg("!!! %s\n\n" % error_msg)
				del e
				pkgindex = None
			if proc is not None:
				if proc.poll() is None:
					proc.kill()
					proc.wait()
				proc = None
			if tmp_filename is not None:
				try:
					os.unlink(tmp_filename)
				except OSError:
					pass
			if pkgindex is rmt_idx:
				pkgindex.modified = False # don't update the header
				pkgindex.header["DOWNLOAD_TIMESTAMP"] = "%d" % time.time()
				try:
					ensure_dirs(os.path.dirname(pkgindex_file))
					f = atomic_ofstream(pkgindex_file)
					pkgindex.write(f)
					f.close()
				except (IOError, PortageException):
					if os.access(os.path.dirname(pkgindex_file), os.W_OK):
						raise
					# The current user doesn't have permission to cache the
					# file, but that's alright.
			if pkgindex:
				remote_base_uri = pkgindex.header.get("URI", base_url)
				for d in pkgindex.packages:
					cpv = _pkg_str(d["CPV"], metadata=d,
						settings=self.settings, db=self.dbapi)
					# Local package instances override remote instances
					# with the same instance_key.
					if self.dbapi.cpv_exists(cpv):
						continue

					d["CPV"] = cpv
					d["BASE_URI"] = remote_base_uri
					d["PKGINDEX_URI"] = url
					# FETCHCOMMAND and RESUMECOMMAND may be specified
					# by binrepos.conf, and otherwise ensure that they
					# do not propagate from the Packages index since
					# it may be unsafe to execute remotely specified
					# commands.
					if repo.fetchcommand is None:
						d.pop('FETCHCOMMAND', None)
					else:
						d['FETCHCOMMAND'] = repo.fetchcommand
					if repo.resumecommand is None:
						d.pop('RESUMECOMMAND', None)
					else:
						d['RESUMECOMMAND'] = repo.resumecommand
					self._remotepkgs[self.dbapi._instance_key(cpv)] = d
					self.dbapi.cpv_inject(cpv)

				self._remote_has_index = True
				self._merge_pkgindex_header(pkgindex.header,
					self._pkgindex_header)

	def _populate_additional(self, repos):
		for repo in repos:
			aux_keys = list(set(chain(repo._aux_cache_keys, repo._pkg_str_aux_keys)))
			for cpv in repo.cpv_all():
				metadata = dict(zip(aux_keys, repo.aux_get(cpv, aux_keys)))
				pkg = _pkg_str(cpv, metadata=metadata, settings=repo.settings, db=repo)
				instance_key = self.dbapi._instance_key(pkg)
				self._additional_pkgs[instance_key] = pkg
				self.dbapi.cpv_inject(pkg)

	def inject(self, cpv, filename=None):
		"""Add a freshly built package to the database.  This updates
		$PKGDIR/Packages with the new package metadata (including MD5).
		@param cpv: The cpv of the new package to inject
		@type cpv: string
		@param filename: File path of the package to inject, or None if it's
			already in the location returned by getname()
		@type filename: string
		@rtype: _pkg_str or None
		@return: A _pkg_str instance on success, or None on failure.
		"""
		mycat, mypkg = catsplit(cpv)
		if not self.populated:
			self.populate()
		if filename is None:
			full_path = self.getname(cpv)
		else:
			full_path = filename
		try:
			s = os.stat(full_path)
		except OSError as e:
			if e.errno != errno.ENOENT:
				raise
			del e
			writemsg(_("!!! Binary package does not exist: '%s'\n") % full_path,
				noiselevel=-1)
			return

		metadata = self._read_metadata(full_path, s)
		binpkg_format = metadata["BINPKG_FORMAT"]

		invalid_depend = False
		try:
			self._eval_use_flags(cpv, metadata)
		except portage.exception.InvalidDependString:
			invalid_depend = True
		if invalid_depend or not metadata.get("SLOT"):
			writemsg(_("!!! Invalid binary package: '%s'\n") % full_path,
				noiselevel=-1)
			return

		fetched = False
		try:
			build_id = cpv.build_id
		except AttributeError:
			build_id = None
		else:
			instance_key = self.dbapi._instance_key(cpv)
			if instance_key in self.dbapi.cpvdict:
				# This means we've been called by aux_update (or
				# similar). The instance key typically changes (due to
				# file modification), so we need to discard existing
				# instance key references.
				self.dbapi.cpv_remove(cpv)
				self._pkg_paths.pop(instance_key, None)
				if self._remotepkgs is not None:
					fetched = self._remotepkgs.pop(instance_key, None)

		cpv = _pkg_str(cpv, metadata=metadata, settings=self.settings,
			db=self.dbapi)

		# Reread the Packages index (in case it's been changed by another
		# process) and then updated it, all while holding a lock.
		pkgindex_lock = None
		try:
			os.makedirs(self.pkgdir, exist_ok=True)
			pkgindex_lock = lockfile(self._pkgindex_file,
				wantnewlockfile=1)
			if filename is not None:
				new_filename = self.getname(cpv, allocate_new=True)
				try:
					samefile = os.path.samefile(filename, new_filename)
				except OSError:
					samefile = False
				if not samefile:
					self._ensure_dir(os.path.dirname(new_filename))
					_movefile(filename, new_filename, mysettings=self.settings)
				full_path = new_filename

			basename = os.path.basename(full_path)
			pf = catsplit(cpv)[1]
			if (build_id is None) and (not fetched) and binpkg_format:
				# Apply the newly assigned BUILD_ID. This is intended
				# to occur only for locally built packages. If the
				# package was fetched, we want to preserve its
				# attributes, so that we can later distinguish that it
				# is identical to its remote counterpart.
				build_id = self._parse_build_id(basename)
				if build_id > 0:
					metadata["BUILD_ID"] = str(build_id)
					cpv = _pkg_str(cpv, metadata=metadata,
						settings=self.settings, db=self.dbapi)
					if binpkg_format == "xpak":
						if basename.endswith(".xpak"):
							binpkg = portage.xpak.tbz2(full_path)
							binary_data = binpkg.get_data()
							binary_data[b"BUILD_ID"] = _unicode_encode(
								metadata["BUILD_ID"])
							binpkg.recompose_mem(portage.xpak.xpak_mem(binary_data))
					elif binpkg_format == "gpkg":
						binpkg = portage.gpkg.gpkg(self.settings, cpv, full_path)
						binpkg_metadata = binpkg.get_metadata()
						binpkg_metadata["BUILD_ID"] = _unicode_encode(
							metadata["BUILD_ID"])
						binpkg.update_metadata(binpkg_metadata)
					else:
						raise InvalidBinaryPackageFormat(basename)

			self._file_permissions(full_path)
			pkgindex = self._load_pkgindex()
			if not self._pkgindex_version_supported(pkgindex):
				pkgindex = self._new_pkgindex()

			d = self._inject_file(pkgindex, cpv, full_path)
			self._update_pkgindex_header(pkgindex.header)
			self._pkgindex_write(pkgindex)

		finally:
			if pkgindex_lock:
				unlockfile(pkgindex_lock)

		# This is used to record BINPKGMD5 in the installed package
		# database, for a package that has just been built.
		cpv._metadata["MD5"] = d["MD5"]

		return cpv

	def _read_metadata(self, filename, st, keys=None, binpkg_format=None):
		"""
		Read metadata from a binary package. The returned metadata
		dictionary will contain empty strings for any values that
		are undefined (this is important because the _pkg_str class
		distinguishes between missing and undefined values).

		@param filename: File path of the binary package
		@type filename: string
		@param st: stat result for the binary package
		@type st: os.stat_result
		@param keys: optional list of specific metadata keys to retrieve
		@type keys: iterable
		@rtype: dict
		@return: package metadata
		"""
		if keys is None:
			keys = self.dbapi._aux_cache_keys
			metadata = self.dbapi._aux_cache_slot_dict()
		else:
			metadata = {}

		# xpak return key as binary, gpkg return key as str
		decode_metadata_name = True

		if not binpkg_format:
			binpkg_format = get_binpkg_format(filename)
		if binpkg_format == "xpak":
			binpkg_metadata = portage.xpak.tbz2(filename).get_data()
		elif binpkg_format == "gpkg":
			binpkg_metadata = portage.gpkg.gpkg(
				self.settings, None, filename).get_metadata()
			decode_metadata_name = False
		else:
			raise InvalidBinaryPackageFormat(filename)

		for k in keys:
			if k == "_mtime_":
				metadata[k] = str(st[stat.ST_MTIME])
			elif k == "SIZE":
				metadata[k] = str(st.st_size)
			else:
				if decode_metadata_name:
					v = binpkg_metadata.get(_unicode_encode(k))
				else:
					# check gpkg
					v = binpkg_metadata.get(k)
				if v is None:
					if k == "EAPI":
						metadata[k] = "0"
					else:
						metadata[k] = ""
				else:
					v = _unicode_decode(v)
					metadata[k] = " ".join(v.split())

		metadata["BINPKG_FORMAT"] = binpkg_format

		return metadata

	def _inject_file(self, pkgindex, cpv, filename):
		"""
		Add a package to internal data structures, and add an
		entry to the given pkgindex.
		@param pkgindex: The PackageIndex instance to which an entry
			will be added.
		@type pkgindex: PackageIndex
		@param cpv: A _pkg_str instance corresponding to the package
			being injected.
		@type cpv: _pkg_str
		@param filename: Absolute file path of the package to inject.
		@type filename: string
		@rtype: dict
		@return: A dict corresponding to the new entry which has been
			added to pkgindex. This may be used to access the checksums
			which have just been generated.
		"""
		# Update state for future isremote calls.
		instance_key = self.dbapi._instance_key(cpv)
		if self._remotepkgs is not None:
			self._remotepkgs.pop(instance_key, None)

		self.dbapi.cpv_inject(cpv)
		self._pkg_paths[instance_key] = filename[len(self.pkgdir)+1:]
		d = self._pkgindex_entry(cpv)

		# If found, remove package(s) with duplicate path.
		path = d.get("PATH", "")
		for i in range(len(pkgindex.packages) - 1, -1, -1):
			d2 = pkgindex.packages[i]
			if path and path == d2.get("PATH"):
				# Handle path collisions in $PKGDIR/All
				# when CPV is not identical.
				del pkgindex.packages[i]
			elif cpv == d2.get("CPV"):
				if path == d2.get("PATH", ""):
					del pkgindex.packages[i]

		pkgindex.packages.append(d)
		return d

	def _pkgindex_write(self, pkgindex):
		contents = codecs.getwriter(_encodings['repo.content'])(io.BytesIO())
		pkgindex.write(contents)
		contents = contents.getvalue()
		atime = mtime = int(pkgindex.header["TIMESTAMP"])
		output_files = [(atomic_ofstream(self._pkgindex_file, mode="wb"),
			self._pkgindex_file, None)]

		if "compress-index" in self.settings.features:
			gz_fname = self._pkgindex_file + ".gz"
			fileobj = atomic_ofstream(gz_fname, mode="wb")
			output_files.append((GzipFile(filename='', mode="wb",
				fileobj=fileobj, mtime=mtime), gz_fname, fileobj))

		for f, fname, f_close in output_files:
			f.write(contents)
			f.close()
			if f_close is not None:
				f_close.close()
			self._file_permissions(fname)
			# some seconds might have elapsed since TIMESTAMP
			os.utime(fname, (atime, mtime))

	def _pkgindex_entry(self, cpv):
		"""
		Performs checksums, and gets size and mtime via lstat.
		Raises InvalidDependString if necessary.
		@rtype: dict
		@return: a dict containing entry for the give cpv.
		"""

		pkg_path = self.getname(cpv)
		try:
			binpkg_format = cpv.binpkg_format
		except AttributeError:
			raise KeyError("{} metadata not found!".format(cpv))

		d = dict(cpv._metadata.items())
		d.update(perform_multiple_checksums(
			pkg_path, hashes=self._pkgindex_hashes))

		d["CPV"] = cpv
		st = os.lstat(pkg_path)
		d["_mtime_"] = str(st[stat.ST_MTIME])
		d["SIZE"] = str(st.st_size)
		d["BINPKG_FORMAT"] = binpkg_format

		rel_path = pkg_path[len(self.pkgdir)+1:]
		# record location if it's non-default
		if binpkg_format == "xpak":
			if rel_path != cpv + ".tbz2":
				d["PATH"] = rel_path
		elif binpkg_format == "gpkg":
			if rel_path != cpv + ".gpkg.tar":
				d["PATH"] = rel_path
		else:
			raise InvalidBinaryPackageFormat(binpkg_format)

		return d

	def _new_pkgindex(self):
		return portage.getbinpkg.PackageIndex(
			allowed_pkg_keys=self._pkgindex_allowed_pkg_keys,
			default_header_data=self._pkgindex_default_header_data,
			default_pkg_data=self._pkgindex_default_pkg_data,
			inherited_keys=self._pkgindex_inherited_keys,
			translated_keys=self._pkgindex_translated_keys)

	@staticmethod
	def _merge_pkgindex_header(src, dest):
		"""
		Merge Packages header settings from src to dest, in order to
		propagate implicit IUSE and USE_EXPAND settings for use with
		binary and installed packages. Values are appended, so the
		result is a union of elements from src and dest.

		Pull in ARCH if it's not defined, since it's used for validation
		by emerge's profile_check function, and also for KEYWORDS logic
		in the _getmaskingstatus function.

		@param src: source mapping (read only)
		@type src: Mapping
		@param dest: destination mapping
		@type dest: MutableMapping
		"""
		for k, v in iter_iuse_vars(src):
			v_before = dest.get(k)
			if v_before is not None:
				merged_values = set(v_before.split())
				merged_values.update(v.split())
				v = ' '.join(sorted(merged_values))
			dest[k] = v

		if 'ARCH' not in dest and 'ARCH' in src:
			dest['ARCH'] = src['ARCH']

	def _propagate_config(self, config):
		"""
		Propagate implicit IUSE and USE_EXPAND settings from the binary
		package database to a config instance. If settings are not
		available to propagate, then this will do nothing and return
		False.

		@param config: config instance
		@type config: portage.config
		@rtype: bool
		@return: True if settings successfully propagated, False if settings
			were not available to propagate.
		"""
		if self._pkgindex_header is None:
			return False

		self._merge_pkgindex_header(self._pkgindex_header,
			config.configdict['defaults'])
		config.regenerate()
		config._init_iuse()
		return True

	def _update_pkgindex_header(self, header):
		"""
		Add useful settings to the Packages file header, for use by
		binhost clients.

		This will return silently if the current profile is invalid or
		does not have an IUSE_IMPLICIT variable, since it's useful to
		maintain a cache of implicit IUSE settings for use with binary
		packages.
		"""
		if not (self.settings.profile_path and
			"IUSE_IMPLICIT" in self.settings):
			header.setdefault("VERSION", str(self._pkgindex_version))
			return

		portdir = normalize_path(os.path.realpath(self.settings["PORTDIR"]))
		profiles_base = os.path.join(portdir, "profiles") + os.path.sep
		if self.settings.profile_path:
			profile_path = normalize_path(
				os.path.realpath(self.settings.profile_path))
			if profile_path.startswith(profiles_base):
				profile_path = profile_path[len(profiles_base):]
			header["PROFILE"] = profile_path
		header["VERSION"] = str(self._pkgindex_version)
		base_uri = self.settings.get("PORTAGE_BINHOST_HEADER_URI")
		if base_uri:
			header["URI"] = base_uri
		else:
			header.pop("URI", None)
		for k in list(self._pkgindex_header_keys) + \
			self.settings.get("USE_EXPAND_IMPLICIT", "").split() + \
			self.settings.get("USE_EXPAND_UNPREFIXED", "").split():
			v = self.settings.get(k, None)
			if v:
				header[k] = v
			else:
				header.pop(k, None)

		# These values may be useful for using a binhost without
		# having a local copy of the profile (bug #470006).
		for k in self.settings.get("USE_EXPAND_IMPLICIT", "").split():
			k = "USE_EXPAND_VALUES_" + k
			v = self.settings.get(k)
			if v:
				header[k] = v
			else:
				header.pop(k, None)

	def _pkgindex_version_supported(self, pkgindex):
		version = pkgindex.header.get("VERSION")
		if version:
			try:
				if int(version) <= self._pkgindex_version:
					return True
			except ValueError:
				pass
		return False

	def _eval_use_flags(self, cpv, metadata):
		use = frozenset(metadata.get("USE", "").split())
		for k in self._pkgindex_use_evaluated_keys:
			if k.endswith('DEPEND'):
				token_class = Atom
			else:
				token_class = None

			deps = metadata.get(k)
			if deps is None:
				continue
			try:
				deps = use_reduce(deps, uselist=use, token_class=token_class)
				deps = paren_enclose(deps)
			except portage.exception.InvalidDependString as e:
				writemsg("%s: %s\n" % (k, e), noiselevel=-1)
				raise
			metadata[k] = deps

	def exists_specific(self, cpv):
		if not self.populated:
			self.populate()
		return self.dbapi.match(
			dep_expand("="+cpv, mydb=self.dbapi, settings=self.settings))

	def dep_bestmatch(self, mydep):
		"compatibility method -- all matches, not just visible ones"
		if not self.populated:
			self.populate()
		writemsg("\n\n", 1)
		writemsg("mydep: %s\n" % mydep, 1)
		mydep = dep_expand(mydep, mydb=self.dbapi, settings=self.settings)
		writemsg("mydep: %s\n" % mydep, 1)
		mykey = dep_getkey(mydep)
		writemsg("mykey: %s\n" % mykey, 1)
		mymatch = best(match_from_list(mydep,self.dbapi.cp_list(mykey)))
		writemsg("mymatch: %s\n" % mymatch, 1)
		if mymatch is None:
			return ""
		return mymatch

	def getname(self, cpv, allocate_new=None):
		"""Returns a file location for this package.
		If cpv has both build_time and build_id attributes, then the
		path to the specific corresponding instance is returned.
		Otherwise, allocate a new path and return that. When allocating
		a new path, behavior depends on the binpkg-multi-instance
		FEATURES setting.
		"""
		if not self.populated:
			self.populate()

		try:
			cpv.cp
		except AttributeError:
			cpv = _pkg_str(cpv)

		filename = None
		if allocate_new:
			filename = self._allocate_filename(cpv)
		elif self._is_specific_instance(cpv):
			instance_key = self.dbapi._instance_key(cpv)
			path = self._pkg_paths.get(instance_key)
			if path is not None:
				filename = os.path.join(self.pkgdir, path)

		if filename is None and not allocate_new:
			try:
				instance_key = self.dbapi._instance_key(cpv,
					support_string=True)
			except KeyError:
				pass
			else:
				filename = self._pkg_paths.get(instance_key)
				if filename is not None:
					filename = os.path.join(self.pkgdir, filename)
				elif instance_key in self._additional_pkgs:
					return None

		if filename is None:
			try:
				binpkg_format = cpv.binpkg_format
			except AttributeError:
				# In order to force the caller to clarify its intent, do not
				# use default BINPKG_FORMAT unless allocate_new is True.
				# The caller can set cpv.binpkg_format in advance if something
				# other than the default is desired here.
				if allocate_new:
					binpkg_format = self.settings.get('BINPKG_FORMAT', SUPPORTED_GENTOO_BINPKG_FORMATS[0])
				else:
					binpkg_format = None

			if not binpkg_format:
				# Raise an error if the desired binpkg_format is not clear.
				# The caller should either set allocate_new to True or else
				# ensure that cpv.binpkg_format is set to a particular format.
				raise InvalidBinaryPackageFormat(binpkg_format)
			elif binpkg_format == "xpak":
				if self._multi_instance:
					pf = catsplit(cpv)[1]
					filename = "%s-%s.xpak" % (
						os.path.join(self.pkgdir, cpv.cp, pf), "1")
				else:
					filename = os.path.join(self.pkgdir, cpv + ".tbz2")
			elif binpkg_format == "gpkg":
				if self._multi_instance:
					pf = catsplit(cpv)[1]
					filename = "%s-%s.gpkg.tar" % (
						os.path.join(self.pkgdir, cpv.cp, pf), "1")
				else:
					filename = os.path.join(self.pkgdir, cpv + ".gpkg.tar")
			else:
				raise InvalidBinaryPackageFormat(binpkg_format)

		return filename

	def _is_specific_instance(self, cpv):
		specific = True
		try:
			build_time = cpv.build_time
			build_id = cpv.build_id
		except AttributeError:
			specific = False
		else:
			if build_time is None or build_id is None:
				specific = False
		return specific

	def _max_build_id(self, cpv):
		max_build_id = 0
		for x in self.dbapi.cp_list(cpv.cp):
			if (x == cpv and x.build_id is not None and
				x.build_id > max_build_id):
				max_build_id = x.build_id
		return max_build_id

	def _allocate_filename(self, cpv):
		try:
			binpkg_format = cpv.binpkg_format
		except AttributeError:
			binpkg_format = self.settings.get("BINPKG_FORMAT", SUPPORTED_GENTOO_BINPKG_FORMATS[0])

		if binpkg_format == "xpak":
			return os.path.join(self.pkgdir, cpv + ".tbz2")
		elif binpkg_format == "gpkg":
			return os.path.join(self.pkgdir, cpv + ".gpkg.tar")
		else:
			raise InvalidBinaryPackageFormat(binpkg_format)

	def _allocate_filename_multi(self, cpv):

		# First, get the max build_id found when _populate was
		# called.
		max_build_id = self._max_build_id(cpv)

		# A new package may have been added concurrently since the
		# last _populate call, so use increment build_id until
		# we locate an unused id.
		pf = catsplit(cpv)[1]
		build_id = max_build_id + 1

		try:
			binpkg_format = cpv.binpkg_format
		except AttributeError:
			binpkg_format = self.settings.get("BINPKG_FORMAT", SUPPORTED_GENTOO_BINPKG_FORMATS[0])

		if binpkg_format == "xpak":
			filename_format = "%s-%s.xpak"
		elif binpkg_format == "gpkg":
			filename_format = "%s-%s.gpkg.tar"
		else:
			raise InvalidBinaryPackageFormat(binpkg_format)

		while True:
			filename = filename_format % (
				os.path.join(self.pkgdir, cpv.cp, pf), build_id)
			if os.path.exists(filename):
				build_id += 1
			else:
				return filename

	@staticmethod
	def _parse_build_id(filename):
		build_id = -1
		if filename.endswith(SUPPORTED_XPAK_EXTENSIONS):
			suffixlen = len(".xpak")
		elif filename.endswith(SUPPORTED_GPKG_EXTENSIONS):
			suffixlen = len(".gpkg.tar")
		else:
			raise InvalidBinaryPackageFormat(filename)

		filename = filename[:-suffixlen]
		if re.match(r".*-[\w.]*\d+[\w.]*-\d+$", filename):
			build_id = int(filename.split("-")[-1])

		return build_id

	def isremote(self, pkgname):
		"""Returns true if the package is kept remotely and it has not been
		downloaded (or it is only partially downloaded)."""
		if self._remotepkgs is None:
			return False
		instance_key = self.dbapi._instance_key(pkgname)
		if instance_key not in self._remotepkgs:
			return False
		if instance_key in self._additional_pkgs:
			return False
		# Presence in self._remotepkgs implies that it's remote. When a
		# package is downloaded, state is updated by self.inject().
		return True

	def get_pkgindex_uri(self, cpv):
		"""Returns the URI to the Packages file for a given package."""
		uri = None
		if self._remotepkgs is not None:
			metadata = self._remotepkgs.get(self.dbapi._instance_key(cpv))
			if metadata is not None:
				uri = metadata["PKGINDEX_URI"]
		return uri

	def gettbz2(self, pkgname):
		"""Fetches the package from a remote site, if necessary.  Attempts to
		resume if the file appears to be partially downloaded."""
		instance_key = self.dbapi._instance_key(pkgname)
		tbz2_path = self.getname(pkgname)
		tbz2name = os.path.basename(tbz2_path)
		resume = False
		if os.path.exists(tbz2_path):
			if tbz2name[:-5] not in self.invalids:
				return

			resume = True
			writemsg(_("Resuming download of this tbz2, but it is possible that it is corrupt.\n"),
				noiselevel=-1)

		mydest = os.path.dirname(self.getname(pkgname))
		self._ensure_dir(mydest)
		# urljoin doesn't work correctly with unrecognized protocols like sftp
		if self._remote_has_index:
			rel_url = self._remotepkgs[instance_key].get("PATH")
			if not rel_url:
				rel_url = pkgname + ".tbz2"
			remote_base_uri = self._remotepkgs[instance_key]["BASE_URI"]
			url = remote_base_uri.rstrip("/") + "/" + rel_url.lstrip("/")
		else:
			url = self.settings["PORTAGE_BINHOST"].rstrip("/") + "/" + tbz2name
		protocol = urlparse(url)[0]
		fcmd_prefix = "FETCHCOMMAND"
		if resume:
			fcmd_prefix = "RESUMECOMMAND"
		fcmd = self.settings.get(fcmd_prefix + "_" + protocol.upper())
		if not fcmd:
			fcmd = self.settings.get(fcmd_prefix)
		success = portage.getbinpkg.file_get(url, mydest, fcmd=fcmd)
		if not success:
			try:
				os.unlink(self.getname(pkgname))
			except OSError:
				pass
			raise portage.exception.FileNotFound(mydest)
		self.inject(pkgname)

	def _load_pkgindex(self):
		pkgindex = self._new_pkgindex()
		try:
			f = io.open(_unicode_encode(self._pkgindex_file,
				encoding=_encodings['fs'], errors='strict'),
				mode='r', encoding=_encodings['repo.content'],
				errors='replace')
		except EnvironmentError:
			pass
		else:
			try:
				pkgindex.read(f)
			finally:
				f.close()
		return pkgindex

	def _get_digests(self, pkg):

		try:
			cpv = pkg.cpv
		except AttributeError:
			cpv = pkg

		_instance_key = self.dbapi._instance_key
		instance_key = _instance_key(cpv)
		digests = {}
		metadata = (None if self._remotepkgs is None else
			self._remotepkgs.get(instance_key))
		if metadata is None:
			for d in self._load_pkgindex().packages:
				if (d["CPV"] == cpv and
					instance_key == _instance_key(_pkg_str(d["CPV"],
					metadata=d, settings=self.settings))):
					metadata = d
					break

		if metadata is None:
			return digests

		for k in get_valid_checksum_keys():
			v = metadata.get(k)
			if not v:
				continue
			digests[k] = v

		if "SIZE" in metadata:
			try:
				digests["size"] = int(metadata["SIZE"])
			except ValueError:
				writemsg(_("!!! Malformed SIZE attribute in remote " \
				"metadata for '%s'\n") % cpv)

		return digests

	def digestCheck(self, pkg):
		"""
		Verify digests for the given package and raise DigestException
		if verification fails.
		@rtype: bool
		@return: True if digests could be located, False otherwise.
		"""

		digests = self._get_digests(pkg)

		if not digests:
			return False

		try:
			cpv = pkg.cpv
		except AttributeError:
			cpv = pkg

		pkg_path = self.getname(cpv)
		hash_filter = _hash_filter(
			self.settings.get("PORTAGE_CHECKSUM_FILTER", ""))
		if not hash_filter.transparent:
			digests = _apply_hash_filter(digests, hash_filter)
		eout = EOutput()
		eout.quiet = self.settings.get("PORTAGE_QUIET") == "1"
		ok, st = _check_distfile(pkg_path, digests, eout, show_errors=0)
		if not ok:
			ok, reason = verify_all(pkg_path, digests)
			if not ok:
				raise portage.exception.DigestException(
					(pkg_path,) + tuple(reason))

		return True

	def getslot(self, mycatpkg):
		"Get a slot for a catpkg; assume it exists."
		myslot = ""
		try:
			myslot = self.dbapi._pkg_str(mycatpkg, None).slot
		except KeyError:
			pass
		return myslot<|MERGE_RESOLUTION|>--- conflicted
+++ resolved
@@ -87,13 +87,8 @@
 		self.move_ent = mybintree.move_ent
 		# Selectively cache metadata in order to optimize dep matching.
 		self._aux_cache_keys = set(
-<<<<<<< HEAD
 			["BDEPEND", "BINPKG_FORMAT", "BUILD_ID", "BUILD_TIME", "CHOST",
-			"DEFINED_PHASES", "DEPEND", "EAPI", "IUSE", "KEYWORDS",
-=======
-			["BDEPEND", "BUILD_ID", "BUILD_TIME", "CHOST", "DEFINED_PHASES",
-			"DEPEND", "EAPI", "IDEPEND", "IUSE", "KEYWORDS",
->>>>>>> 99d116d5
+			"DEFINED_PHASES", "DEPEND", "EAPI", "IDEPEND", "IUSE", "KEYWORDS",
 			"LICENSE", "MD5", "PDEPEND", "PROPERTIES",
 			"PROVIDES", "RDEPEND", "repository", "REQUIRES", "RESTRICT",
 			"SIZE", "SLOT", "USE", "_mtime_"
@@ -442,21 +437,12 @@
 			self._pkgindex_keys = self.dbapi._aux_cache_keys.copy()
 			self._pkgindex_keys.update(["CPV", "SIZE"])
 			self._pkgindex_aux_keys = \
-<<<<<<< HEAD
 				["BASE_URI", "BDEPEND", "BINPKG_FORMAT", "BUILD_ID",
 				"BUILD_TIME", "CHOST", "DEFINED_PHASES", "DEPEND",
-				"DESCRIPTION", "EAPI", "FETCHCOMMAND", "IUSE", "KEYWORDS",
-				"LICENSE", "PDEPEND", "PKGINDEX_URI", "PROPERTIES",
-				"PROVIDES", "RDEPEND", "repository", "REQUIRES", "RESTRICT",
-				"RESUMECOMMAND", "SIZE", "SLOT", "USE"]
-=======
-				["BASE_URI", "BDEPEND", "BUILD_ID", "BUILD_TIME", "CHOST",
-				"DEFINED_PHASES", "DEPEND", "DESCRIPTION", "EAPI", "FETCHCOMMAND",
-				"IDEPEND", "IUSE", "KEYWORDS", "LICENSE", "PDEPEND",
-				"PKGINDEX_URI", "PROPERTIES", "PROVIDES",
-				"RDEPEND", "repository", "REQUIRES", "RESTRICT", "RESUMECOMMAND",
-				"SIZE", "SLOT", "USE"]
->>>>>>> 99d116d5
+				"DESCRIPTION", "EAPI", "FETCHCOMMAND", "IDEPEND", "IUSE",
+				"KEYWORDS", "LICENSE", "PDEPEND", "PKGINDEX_URI",
+				"PROPERTIES", "PROVIDES", "RDEPEND", "repository",
+				"REQUIRES", "RESTRICT", "RESUMECOMMAND", "SIZE", "SLOT", "USE"]
 			self._pkgindex_aux_keys = list(self._pkgindex_aux_keys)
 			self._pkgindex_use_evaluated_keys = \
 				("BDEPEND", "DEPEND", "IDEPEND", "LICENSE", "RDEPEND",
