--- conflicted
+++ resolved
@@ -223,7 +223,6 @@
 			),
 		)
 
-<<<<<<< HEAD
 		for binpkg_format in SUPPORTED_GENTOO_BINPKG_FORMATS:
 			with self.subTest(binpkg_format=binpkg_format):
 				print(colorize("HILITE", binpkg_format), end=" ... ")
@@ -239,16 +238,8 @@
 
 				loop = asyncio._wrap_loop()
 				loop.run_until_complete(asyncio.ensure_future(
-					self._async_test_simple(loop, playground,
-						metadata_xml_files), loop=loop))
-=======
-		playground = ResolverPlayground(
-			ebuilds=ebuilds, installed=installed, debug=debug)
-
-		loop = asyncio._wrap_loop()
-		loop.run_until_complete(asyncio.ensure_future(
-			self._async_test_simple(playground, metadata_xml_files, loop=loop), loop=loop))
->>>>>>> b0ed5873
+					self._async_test_simple(playground, metadata_xml_files,
+						loop=loop), loop=loop))
 
 	@coroutine
 	def _async_test_simple(self, playground, metadata_xml_files, loop=None):
