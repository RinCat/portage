--- conflicted
+++ resolved
@@ -307,9 +307,9 @@
 		binpkg_format = settings.get("BINPKG_FORMAT", SUPPORTED_GENTOO_BINPKG_FORMATS[0])
 		self.assertIn(binpkg_format, ("xpak", "gpkg"))
 		if binpkg_format == "xpak":
-			foo_filename = "foo-0.tbz2"
+			foo_filename = "foo-0-1.xpak"
 		elif binpkg_format == "gpkg":
-			foo_filename = "foo-0.gpkg.tar"
+			foo_filename = "foo-0-1.gpkg.tar"
 
 		test_commands = (
 			emerge_cmd + ("--usepkgonly", "--root", cross_root, "--quickpkg-direct=y", "--quickpkg-direct-root", "/", "dev-libs/A"),
@@ -344,19 +344,11 @@
 			rm_cmd + ("-rf", cachedir),
 			emerge_cmd + ("--oneshot", "virtual/foo"),
 			lambda: self.assertFalse(os.path.exists(
-<<<<<<< HEAD
-				os.path.join(pkgdir, "virtual", foo_filename))),
+				os.path.join(pkgdir, "virtual", "foo", foo_filename))),
 			({"FEATURES" : "unmerge-backup"},) + \
 				emerge_cmd + ("--unmerge", "virtual/foo"),
 			lambda: self.assertTrue(os.path.exists(
-				os.path.join(pkgdir, "virtual", foo_filename))),
-=======
-				os.path.join(pkgdir, "virtual", "foo", "foo-0-1.xpak"))),
-			({"FEATURES" : "unmerge-backup"},) + \
-				emerge_cmd + ("--unmerge", "virtual/foo"),
-			lambda: self.assertTrue(os.path.exists(
-				os.path.join(pkgdir, "virtual", "foo", "foo-0-1.xpak"))),
->>>>>>> 3dcb1e39
+				os.path.join(pkgdir, "virtual", "foo", foo_filename))),
 			emerge_cmd + ("--pretend", "dev-libs/A"),
 			ebuild_cmd + (test_ebuild, "manifest", "clean", "package", "merge"),
 			emerge_cmd + ("--pretend", "--tree", "--complete-graph", "dev-libs/A"),
