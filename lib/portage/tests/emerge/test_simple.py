# Copyright 2011-2021 Gentoo Authors
# Distributed under the terms of the GNU General Public License v2

<<<<<<< HEAD
from __future__ import print_function
=======
import argparse
>>>>>>> eb650736
import subprocess
import sys

import portage
from portage import shutil, os
from portage.const import (BASH_BINARY, BINREPOS_CONF_FILE, PORTAGE_PYM_PATH,
	USER_CONFIG_PATH, SUPPORTED_GENTOO_BINPKG_FORMATS)
from portage.cache.mappings import Mapping
from portage.process import find_binary
from portage.tests import TestCase
from portage.tests.resolver.ResolverPlayground import ResolverPlayground
from portage.tests.util.test_socks5 import AsyncHTTPServer
from portage.util import (ensure_dirs, find_updated_config_files,
	shlex_split)
from portage.util.futures import asyncio
from portage.output import colorize


class BinhostContentMap(Mapping):
	def __init__(self, remote_path, local_path):
		self._remote_path = remote_path
		self._local_path = local_path

	def __getitem__(self, request_path):
		safe_path = os.path.normpath(request_path)
		if not safe_path.startswith(self._remote_path + '/'):
			raise KeyError(request_path)
		local_path = os.path.join(self._local_path, safe_path[len(self._remote_path)+1:])
		try:
			with open(local_path, 'rb') as f:
				return f.read()
		except EnvironmentError:
			raise KeyError(request_path)


class SimpleEmergeTestCase(TestCase):

	def _have_python_xml(self):
		try:
			__import__("xml.etree.ElementTree")
			__import__("xml.parsers.expat").parsers.expat.ExpatError
		except (AttributeError, ImportError):
			return False
		return True

	def testSimple(self):

		debug = False

		install_something = """
S="${WORKDIR}"

pkg_pretend() {
	einfo "called pkg_pretend for $CATEGORY/$PF"
}

src_install() {
	einfo "installing something..."
	insinto /usr/lib/${P}
	echo "blah blah blah" > "${T}"/regular-file
	doins "${T}"/regular-file
	dosym regular-file /usr/lib/${P}/symlink || die

	# Test CONFIG_PROTECT
	insinto /etc
	newins "${T}"/regular-file ${PN}-${SLOT%/*}

	# Test code for bug #381629, using a copyright symbol encoded with latin-1.
	# We use $(printf "\\xa9") rather than $'\\xa9', since printf apparently
	# works in any case, while $'\\xa9' transforms to \\xef\\xbf\\xbd under
	# some conditions. TODO: Find out why it transforms to \\xef\\xbf\\xbd when
	# running tests for Python 3.2 (even though it's bash that is ultimately
	# responsible for performing the transformation).
	local latin_1_dir=/usr/lib/${P}/latin-1-$(printf "\\xa9")-directory
	insinto "${latin_1_dir}"
	echo "blah blah blah" > "${T}"/latin-1-$(printf "\\xa9")-regular-file || die
	doins "${T}"/latin-1-$(printf "\\xa9")-regular-file
	dosym latin-1-$(printf "\\xa9")-regular-file ${latin_1_dir}/latin-1-$(printf "\\xa9")-symlink || die

	call_has_and_best_version
}

pkg_config() {
	einfo "called pkg_config for $CATEGORY/$PF"
}

pkg_info() {
	einfo "called pkg_info for $CATEGORY/$PF"
}

pkg_preinst() {
	if ! ___eapi_best_version_and_has_version_support_-b_-d_-r; then
		# The BROOT variable is unset during pkg_* phases for EAPI 7,
		# therefore best/has_version -b is expected to fail if we attempt
		# to call it for EAPI 7 here.
		call_has_and_best_version
	fi
}

call_has_and_best_version() {
	local root_arg
	if ___eapi_best_version_and_has_version_support_-b_-d_-r; then
		root_arg="-b"
	else
		root_arg="--host-root"
	fi
	einfo "called ${EBUILD_PHASE_FUNC} for $CATEGORY/$PF"
	einfo "EPREFIX=${EPREFIX}"
	einfo "PORTAGE_OVERRIDE_EPREFIX=${PORTAGE_OVERRIDE_EPREFIX}"
	einfo "ROOT=${ROOT}"
	einfo "EROOT=${EROOT}"
	einfo "SYSROOT=${SYSROOT}"
	einfo "ESYSROOT=${ESYSROOT}"
	einfo "BROOT=${BROOT}"
	# Test that has_version and best_version work correctly with
	# prefix (involves internal ROOT -> EROOT calculation in order
	# to support ROOT override via the environment with EAPIs 3
	# and later which support prefix).
	if has_version $CATEGORY/$PN:$SLOT ; then
		einfo "has_version detects an installed instance of $CATEGORY/$PN:$SLOT"
		einfo "best_version reports that the installed instance is $(best_version $CATEGORY/$PN:$SLOT)"
	else
		einfo "has_version does not detect an installed instance of $CATEGORY/$PN:$SLOT"
	fi
	if [[ ${EPREFIX} != ${PORTAGE_OVERRIDE_EPREFIX} ]] ; then
		if has_version ${root_arg} $CATEGORY/$PN:$SLOT ; then
			einfo "has_version ${root_arg} detects an installed instance of $CATEGORY/$PN:$SLOT"
			einfo "best_version ${root_arg} reports that the installed instance is $(best_version ${root_arg} $CATEGORY/$PN:$SLOT)"
		else
			einfo "has_version ${root_arg} does not detect an installed instance of $CATEGORY/$PN:$SLOT"
		fi
	fi
}

"""

		ebuilds = {
			"dev-libs/A-1": {
				"EAPI" : "5",
				"IUSE" : "+flag",
				"KEYWORDS": "x86",
				"LICENSE": "GPL-2",
				"MISC_CONTENT": install_something,
				"RDEPEND": "flag? ( dev-libs/B[flag] )",
			},
			"dev-libs/B-1": {
				"EAPI" : "5",
				"IUSE" : "+flag",
				"KEYWORDS": "x86",
				"LICENSE": "GPL-2",
				"MISC_CONTENT": install_something,
			},
			"dev-libs/C-1": {
				"EAPI" : "7",
				"KEYWORDS": "~x86",
				"RDEPEND": "dev-libs/D[flag]",
				"MISC_CONTENT": install_something,
			},
			"dev-libs/D-1": {
				"EAPI" : "7",
				"KEYWORDS": "~x86",
				"IUSE" : "flag",
				"MISC_CONTENT": install_something,
			},
			"virtual/foo-0": {
				"EAPI" : "5",
				"KEYWORDS": "x86",
				"LICENSE": "GPL-2",
			},
		}

		installed = {
			"dev-libs/A-1": {
				"EAPI" : "5",
				"IUSE" : "+flag",
				"KEYWORDS": "x86",
				"LICENSE": "GPL-2",
				"RDEPEND": "flag? ( dev-libs/B[flag] )",
				"USE": "flag",
			},
			"dev-libs/B-1": {
				"EAPI" : "5",
				"IUSE" : "+flag",
				"KEYWORDS": "x86",
				"LICENSE": "GPL-2",
				"USE": "flag",
			},
			"dev-libs/depclean-me-1": {
				"EAPI" : "5",
				"IUSE" : "",
				"KEYWORDS": "x86",
				"LICENSE": "GPL-2",
				"USE": "",
			},
			"app-misc/depclean-me-1": {
				"EAPI" : "5",
				"IUSE" : "",
				"KEYWORDS": "x86",
				"LICENSE": "GPL-2",
				"RDEPEND": "dev-libs/depclean-me",
				"USE": "",
			},
		}

		metadata_xml_files = (
			(
				"dev-libs/A",
				{
					"flags" : "<flag name='flag'>Description of how USE='flag' affects this package</flag>",
				},
			),
			(
				"dev-libs/B",
				{
					"flags" : "<flag name='flag'>Description of how USE='flag' affects this package</flag>",
				},
			),
		)

		for binpkg_format in SUPPORTED_GENTOO_BINPKG_FORMATS:
			with self.subTest(binpkg_format=binpkg_format):
				print(colorize("HILITE", binpkg_format), end=" ... ")
				sys.stdout.flush()
				playground = ResolverPlayground(
					ebuilds=ebuilds, installed=installed, debug=debug,
					user_config={
						"make.conf":
						(
							'BINPKG_FORMAT="%s"' % binpkg_format,
						),
					})

				loop = asyncio._wrap_loop()
				loop.run_until_complete(asyncio.ensure_future(
					self._async_test_simple(playground, metadata_xml_files,
						loop=loop), loop=loop))

	async def _async_test_simple(self, playground, metadata_xml_files, loop):

		debug = playground.debug
		settings = playground.settings
		eprefix = settings["EPREFIX"]
		eroot = settings["EROOT"]
		trees = playground.trees
		portdb = trees[eroot]["porttree"].dbapi
		test_repo_location = settings.repositories["test_repo"].location
		var_cache_edb = os.path.join(eprefix, "var", "cache", "edb")
		cachedir = os.path.join(var_cache_edb, "dep")
		cachedir_pregen = os.path.join(test_repo_location, "metadata", "md5-cache")

		portage_python = portage._python_interpreter
		dispatch_conf_cmd = (portage_python, "-b", "-Wd",
			os.path.join(self.sbindir, "dispatch-conf"))
		ebuild_cmd = (portage_python, "-b", "-Wd",
			os.path.join(self.bindir, "ebuild"))
		egencache_cmd = (portage_python, "-b", "-Wd",
			os.path.join(self.bindir, "egencache"),
			"--repo", "test_repo",
			"--repositories-configuration", settings.repositories.config_string())
		emerge_cmd = (portage_python, "-b", "-Wd",
			os.path.join(self.bindir, "emerge"))
		emaint_cmd = (portage_python, "-b", "-Wd",
			os.path.join(self.sbindir, "emaint"))
		env_update_cmd = (portage_python, "-b", "-Wd",
			os.path.join(self.sbindir, "env-update"))
		etc_update_cmd = (BASH_BINARY,
			os.path.join(self.sbindir, "etc-update"))
		fixpackages_cmd = (portage_python, "-b", "-Wd",
			os.path.join(self.sbindir, "fixpackages"))
		portageq_cmd = (portage_python, "-b", "-Wd",
			os.path.join(self.bindir, "portageq"))
		quickpkg_cmd = (portage_python, "-b", "-Wd",
			os.path.join(self.bindir, "quickpkg"))
		regenworld_cmd = (portage_python, "-b", "-Wd",
			os.path.join(self.sbindir, "regenworld"))

		rm_binary = find_binary("rm")
		self.assertEqual(rm_binary is None, False,
			"rm command not found")
		rm_cmd = (rm_binary,)

		egencache_extra_args = []
		if self._have_python_xml():
			egencache_extra_args.append("--update-use-local-desc")

		test_ebuild = portdb.findname("dev-libs/A-1")
		self.assertFalse(test_ebuild is None)

		cross_prefix = os.path.join(eprefix, "cross_prefix")
		cross_root = os.path.join(eprefix, "cross_root")
		cross_eroot = os.path.join(cross_root, eprefix.lstrip(os.sep))

		binhost_dir = os.path.join(eprefix, "binhost")
		binhost_address = '127.0.0.1'
		binhost_remote_path = '/binhost'
		binhost_server = AsyncHTTPServer(binhost_address,
			BinhostContentMap(binhost_remote_path, binhost_dir), loop).__enter__()
		binhost_uri = 'http://{address}:{port}{path}'.format(
			address=binhost_address,
			port=binhost_server.server_port,
			path=binhost_remote_path)

<<<<<<< HEAD
		binpkg_format = settings.get("BINPKG_FORMAT", SUPPORTED_GENTOO_BINPKG_FORMATS[0])
		self.assertIn(binpkg_format, ("xpak", "gpkg"))
		if binpkg_format == "xpak":
			foo_filename = "foo-0-1.xpak"
		elif binpkg_format == "gpkg":
			foo_filename = "foo-0-1.gpkg.tar"

		test_commands = (
=======
		test_commands = ()

		if hasattr(argparse.ArgumentParser, "parse_intermixed_args"):
			test_commands += (
				emerge_cmd + ("--oneshot", "dev-libs/A", "-v", "dev-libs/A"),
			)

		test_commands += (
>>>>>>> eb650736
			emerge_cmd + ("--usepkgonly", "--root", cross_root, "--quickpkg-direct=y", "--quickpkg-direct-root", "/", "dev-libs/A"),
			emerge_cmd + ("--usepkgonly", "--quickpkg-direct=y", "--quickpkg-direct-root", cross_root, "dev-libs/A"),
			env_update_cmd,
			portageq_cmd + ("envvar", "-v", "CONFIG_PROTECT", "EROOT",
				"PORTAGE_CONFIGROOT", "PORTAGE_TMPDIR", "USERLAND"),
			etc_update_cmd,
			dispatch_conf_cmd,
			emerge_cmd + ("--version",),
			emerge_cmd + ("--info",),
			emerge_cmd + ("--info", "--verbose"),
			emerge_cmd + ("--list-sets",),
			emerge_cmd + ("--check-news",),
			rm_cmd + ("-rf", cachedir),
			rm_cmd + ("-rf", cachedir_pregen),
			emerge_cmd + ("--regen",),
			rm_cmd + ("-rf", cachedir),
			({"FEATURES" : "metadata-transfer"},) + \
				emerge_cmd + ("--regen",),
			rm_cmd + ("-rf", cachedir),
			({"FEATURES" : "metadata-transfer"},) + \
				emerge_cmd + ("--regen",),
			rm_cmd + ("-rf", cachedir),
			egencache_cmd + ("--update",) + tuple(egencache_extra_args),
			({"FEATURES" : "metadata-transfer"},) + \
				emerge_cmd + ("--metadata",),
			rm_cmd + ("-rf", cachedir),
			({"FEATURES" : "metadata-transfer"},) + \
				emerge_cmd + ("--metadata",),
			emerge_cmd + ("--metadata",),
			rm_cmd + ("-rf", cachedir),
			emerge_cmd + ("--oneshot", "virtual/foo"),
			lambda: self.assertFalse(os.path.exists(
				os.path.join(pkgdir, "virtual", "foo", foo_filename))),
			({"FEATURES" : "unmerge-backup"},) + \
				emerge_cmd + ("--unmerge", "virtual/foo"),
			lambda: self.assertTrue(os.path.exists(
				os.path.join(pkgdir, "virtual", "foo", foo_filename))),
			emerge_cmd + ("--pretend", "dev-libs/A"),
			ebuild_cmd + (test_ebuild, "manifest", "clean", "package", "merge"),
			emerge_cmd + ("--pretend", "--tree", "--complete-graph", "dev-libs/A"),
			emerge_cmd + ("-p", "dev-libs/B"),
			emerge_cmd + ("-p", "--newrepo", "dev-libs/B"),
			emerge_cmd + ("-B", "dev-libs/B",),
			emerge_cmd + ("--oneshot", "--usepkg", "dev-libs/B",),

			# trigger clean prior to pkg_pretend as in bug #390711
			ebuild_cmd + (test_ebuild, "unpack"),
			emerge_cmd + ("--oneshot", "dev-libs/A",),

			emerge_cmd + ("--noreplace", "dev-libs/A",),
			emerge_cmd + ("--config", "dev-libs/A",),
			emerge_cmd + ("--info", "dev-libs/A", "dev-libs/B"),
			emerge_cmd + ("--pretend", "--depclean", "--verbose", "dev-libs/B"),
			emerge_cmd + ("--pretend", "--depclean",),
			emerge_cmd + ("--depclean",),
			quickpkg_cmd + ("--include-config", "y", "dev-libs/A",),
			# Test bug #523684, where a file renamed or removed by the
			# admin forces replacement files to be merged with config
			# protection.
			lambda: self.assertEqual(0,
				len(list(find_updated_config_files(eroot,
				shlex_split(settings["CONFIG_PROTECT"]))))),
			lambda: os.unlink(os.path.join(eprefix, "etc", "A-0")),
			emerge_cmd + ("--usepkgonly", "dev-libs/A"),
			lambda: self.assertEqual(1,
				len(list(find_updated_config_files(eroot,
				shlex_split(settings["CONFIG_PROTECT"]))))),
			emaint_cmd + ("--check", "all"),
			emaint_cmd + ("--fix", "all"),
			fixpackages_cmd,
			regenworld_cmd,
			portageq_cmd + ("match", eroot, "dev-libs/A"),
			portageq_cmd + ("best_visible", eroot, "dev-libs/A"),
			portageq_cmd + ("best_visible", eroot, "binary", "dev-libs/A"),
			portageq_cmd + ("contents", eroot, "dev-libs/A-1"),
			portageq_cmd + ("metadata", eroot, "ebuild", "dev-libs/A-1", "EAPI", "IUSE", "RDEPEND"),
			portageq_cmd + ("metadata", eroot, "binary", "dev-libs/A-1", "EAPI", "USE", "RDEPEND"),
			portageq_cmd + ("metadata", eroot, "installed", "dev-libs/A-1", "EAPI", "USE", "RDEPEND"),
			portageq_cmd + ("owners", eroot, eroot + "usr"),
			emerge_cmd + ("-p", eroot + "usr"),
			emerge_cmd + ("-p", "--unmerge", "-q", eroot + "usr"),
			emerge_cmd + ("--unmerge", "--quiet", "dev-libs/A"),
			emerge_cmd + ("-C", "--quiet", "dev-libs/B"),

			# If EMERGE_DEFAULT_OPTS contains --autounmask=n, then --autounmask
			# must be specified with --autounmask-continue.
			({"EMERGE_DEFAULT_OPTS" : "--autounmask=n"},) + \
				emerge_cmd + ("--autounmask", "--autounmask-continue", "dev-libs/C",),
			# Verify that the above --autounmask-continue command caused
			# USE=flag to be applied correctly to dev-libs/D.
			portageq_cmd + ("match", eroot, "dev-libs/D[flag]"),

			# Test cross-prefix usage, including chpathtool for binpkgs.
			# EAPI 7
			({"EPREFIX" : cross_prefix},) + \
				emerge_cmd + ("dev-libs/C",),
			({"EPREFIX" : cross_prefix},) + \
				portageq_cmd + ("has_version", cross_prefix, "dev-libs/C"),
			({"EPREFIX" : cross_prefix},) + \
				portageq_cmd + ("has_version", cross_prefix, "dev-libs/D"),
			({"ROOT": cross_root},) + emerge_cmd + ("dev-libs/D",),
			portageq_cmd + ("has_version", cross_eroot, "dev-libs/D"),
			# EAPI 5
			({"EPREFIX" : cross_prefix},) + \
				emerge_cmd + ("--usepkgonly", "dev-libs/A"),
			({"EPREFIX" : cross_prefix},) + \
				portageq_cmd + ("has_version", cross_prefix, "dev-libs/A"),
			({"EPREFIX" : cross_prefix},) + \
				portageq_cmd + ("has_version", cross_prefix, "dev-libs/B"),
			({"EPREFIX" : cross_prefix},) + \
				emerge_cmd + ("-C", "--quiet", "dev-libs/B"),
			({"EPREFIX" : cross_prefix},) + \
				emerge_cmd + ("-C", "--quiet", "dev-libs/A"),
			({"EPREFIX" : cross_prefix},) + \
				emerge_cmd + ("dev-libs/A",),
			({"EPREFIX" : cross_prefix},) + \
				portageq_cmd + ("has_version", cross_prefix, "dev-libs/A"),
			({"EPREFIX" : cross_prefix},) + \
				portageq_cmd + ("has_version", cross_prefix, "dev-libs/B"),

			# Test ROOT support
			({"ROOT": cross_root},) + emerge_cmd + ("dev-libs/B",),
			portageq_cmd + ("has_version", cross_eroot, "dev-libs/B"),
		)

		# Test binhost support if FETCHCOMMAND is available.
		binrepos_conf_file = os.path.join(os.sep, eprefix, BINREPOS_CONF_FILE)
		with open(binrepos_conf_file, 'wt') as f:
			f.write('[test-binhost]\n')
			f.write('sync-uri = {}\n'.format(binhost_uri))
		fetchcommand = portage.util.shlex_split(playground.settings['FETCHCOMMAND'])
		fetch_bin = portage.process.find_binary(fetchcommand[0])
		if fetch_bin is not None:
			test_commands = test_commands + (
				lambda: os.rename(pkgdir, binhost_dir),
				emerge_cmd + ("-e", "--getbinpkgonly", "dev-libs/A"),
				lambda: shutil.rmtree(pkgdir),
				lambda: os.rename(binhost_dir, pkgdir),
				# Remove binrepos.conf and test PORTAGE_BINHOST.
				lambda: os.unlink(binrepos_conf_file),
				lambda: os.rename(pkgdir, binhost_dir),
				({"PORTAGE_BINHOST": binhost_uri},) + \
					emerge_cmd + ("-fe", "--getbinpkgonly", "dev-libs/A"),
				lambda: shutil.rmtree(pkgdir),
				lambda: os.rename(binhost_dir, pkgdir),
			)

		distdir = playground.distdir
		pkgdir = playground.pkgdir
		fake_bin = os.path.join(eprefix, "bin")
		portage_tmpdir = os.path.join(eprefix, "var", "tmp", "portage")
		profile_path = settings.profile_path
		user_config_dir = os.path.join(os.sep, eprefix, USER_CONFIG_PATH)

		path =  os.environ.get("PATH")
		if path is not None and not path.strip():
			path = None
		if path is None:
			path = ""
		else:
			path = ":" + path
		path = fake_bin + path

		pythonpath =  os.environ.get("PYTHONPATH")
		if pythonpath is not None and not pythonpath.strip():
			pythonpath = None
		if pythonpath is not None and \
			pythonpath.split(":")[0] == PORTAGE_PYM_PATH:
			pass
		else:
			if pythonpath is None:
				pythonpath = ""
			else:
				pythonpath = ":" + pythonpath
			pythonpath = PORTAGE_PYM_PATH + pythonpath

		env = {
			"PORTAGE_OVERRIDE_EPREFIX" : eprefix,
			"CLEAN_DELAY" : "0",
			"DISTDIR" : distdir,
			"EMERGE_WARNING_DELAY" : "0",
			"INFODIR" : "",
			"INFOPATH" : "",
			"PATH" : path,
			"PKGDIR" : pkgdir,
			"PORTAGE_INST_GID" : str(portage.data.portage_gid),
			"PORTAGE_INST_UID" : str(portage.data.portage_uid),
			"PORTAGE_PYTHON" : portage_python,
			"PORTAGE_REPOSITORIES" : settings.repositories.config_string(),
			"PORTAGE_TMPDIR" : portage_tmpdir,
			"PORTAGE_LOGDIR" : portage_tmpdir,
			"PYTHONDONTWRITEBYTECODE" : os.environ.get("PYTHONDONTWRITEBYTECODE", ""),
			"PYTHONPATH" : pythonpath,
			"__PORTAGE_TEST_PATH_OVERRIDE" : fake_bin,
		}

		if "__PORTAGE_TEST_HARDLINK_LOCKS" in os.environ:
			env["__PORTAGE_TEST_HARDLINK_LOCKS"] = \
				os.environ["__PORTAGE_TEST_HARDLINK_LOCKS"]

		updates_dir = os.path.join(test_repo_location, "profiles", "updates")
		dirs = [cachedir, cachedir_pregen, cross_eroot, cross_prefix,
			distdir, fake_bin, portage_tmpdir, updates_dir,
			user_config_dir, var_cache_edb]
		etc_symlinks = ("dispatch-conf.conf", "etc-update.conf")
		# Override things that may be unavailable, or may have portability
		# issues when running tests in exotic environments.
		#   prepstrip - bug #447810 (bash read builtin EINTR problem)
		true_symlinks = ["find", "prepstrip", "sed", "scanelf"]
		true_binary = find_binary("true")
		self.assertEqual(true_binary is None, False,
			"true command not found")
		try:
			for d in dirs:
				ensure_dirs(d)
			for x in true_symlinks:
				os.symlink(true_binary, os.path.join(fake_bin, x))
			for x in etc_symlinks:
				os.symlink(os.path.join(self.cnf_etc_path, x),
					os.path.join(eprefix, "etc", x))
			with open(os.path.join(var_cache_edb, "counter"), 'wb') as f:
				f.write(b"100")
			# non-empty system set keeps --depclean quiet
			with open(os.path.join(profile_path, "packages"), 'w') as f:
				f.write("*dev-libs/token-system-pkg")
			for cp, xml_data in metadata_xml_files:
				with open(os.path.join(test_repo_location, cp, "metadata.xml"), 'w') as f:
					f.write(playground.metadata_xml_template % xml_data)
			with open(os.path.join(updates_dir, "1Q-2010"), 'w') as f:
				f.write("""
slotmove =app-doc/pms-3 2 3
move dev-util/git dev-vcs/git
""")

			if debug:
				# The subprocess inherits both stdout and stderr, for
				# debugging purposes.
				stdout = None
			else:
				# The subprocess inherits stderr so that any warnings
				# triggered by python -Wd will be visible.
				stdout = subprocess.PIPE

			for args in test_commands:

				if hasattr(args, '__call__'):
					args()
					continue

				if isinstance(args[0], dict):
					local_env = env.copy()
					local_env.update(args[0])
					args = args[1:]
				else:
					local_env = env

				proc = await asyncio.create_subprocess_exec(*args,
					env=local_env, stderr=None, stdout=stdout)

				if debug:
					await proc.wait()
				else:
					output, _err = await proc.communicate()
					await proc.wait()
					if proc.returncode != os.EX_OK:
						portage.writemsg(output)

				self.assertEqual(os.EX_OK, proc.returncode,
					"emerge failed with args %s" % (args,))
		finally:
			binhost_server.__exit__(None, None, None)
			playground.cleanup()<|MERGE_RESOLUTION|>--- conflicted
+++ resolved
@@ -1,11 +1,7 @@
 # Copyright 2011-2021 Gentoo Authors
 # Distributed under the terms of the GNU General Public License v2
 
-<<<<<<< HEAD
-from __future__ import print_function
-=======
 import argparse
->>>>>>> eb650736
 import subprocess
 import sys
 
@@ -308,7 +304,6 @@
 			port=binhost_server.server_port,
 			path=binhost_remote_path)
 
-<<<<<<< HEAD
 		binpkg_format = settings.get("BINPKG_FORMAT", SUPPORTED_GENTOO_BINPKG_FORMATS[0])
 		self.assertIn(binpkg_format, ("xpak", "gpkg"))
 		if binpkg_format == "xpak":
@@ -316,8 +311,6 @@
 		elif binpkg_format == "gpkg":
 			foo_filename = "foo-0-1.gpkg.tar"
 
-		test_commands = (
-=======
 		test_commands = ()
 
 		if hasattr(argparse.ArgumentParser, "parse_intermixed_args"):
@@ -326,7 +319,6 @@
 			)
 
 		test_commands += (
->>>>>>> eb650736
 			emerge_cmd + ("--usepkgonly", "--root", cross_root, "--quickpkg-direct=y", "--quickpkg-direct-root", "/", "dev-libs/A"),
 			emerge_cmd + ("--usepkgonly", "--quickpkg-direct=y", "--quickpkg-direct-root", cross_root, "dev-libs/A"),
 			env_update_cmd,
