# Copyright 2017 Gentoo Foundation
# Distributed under the terms of the GNU General Public License v2

from __future__ import print_function
import sys

from portage.const import SUPPORTED_GENTOO_BINPKG_FORMATS
from portage.tests import TestCase
from portage.tests.resolver.ResolverPlayground import (
	ResolverPlayground,
	ResolverPlaygroundTestCase,
)
from portage.output import colorize

class BinaryPkgEbuildVisibilityTestCase(TestCase):

	def testBinaryPkgEbuildVisibility(self):

		binpkgs = {
			"app-misc/foo-3" : {},
			"app-misc/foo-2" : {},
			"app-misc/foo-1" : {},
		}

		ebuilds = {
			"app-misc/foo-2" : {},
			"app-misc/foo-1" : {},
		}

		installed = {
			"app-misc/foo-1" : {},
		}

		world = ["app-misc/foo"]

		test_cases = (

			# Test bug #612960, where --use-ebuild-visibility failed
			# to reject binary packages for which ebuilds were not
			# available.
			ResolverPlaygroundTestCase(
				["@world"],
				options = {
					"--update": True,
					"--deep": True,
					"--use-ebuild-visibility": 'y',
					"--usepkgonly": True,
				},
				success = True,
				mergelist = [
					'[binary]app-misc/foo-2',
				],
			),

			ResolverPlaygroundTestCase(
				["@world"],
				options = {
					"--update": True,
					"--deep": True,
					"--usepkgonly": True,
				},
				success = True,
				mergelist = [
					'[binary]app-misc/foo-3',
				],
			),

			ResolverPlaygroundTestCase(
				["@world"],
				options = {
					"--update": True,
					"--deep": True,
					"--usepkg": True,
				},
				success = True,
				mergelist = [
					'[binary]app-misc/foo-2',
				],
			),

			ResolverPlaygroundTestCase(
				["=app-misc/foo-3"],
				options = {
					"--use-ebuild-visibility": 'y',
					"--usepkgonly": True,
				},
				success = False,
			),

			ResolverPlaygroundTestCase(
				["app-misc/foo"],
				options = {
					"--use-ebuild-visibility": 'y',
					"--usepkgonly": True,
				},
				success = True,
				mergelist = [
					'[binary]app-misc/foo-2',
				],
			),

			ResolverPlaygroundTestCase(
				["app-misc/foo"],
				options = {
					"--usepkgonly": True,
				},
				success = True,
				mergelist = [
					'[binary]app-misc/foo-3',
				],
			),

			# The default behavior is to enforce ebuild visibility as
			# long as a visible package is available to satisfy the
			# current atom. In the following test case, ebuild visibility
			# is ignored in order to satisfy the =app-misc/foo-3 atom.
			ResolverPlaygroundTestCase(
				["=app-misc/foo-3"],
				options = {
					"--usepkg": True,
				},
				success = True,
				mergelist = [
					'[binary]app-misc/foo-3',
				],
			),

			# Verify that --use-ebuild-visibility works with --usepkg
			# when no other visible package is available.
			ResolverPlaygroundTestCase(
				["=app-misc/foo-3"],
				options = {
					"--use-ebuild-visibility": "y",
					"--usepkg": True,
				},
				success = False,
			),
		)

<<<<<<< HEAD
		for binpkg_format in SUPPORTED_GENTOO_BINPKG_FORMATS:
			with self.subTest(binpkg_format=binpkg_format):
				print(colorize("HILITE", binpkg_format), end=" ... ")
				sys.stdout.flush()
				playground = ResolverPlayground(binpkgs=binpkgs,
					ebuilds=ebuilds, installed=installed, world=world,
					user_config={
						"make.conf":
						(
							'BINPKG_FORMAT="%s"' % binpkg_format,
						),
					})
				try:
					for test_case in test_cases:
						playground.run_TestCase(test_case)
						self.assertEqual(test_case.test_success, True,
							test_case.fail_msg)
				finally:
					playground.cleanup()
=======
		playground = ResolverPlayground(binpkgs=binpkgs, ebuilds=ebuilds,
			installed=installed, world=world)
		try:
			for test_case in test_cases:
				playground.run_TestCase(test_case)
				self.assertEqual(test_case.test_success, True,
					test_case.fail_msg)
		finally:
			playground.cleanup()
>>>>>>> 3e006309
<|MERGE_RESOLUTION|>--- conflicted
+++ resolved
@@ -137,7 +137,6 @@
 			),
 		)
 
-<<<<<<< HEAD
 		for binpkg_format in SUPPORTED_GENTOO_BINPKG_FORMATS:
 			with self.subTest(binpkg_format=binpkg_format):
 				print(colorize("HILITE", binpkg_format), end=" ... ")
@@ -156,15 +155,4 @@
 						self.assertEqual(test_case.test_success, True,
 							test_case.fail_msg)
 				finally:
-					playground.cleanup()
-=======
-		playground = ResolverPlayground(binpkgs=binpkgs, ebuilds=ebuilds,
-			installed=installed, world=world)
-		try:
-			for test_case in test_cases:
-				playground.run_TestCase(test_case)
-				self.assertEqual(test_case.test_success, True,
-					test_case.fail_msg)
-		finally:
-			playground.cleanup()
->>>>>>> 3e006309
+					playground.cleanup()