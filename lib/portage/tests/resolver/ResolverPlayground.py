# Copyright 2010-2021 Gentoo Authors
# Distributed under the terms of the GNU General Public License v2

import bz2
import fnmatch
import tempfile
import portage

from itertools import permutations
from portage import os
from portage import shutil
<<<<<<< HEAD
from portage.const import (GLOBAL_CONFIG_PATH, USER_CONFIG_PATH,
	SUPPORTED_GENTOO_BINPKG_FORMATS,
=======
from portage.const import (
	GLOBAL_CONFIG_PATH,
	PORTAGE_BIN_PATH,
	USER_CONFIG_PATH,
>>>>>>> eb650736
)
from portage.process import find_binary
from portage.dep import Atom, _repo_separator
from portage.package.ebuild.config import config
from portage.package.ebuild.digestgen import digestgen
from portage._sets import load_default_config
from portage._sets.base import InternalPackageSet
from portage.tests import cnf_path
from portage.util import ensure_dirs, normalize_path
from portage.versions import catsplit
from portage.exception import InvalidBinaryPackageFormat
from portage.gpg import GPG

import _emerge
from _emerge.actions import _calc_depclean
from _emerge.Blocker import Blocker
from _emerge.create_depgraph_params import create_depgraph_params
from _emerge.DependencyArg import DependencyArg
from _emerge.depgraph import backtrack_depgraph
from _emerge.RootConfig import RootConfig

try:
	from repoman.tests import cnf_path_repoman
except ImportError:
	cnf_path_repoman = None


class ResolverPlayground:
	"""
	This class helps to create the necessary files on disk and
	the needed settings instances, etc. for the resolver to do
	its work.
	"""

	config_files = frozenset(("eapi", "layout.conf", "make.conf", "modules", "package.accept_keywords",
		"package.keywords", "package.license", "package.mask", "package.properties",
		"package.provided", "packages",
		"package.unmask",
		"package.use",
		"package.use.aliases",
		"package.use.force",
		"package.use.mask",
		"package.use.stable.force",
		"package.use.stable.mask",
		"soname.provided",
		"unpack_dependencies", "use.aliases", "use.force", "use.mask", "layout.conf"))

	metadata_xml_template = """<?xml version="1.0" encoding="UTF-8"?>
<!DOCTYPE pkgmetadata SYSTEM "https://www.gentoo.org/dtd/metadata.dtd">
<pkgmetadata>
<maintainer type="person">
<email>maintainer-needed@gentoo.org</email>
<description>Description of the maintainership</description>
</maintainer>
<longdescription>Long description of the package</longdescription>
<use>
%(flags)s
</use>
</pkgmetadata>
"""

	portage_bin = (
		'ebuild',
		'egencache',
		'emerge',
		'emerge-webrsync',
		'emirrordist',
		'glsa-check',
		'portageq',
		'quickpkg',
	)

	portage_sbin = (
		'archive-conf',
		'dispatch-conf',
		'emaint',
		'env-update',
		'etc-update',
		'fixpackages',
		'regenworld',
	)

	def __init__(self, ebuilds={}, binpkgs={}, installed={}, profile={}, repo_configs={}, \
		user_config={}, sets={}, world=[], world_sets=[], distfiles={}, eclasses={},
		eprefix=None, targetroot=False, debug=False):
		"""
		ebuilds: cpv -> metadata mapping simulating available ebuilds.
		installed: cpv -> metadata mapping simulating installed packages.
			If a metadata key is missing, it gets a default value.
		profile: settings defined by the profile.
		"""

		self.debug = debug
		if eprefix is None:
			self.eprefix = normalize_path(tempfile.mkdtemp())

			# EPREFIX/bin is used by fake true_binaries. Real binaries goes into EPREFIX/usr/bin
			eubin = os.path.join(self.eprefix, "usr", "bin")
			ensure_dirs(eubin)
			for x in self.portage_bin:
				os.symlink(os.path.join(PORTAGE_BIN_PATH, x), os.path.join(eubin, x))

			eusbin = os.path.join(self.eprefix, "usr", "sbin")
			ensure_dirs(eusbin)
			for x in self.portage_sbin:
				os.symlink(os.path.join(PORTAGE_BIN_PATH, x), os.path.join(eusbin, x))

			essential_binaries = (
				"awk",
				"basename",
				"bzip2",
				"cat",
				"chgrp",
				"chmod",
				"chown",
				"comm",
				"cp",
				"egrep",
				"env",
				"find",
				"grep",
				"head",
				"install",
				"ln",
				"mkdir",
				"mkfifo",
				"mktemp",
				"mv",
				"readlink",
				"rm",
				"sed",
				"sort",
				"tar",
				"tr",
				"uname",
				"uniq",
				"xargs",
				"zstd",
			)
			# Exclude internal wrappers from PATH lookup.
			orig_path = os.environ['PATH']
			included_paths = []
			for path in orig_path.split(':'):
				if path and not fnmatch.fnmatch(path, '*/portage/*/ebuild-helpers*'):
					included_paths.append(path)
			try:
				os.environ['PATH'] = ':'.join(included_paths)
				for x in essential_binaries:
					path = find_binary(x)
					if path is None:
						raise portage.exception.CommandNotFound(x)
					os.symlink(path, os.path.join(eubin, x))
			finally:
				os.environ['PATH'] = orig_path
		else:
			self.eprefix = normalize_path(eprefix)

		# Tests may override portage.const.EPREFIX in order to
		# simulate a prefix installation. It's reasonable to do
		# this because tests should be self-contained such that
		# the "real" value of portage.const.EPREFIX is entirely
		# irrelevant (see bug #492932).
		self._orig_eprefix = portage.const.EPREFIX
		portage.const.EPREFIX = self.eprefix.rstrip(os.sep)

		self.eroot = self.eprefix + os.sep
		if targetroot:
			self.target_root = os.path.join(self.eroot, 'target_root')
		else:
			self.target_root = os.sep
		self.distdir = os.path.join(self.eroot, "var", "portage", "distfiles")
		self.pkgdir = os.path.join(self.eprefix, "pkgdir")
		self.vdbdir = os.path.join(self.eroot, "var/db/pkg")
		os.makedirs(self.vdbdir)

		if not debug:
			portage.util.noiselimit = -2

		self._repositories = {}
		#Make sure the main repo is always created
		self._get_repo_dir("test_repo")

		self._create_distfiles(distfiles)
		self._create_ebuilds(ebuilds)
		self._create_installed(installed)
		self._create_profile(ebuilds, eclasses, installed, profile, repo_configs, user_config, sets)
		self._create_world(world, world_sets)

		self.settings, self.trees = self._load_config()

		self.gpg = None
		self._create_binpkgs(binpkgs)
		self._create_ebuild_manifests(ebuilds)

		portage.util.noiselimit = 0

	def reload_config(self):
		"""
		Reload configuration from disk, which is useful if it has
		been modified after the constructor has been called.
		"""
		for eroot in self.trees:
			portdb = self.trees[eroot]["porttree"].dbapi
			portdb.close_caches()
		self.settings, self.trees = self._load_config()

	def _get_repo_dir(self, repo):
		"""
		Create the repo directory if needed.
		"""
		if repo not in self._repositories:
			if repo == "test_repo":
				self._repositories["DEFAULT"] = {"main-repo": repo}

			repo_path = os.path.join(self.eroot, "var", "repositories", repo)
			self._repositories[repo] = {"location": repo_path}
			profile_path = os.path.join(repo_path, "profiles")

			try:
				os.makedirs(profile_path)
			except os.error:
				pass

			repo_name_file = os.path.join(profile_path, "repo_name")
			with open(repo_name_file, "w") as f:
				f.write("%s\n" % repo)

		return self._repositories[repo]["location"]

	def _create_distfiles(self, distfiles):
		os.makedirs(self.distdir)
		for k, v in distfiles.items():
			with open(os.path.join(self.distdir, k), 'wb') as f:
				f.write(v)

	def _create_ebuilds(self, ebuilds):
		for cpv in ebuilds:
			a = Atom("=" + cpv, allow_repo=True)
			repo = a.repo
			if repo is None:
				repo = "test_repo"

			metadata = ebuilds[cpv].copy()
			copyright_header = metadata.pop("COPYRIGHT_HEADER", None)
			eapi = metadata.pop("EAPI", "0")
			misc_content = metadata.pop("MISC_CONTENT", None)
			metadata.setdefault("DEPEND", "")
			metadata.setdefault("SLOT", "0")
			metadata.setdefault("KEYWORDS", "x86")
			metadata.setdefault("IUSE", "")

			unknown_keys = set(metadata).difference(
				portage.dbapi.dbapi._known_keys)
			if unknown_keys:
				raise ValueError("metadata of ebuild '%s' contains unknown keys: %s" %
					(cpv, sorted(unknown_keys)))

			repo_dir = self._get_repo_dir(repo)
			ebuild_dir = os.path.join(repo_dir, a.cp)
			ebuild_path = os.path.join(ebuild_dir, a.cpv.split("/")[1] + ".ebuild")
			try:
				os.makedirs(ebuild_dir)
			except os.error:
				pass

			with open(ebuild_path, "w") as f:
				if copyright_header is not None:
					f.write(copyright_header)
				f.write('EAPI="%s"\n' % eapi)
				for k, v in metadata.items():
					f.write('%s="%s"\n' % (k, v))
				if misc_content is not None:
					f.write(misc_content)

	def _create_ebuild_manifests(self, ebuilds):
		tmpsettings = config(clone=self.settings)
		tmpsettings['PORTAGE_QUIET'] = '1'
		for cpv in ebuilds:
			a = Atom("=" + cpv, allow_repo=True)
			repo = a.repo
			if repo is None:
				repo = "test_repo"

			repo_dir = self._get_repo_dir(repo)
			ebuild_dir = os.path.join(repo_dir, a.cp)
			ebuild_path = os.path.join(ebuild_dir, a.cpv.split("/")[1] + ".ebuild")

			portdb = self.trees[self.eroot]["porttree"].dbapi
			tmpsettings['O'] = ebuild_dir
			if not digestgen(mysettings=tmpsettings, myportdb=portdb):
				raise AssertionError('digest creation failed for %s' % ebuild_path)

	def _create_binpkgs(self, binpkgs):
		# When using BUILD_ID, there can be mutiple instances for the
		# same cpv. Therefore, binpkgs may be an iterable instead of
		# a dict.
		items = getattr(binpkgs, 'items', None)
		items = items() if items is not None else binpkgs
		binpkg_format = self.settings.get("BINPKG_FORMAT", SUPPORTED_GENTOO_BINPKG_FORMATS[0])
		if binpkg_format == "gpkg":
			if self.gpg is None:
				self.gpg = GPG(self.settings)
				self.gpg.unlock()
		for cpv, metadata in items:
			a = Atom("=" + cpv, allow_repo=True)
			repo = a.repo
			if repo is None:
				repo = "test_repo"

			pn = catsplit(a.cp)[1]
			cat, pf = catsplit(a.cpv)
			metadata = metadata.copy()
			metadata.setdefault("SLOT", "0")
			metadata.setdefault("KEYWORDS", "x86")
			metadata.setdefault("BUILD_TIME", "0")
			metadata["repository"] = repo
			metadata["CATEGORY"] = cat
			metadata["PF"] = pf
			metadata["BINPKG_FORMAT"] = binpkg_format

			repo_dir = self.pkgdir
			category_dir = os.path.join(repo_dir, cat)
			if "BUILD_ID" in metadata:
				if binpkg_format == "xpak":
					binpkg_path = os.path.join(category_dir, pn,
						"%s-%s.xpak"% (pf, metadata["BUILD_ID"]))
				elif binpkg_format == "gpkg":
					binpkg_path = os.path.join(category_dir, pn,
						"%s-%s.gpkg.tar"% (pf, metadata["BUILD_ID"]))
				else:
					raise InvalidBinaryPackageFormat(binpkg_format)
			else:
				if binpkg_format == "xpak":
					binpkg_path = os.path.join(category_dir, pf + ".tbz2")
				elif binpkg_format == "gpkg":
					binpkg_path = os.path.join(category_dir, pf + ".gpkg.tar")
				else:
					raise InvalidBinaryPackageFormat(binpkg_format)

			ensure_dirs(os.path.dirname(binpkg_path))
			if binpkg_format == "xpak":
				t = portage.xpak.tbz2(binpkg_path)
				t.recompose_mem(portage.xpak.xpak_mem(metadata))
			elif binpkg_format == "gpkg":
				t = portage.gpkg.gpkg(self.settings, a.cpv, binpkg_path)
				t.compress(os.path.dirname(binpkg_path), metadata)
			else:
				raise InvalidBinaryPackageFormat(binpkg_format)

	def _create_installed(self, installed):
		for cpv in installed:
			a = Atom("=" + cpv, allow_repo=True)
			repo = a.repo
			if repo is None:
				repo = "test_repo"

			vdb_pkg_dir = os.path.join(self.vdbdir, a.cpv)
			try:
				os.makedirs(vdb_pkg_dir)
			except os.error:
				pass

			metadata = installed[cpv].copy()
			metadata.setdefault("SLOT", "0")
			metadata.setdefault("BUILD_TIME", "0")
			metadata.setdefault("COUNTER", "0")
			metadata.setdefault("KEYWORDS", "~x86")

			unknown_keys = set(metadata).difference(
				portage.dbapi.dbapi._known_keys)
			unknown_keys.discard("BUILD_TIME")
			unknown_keys.discard("BUILD_ID")
			unknown_keys.discard("COUNTER")
			unknown_keys.discard("repository")
			unknown_keys.discard("USE")
			unknown_keys.discard("PROVIDES")
			unknown_keys.discard("REQUIRES")
			if unknown_keys:
				raise ValueError("metadata of installed '%s' contains unknown keys: %s" %
					(cpv, sorted(unknown_keys)))

			metadata["repository"] = repo
			for k, v in metadata.items():
				with open(os.path.join(vdb_pkg_dir, k), "w") as f:
					f.write("%s\n" % v)

			ebuild_path = os.path.join(vdb_pkg_dir, a.cpv.split("/")[1] + ".ebuild")
			with open(ebuild_path, "w") as f:
				f.write('EAPI="%s"\n' % metadata.pop('EAPI', '0'))
				for k, v in metadata.items():
					f.write('%s="%s"\n' % (k, v))

			env_path = os.path.join(vdb_pkg_dir, 'environment.bz2')
			with bz2.BZ2File(env_path, mode='w') as f:
				with open(ebuild_path, 'rb') as inputfile:
					f.write(inputfile.read())

	def _create_profile(self, ebuilds, eclasses, installed, profile, repo_configs, user_config, sets):

		user_config_dir = os.path.join(self.eroot, USER_CONFIG_PATH)

		try:
			os.makedirs(user_config_dir)
		except os.error:
			pass

		for repo in self._repositories:
			if repo == "DEFAULT":
				continue

			repo_dir = self._get_repo_dir(repo)
			profile_dir = os.path.join(repo_dir, "profiles")
			metadata_dir = os.path.join(repo_dir, "metadata")
			os.makedirs(metadata_dir)

			#Create $REPO/profiles/categories
			categories = set()
			for cpv in ebuilds:
				ebuilds_repo = Atom("="+cpv, allow_repo=True).repo
				if ebuilds_repo is None:
					ebuilds_repo = "test_repo"
				if ebuilds_repo == repo:
					categories.add(catsplit(cpv)[0])

			categories_file = os.path.join(profile_dir, "categories")
			with open(categories_file, "w") as f:
				for cat in categories:
					f.write(cat + "\n")

			#Create $REPO/profiles/license_groups
			license_file = os.path.join(profile_dir, "license_groups")
			with open(license_file, "w") as f:
				f.write("EULA TEST\n")

			repo_config = repo_configs.get(repo)
			if repo_config:
				for config_file, lines in repo_config.items():
					if config_file not in self.config_files and not any(fnmatch.fnmatch(config_file, os.path.join(x, "*")) for x in self.config_files):
						raise ValueError("Unknown config file: '%s'" % config_file)

					if config_file in ("layout.conf",):
						file_name = os.path.join(repo_dir, "metadata", config_file)
					else:
						file_name = os.path.join(profile_dir, config_file)
						if "/" in config_file and not os.path.isdir(os.path.dirname(file_name)):
							os.makedirs(os.path.dirname(file_name))
					with open(file_name, "w") as f:
						for line in lines:
							f.write("%s\n" % line)
						# Temporarily write empty value of masters until it becomes default.
						# TODO: Delete all references to "# use implicit masters" when empty value becomes default.
						if config_file == "layout.conf" and not any(line.startswith(("masters =", "# use implicit masters")) for line in lines):
							f.write("masters =\n")

			#Create $profile_dir/eclass (we fail to digest the ebuilds if it's not there)
			eclass_dir = os.path.join(repo_dir, "eclass")
			os.makedirs(eclass_dir)

			for eclass_name, eclass_content in eclasses.items():
				with open(os.path.join(eclass_dir, "{}.eclass".format(eclass_name)), 'wt') as f:
					if isinstance(eclass_content, str):
						eclass_content = [eclass_content]
					for line in eclass_content:
						f.write("{}\n".format(line))

			# Temporarily write empty value of masters until it becomes default.
			if not repo_config or "layout.conf" not in repo_config:
				layout_conf_path = os.path.join(repo_dir, "metadata", "layout.conf")
				with open(layout_conf_path, "w") as f:
					f.write("masters =\n")

			if repo == "test_repo":
				#Create a minimal profile in /var/db/repos/gentoo
				sub_profile_dir = os.path.join(profile_dir, "default", "linux", "x86", "test_profile")
				os.makedirs(sub_profile_dir)

				if not (profile and "eapi" in profile):
					eapi_file = os.path.join(sub_profile_dir, "eapi")
					with open(eapi_file, "w") as f:
						f.write("0\n")

				make_defaults_file = os.path.join(sub_profile_dir, "make.defaults")
				with open(make_defaults_file, "w") as f:
					f.write("ARCH=\"x86\"\n")
					f.write("ACCEPT_KEYWORDS=\"x86\"\n")

				use_force_file = os.path.join(sub_profile_dir, "use.force")
				with open(use_force_file, "w") as f:
					f.write("x86\n")

				parent_file = os.path.join(sub_profile_dir, "parent")
				with open(parent_file, "w") as f:
					f.write("..\n")

				if profile:
					for config_file, lines in profile.items():
						if config_file not in self.config_files:
							raise ValueError("Unknown config file: '%s'" % config_file)

						file_name = os.path.join(sub_profile_dir, config_file)
						with open(file_name, "w") as f:
							for line in lines:
								f.write("%s\n" % line)

				#Create profile symlink
				os.symlink(sub_profile_dir, os.path.join(user_config_dir, "make.profile"))

		gpg_test_path = os.environ["GNUPGHOME"]

		make_conf = {
			"ACCEPT_KEYWORDS": "x86",
			"BINPKG_GPG_UNLOCK_COMMAND":
				'/usr/bin/gpg --detach-sig --armor --batch --no-tty --yes '
				'--digest-algo SHA256 --homedir "%s" '
				'--pinentry-mode loopback --passphrase "GentooTest" '
				'--local-user 5D90EA06352177F6 --output /dev/null /dev/null'
				% gpg_test_path,
			"BINPKG_GPG_SIGNING_COMMAND":
				'/usr/bin/gpg --detach-sig --armor --batch --no-tty --yes '
				'--digest-algo SHA256 --homedir "%s" '
				'--local-user 5D90EA06352177F6'
				% gpg_test_path,
			"BINPKG_GPG_VERIFY_COMMAND":
				'/usr/bin/gpg --verify --batch --no-tty --yes --status-fd 1 '
				'--homedir "%s" "\\\\${SIGN_FILE}" -'
				% gpg_test_path,
			"CLEAN_DELAY": "0",
			"DISTDIR" : self.distdir,
			"EMERGE_WARNING_DELAY": "0",
			"FEATURES":
				'${FEATURES} binpkg-signing binpkg-request-signature '
				'gpg-keepalive',
			"PKGDIR": self.pkgdir,
			"PORTAGE_INST_GID": str(portage.data.portage_gid),
			"PORTAGE_INST_UID": str(portage.data.portage_uid),
			"PORTAGE_TMPDIR": os.path.join(self.eroot, 'var/tmp'),
		}

		if os.environ.get("NOCOLOR"):
			make_conf["NOCOLOR"] = os.environ["NOCOLOR"]

		# Pass along PORTAGE_USERNAME and PORTAGE_GRPNAME since they
		# need to be inherited by ebuild subprocesses.
		if 'PORTAGE_USERNAME' in os.environ:
			make_conf['PORTAGE_USERNAME'] = os.environ['PORTAGE_USERNAME']
		if 'PORTAGE_GRPNAME' in os.environ:
			make_conf['PORTAGE_GRPNAME'] = os.environ['PORTAGE_GRPNAME']

		make_conf_lines = []
		for k_v in make_conf.items():
			make_conf_lines.append('%s="%s"' % k_v)

		if "make.conf" in user_config:
			make_conf_lines.extend(user_config["make.conf"])

		if not portage.process.sandbox_capable or \
			os.environ.get("SANDBOX_ON") == "1":
			# avoid problems from nested sandbox instances
			make_conf_lines.append('FEATURES="${FEATURES} -sandbox -usersandbox"')

		configs = user_config.copy()
		configs["make.conf"] = make_conf_lines

		for config_file, lines in configs.items():
			if config_file not in self.config_files:
				raise ValueError("Unknown config file: '%s'" % config_file)

			file_name = os.path.join(user_config_dir, config_file)
			with open(file_name, "w") as f:
				for line in lines:
					f.write("%s\n" % line)

		#Create /usr/share/portage/config/make.globals
		make_globals_path = os.path.join(self.eroot,
			GLOBAL_CONFIG_PATH.lstrip(os.sep), "make.globals")
		ensure_dirs(os.path.dirname(make_globals_path))
		os.symlink(os.path.join(cnf_path, "make.globals"),
			make_globals_path)

		#Create /usr/share/portage/config/sets/portage.conf
		default_sets_conf_dir = os.path.join(self.eroot, "usr/share/portage/config/sets")

		try:
			os.makedirs(default_sets_conf_dir)
		except os.error:
			pass

		provided_sets_portage_conf = (
			os.path.join(cnf_path, "sets", "portage.conf"))
		os.symlink(provided_sets_portage_conf, os.path.join(default_sets_conf_dir, "portage.conf"))

		set_config_dir = os.path.join(user_config_dir, "sets")

		try:
			os.makedirs(set_config_dir)
		except os.error:
			pass

		for sets_file, lines in sets.items():
			file_name = os.path.join(set_config_dir, sets_file)
			with open(file_name, "w") as f:
				for line in lines:
					f.write("%s\n" % line)

		if cnf_path_repoman is not None:
			#Create /usr/share/repoman
			repoman_share_dir = os.path.join(self.eroot, 'usr', 'share', 'repoman')
			os.symlink(cnf_path_repoman, repoman_share_dir)

	def _create_world(self, world, world_sets):
		#Create /var/lib/portage/world
		var_lib_portage = os.path.join(self.eroot, "var", "lib", "portage")
		os.makedirs(var_lib_portage)

		world_file = os.path.join(var_lib_portage, "world")
		world_set_file = os.path.join(var_lib_portage, "world_sets")

		with open(world_file, "w") as f:
			for atom in world:
				f.write("%s\n" % atom)

		with open(world_set_file, "w") as f:
			for atom in world_sets:
				f.write("%s\n" % atom)

	def _load_config(self):

		create_trees_kwargs = {}
		if self.target_root != os.sep:
			create_trees_kwargs["target_root"] = self.target_root

		env = {
			"PORTAGE_REPOSITORIES": "\n".join("[%s]\n%s" % (repo_name, "\n".join("%s = %s" % (k, v) for k, v in repo_config.items())) for repo_name, repo_config in self._repositories.items())
		}

		if self.debug:
			env["PORTAGE_DEBUG"] = "1"

		trees = portage.create_trees(env=env, eprefix=self.eprefix,
			**create_trees_kwargs)

		for root, root_trees in trees.items():
			settings = root_trees["vartree"].settings
			settings._init_dirs()
			setconfig = load_default_config(settings, root_trees)
			root_trees["root_config"] = RootConfig(settings, root_trees, setconfig)

		return trees[trees._target_eroot]["vartree"].settings, trees

	def run(self, atoms, options={}, action=None):
		options = options.copy()
		options["--pretend"] = True
		if self.debug:
			options["--debug"] = True

		if action is None:
			if options.get("--depclean"):
				action = "depclean"
			elif options.get("--prune"):
				action = "prune"

		if "--usepkgonly" in options:
			options["--usepkg"] = True

		global_noiselimit = portage.util.noiselimit
		global_emergelog_disable = _emerge.emergelog._disable
		try:

			if not self.debug:
				portage.util.noiselimit = -2
			_emerge.emergelog._disable = True

			if action in ("depclean", "prune"):
				depclean_result = _calc_depclean(self.settings, self.trees, None,
					options, action, InternalPackageSet(initial_atoms=atoms, allow_wildcard=True), None)
				result = ResolverPlaygroundDepcleanResult(
					atoms,
					depclean_result.returncode,
					depclean_result.cleanlist,
					depclean_result.ordered,
					depclean_result.req_pkg_count,
					depclean_result.depgraph,
				)
			else:
				params = create_depgraph_params(options, action)
				success, depgraph, favorites = backtrack_depgraph(
					self.settings, self.trees, options, params, action, atoms, None)
				depgraph._show_merge_list()
				depgraph.display_problems()
				result = ResolverPlaygroundResult(atoms, success, depgraph, favorites)
		finally:
			portage.util.noiselimit = global_noiselimit
			_emerge.emergelog._disable = global_emergelog_disable

		return result

	def run_TestCase(self, test_case):
		if not isinstance(test_case, ResolverPlaygroundTestCase):
			raise TypeError("ResolverPlayground needs a ResolverPlaygroundTestCase")
		for atoms in test_case.requests:
			result = self.run(atoms, test_case.options, test_case.action)
			if not test_case.compare_with_result(result):
				return

	def cleanup(self):
		if self.gpg is not None:
			self.gpg.stop()
		for eroot in self.trees:
			portdb = self.trees[eroot]["porttree"].dbapi
			portdb.close_caches()
		if self.debug:
			print("\nEROOT=%s" % self.eroot)
		else:
			shutil.rmtree(self.eroot)
		if hasattr(self, '_orig_eprefix'):
			portage.const.EPREFIX = self._orig_eprefix


class ResolverPlaygroundTestCase:

	def __init__(self, request, **kwargs):
		self.all_permutations = kwargs.pop("all_permutations", False)
		self.ignore_mergelist_order = kwargs.pop("ignore_mergelist_order", False)
		self.ignore_cleanlist_order = kwargs.pop("ignore_cleanlist_order", False)
		self.ambiguous_merge_order = kwargs.pop("ambiguous_merge_order", False)
		self.ambiguous_slot_collision_solutions = kwargs.pop("ambiguous_slot_collision_solutions", False)
		self.check_repo_names = kwargs.pop("check_repo_names", False)
		self.merge_order_assertions = kwargs.pop("merge_order_assertions", False)

		if self.all_permutations:
			self.requests = list(permutations(request))
		else:
			self.requests = [request]

		self.options = kwargs.pop("options", {})
		self.action = kwargs.pop("action", None)
		self.test_success = True
		self.fail_msg = None
		self._checks = kwargs.copy()

	def compare_with_result(self, result):
		checks = dict.fromkeys(result.checks)
		for key, value in self._checks.items():
			if not key in checks:
				raise KeyError("Not an available check: '%s'" % key)
			checks[key] = value

		fail_msgs = []
		for key, value in checks.items():
			got = getattr(result, key)
			expected = value

			if key in result.optional_checks and expected is None:
				continue

			if key == "mergelist":
				if not self.check_repo_names:
					#Strip repo names if we don't check them
					if got:
						new_got = []
						for cpv in got:
							if cpv[:1] == "!":
								new_got.append(cpv)
								continue
							new_got.append(cpv.split(_repo_separator)[0])
						got = new_got
					if expected:
						new_expected = []
						for obj in expected:
							if isinstance(obj, str):
								if obj[:1] == "!":
									new_expected.append(obj)
									continue
								new_expected.append(
									obj.split(_repo_separator)[0])
								continue
							new_expected.append(set())
							for cpv in obj:
								if cpv[:1] != "!":
									cpv = cpv.split(_repo_separator)[0]
								new_expected[-1].add(cpv)
						expected = new_expected
				if self.ignore_mergelist_order and got is not None:
					got = set(got)
					expected = set(expected)

				if self.ambiguous_merge_order and got:
					expected_stack = list(reversed(expected))
					got_stack = list(reversed(got))
					new_expected = []
					match = True
					while got_stack and expected_stack:
						got_token = got_stack.pop()
						expected_obj = expected_stack.pop()
						if isinstance(expected_obj, str):
							new_expected.append(expected_obj)
							if got_token == expected_obj:
								continue
							# result doesn't match, so stop early
							match = False
							break
						expected_obj = set(expected_obj)
						try:
							expected_obj.remove(got_token)
						except KeyError:
							# result doesn't match, so stop early
							match = False
							break
						new_expected.append(got_token)
						while got_stack and expected_obj:
							got_token = got_stack.pop()
							try:
								expected_obj.remove(got_token)
							except KeyError:
								match = False
								break
							new_expected.append(got_token)
						if not match:
							# result doesn't match, so stop early
							break
						if expected_obj:
							# result does not match, so stop early
							match = False
							new_expected.append(tuple(expected_obj))
							break
					if expected_stack:
						# result does not match, add leftovers to new_expected
						match = False
						expected_stack.reverse()
						new_expected.extend(expected_stack)
					expected = new_expected

					if match and self.merge_order_assertions:
						for node1, node2 in self.merge_order_assertions:
							if not got.index(node1) < got.index(node2):
								fail_msgs.append("atoms: (" + \
									", ".join(result.atoms) + "), key: " + \
									("merge_order_assertions, expected: %s" % \
									str((node1, node2))) + \
									", got: " + str(got))

			elif key == "cleanlist" and self.ignore_cleanlist_order:
				got = set(got)
				expected = set(expected)

			elif key == "slot_collision_solutions" and \
				self.ambiguous_slot_collision_solutions:
				# Tests that use all_permutations can have multiple
				# outcomes here.
				for x in expected:
					if x == got:
						expected = x
						break
			elif key in ("unstable_keywords", "needed_p_mask_changes",
				"unsatisfied_deps", "required_use_unsatisfied") and \
				expected is not None:
				expected = set(expected)

			elif key == "forced_rebuilds" and expected is not None:
				expected = dict((k, set(v)) for k, v in expected.items())

			if got != expected:
				fail_msgs.append("atoms: (" + ", ".join(result.atoms) + "), key: " + \
					key + ", expected: " + str(expected) + ", got: " + str(got))
		if fail_msgs:
			self.test_success = False
			self.fail_msg = "\n".join(fail_msgs)
			return False
		return True


def _mergelist_str(x, depgraph):
	if isinstance(x, DependencyArg):
		mergelist_str = x.arg
	elif isinstance(x, Blocker):
		mergelist_str = x.atom
	else:
		repo_str = ""
		if x.repo != "test_repo":
			repo_str = _repo_separator + x.repo
		build_id_str = ""
		if (x.type_name == "binary" and
			x.cpv.build_id is not None):
			build_id_str = "-%s" % x.cpv.build_id
		mergelist_str = x.cpv + build_id_str + repo_str
		if x.built:
			if x.operation == "merge":
				desc = x.type_name
			else:
				desc = x.operation
			mergelist_str = "[%s]%s" % (desc, mergelist_str)
		if x.root != depgraph._frozen_config._running_root.root:
			mergelist_str += "{targetroot}"
	return mergelist_str


class ResolverPlaygroundResult:

	checks = (
		"success", "mergelist", "use_changes", "license_changes",
		"unstable_keywords", "slot_collision_solutions",
		"circular_dependency_solutions", "needed_p_mask_changes",
		"unsatisfied_deps", "forced_rebuilds", "required_use_unsatisfied",
		"graph_order",
		)
	optional_checks = (
		"forced_rebuilds",
		"required_use_unsatisfied",
		"unsatisfied_deps",
		"graph_order",
		)

	def __init__(self, atoms, success, mydepgraph, favorites):
		self.atoms = atoms
		self.success = success
		self.depgraph = mydepgraph
		self.favorites = favorites
		self.mergelist = None
		self.use_changes = None
		self.license_changes = None
		self.unstable_keywords = None
		self.needed_p_mask_changes = None
		self.slot_collision_solutions = None
		self.circular_dependency_solutions = None
		self.unsatisfied_deps = frozenset()
		self.forced_rebuilds = None
		self.required_use_unsatisfied = None

		self.graph_order = [_mergelist_str(node, self.depgraph) for node in self.depgraph._dynamic_config.digraph]

		if self.depgraph._dynamic_config._serialized_tasks_cache is not None:
			self.mergelist = []
			for x in self.depgraph._dynamic_config._serialized_tasks_cache:
				self.mergelist.append(_mergelist_str(x, self.depgraph))

		if self.depgraph._dynamic_config._needed_use_config_changes:
			self.use_changes = {}
			for pkg, needed_use_config_changes in \
				self.depgraph._dynamic_config._needed_use_config_changes.items():
				new_use, changes = needed_use_config_changes
				self.use_changes[pkg.cpv] = changes

		if self.depgraph._dynamic_config._needed_unstable_keywords:
			self.unstable_keywords = set()
			for pkg in self.depgraph._dynamic_config._needed_unstable_keywords:
				self.unstable_keywords.add(pkg.cpv)

		if self.depgraph._dynamic_config._needed_p_mask_changes:
			self.needed_p_mask_changes = set()
			for pkg in self.depgraph._dynamic_config._needed_p_mask_changes:
				self.needed_p_mask_changes.add(pkg.cpv)

		if self.depgraph._dynamic_config._needed_license_changes:
			self.license_changes = {}
			for pkg, missing_licenses in self.depgraph._dynamic_config._needed_license_changes.items():
				self.license_changes[pkg.cpv] = missing_licenses

		if self.depgraph._dynamic_config._slot_conflict_handler is not None:
			self.slot_collision_solutions = []
			handler = self.depgraph._dynamic_config._slot_conflict_handler

			for change in handler.changes:
				new_change = {}
				for pkg in change:
					new_change[pkg.cpv] = change[pkg]
				self.slot_collision_solutions.append(new_change)

		if self.depgraph._dynamic_config._circular_dependency_handler is not None:
			handler = self.depgraph._dynamic_config._circular_dependency_handler
			sol = handler.solutions
			self.circular_dependency_solutions = dict(zip([x.cpv for x in sol.keys()], sol.values()))

		if self.depgraph._dynamic_config._unsatisfied_deps_for_display:
			self.unsatisfied_deps = set(dep_info[0][1]
				for dep_info in self.depgraph._dynamic_config._unsatisfied_deps_for_display)

		if self.depgraph._forced_rebuilds:
			self.forced_rebuilds = dict(
				(child.cpv, set(parent.cpv for parent in parents))
				for child_dict in self.depgraph._forced_rebuilds.values()
				for child, parents in child_dict.items())

		required_use_unsatisfied = []
		for pargs, kwargs in \
			self.depgraph._dynamic_config._unsatisfied_deps_for_display:
			if "show_req_use" in kwargs:
				required_use_unsatisfied.append(pargs[1])
		if required_use_unsatisfied:
			self.required_use_unsatisfied = set(required_use_unsatisfied)

class ResolverPlaygroundDepcleanResult:

	checks = (
		"success", "cleanlist", "ordered", "req_pkg_count",
		"graph_order",
		)
	optional_checks = (
		"ordered", "req_pkg_count",
		"graph_order",
		)

	def __init__(self, atoms, rval, cleanlist, ordered, req_pkg_count, depgraph):
		self.atoms = atoms
		self.success = rval == 0
		self.cleanlist = cleanlist
		self.ordered = ordered
		self.req_pkg_count = req_pkg_count
		self.graph_order = [_mergelist_str(node, depgraph) for node in depgraph._dynamic_config.digraph]<|MERGE_RESOLUTION|>--- conflicted
+++ resolved
@@ -9,15 +9,11 @@
 from itertools import permutations
 from portage import os
 from portage import shutil
-<<<<<<< HEAD
-from portage.const import (GLOBAL_CONFIG_PATH, USER_CONFIG_PATH,
-	SUPPORTED_GENTOO_BINPKG_FORMATS,
-=======
 from portage.const import (
 	GLOBAL_CONFIG_PATH,
 	PORTAGE_BIN_PATH,
 	USER_CONFIG_PATH,
->>>>>>> eb650736
+	SUPPORTED_GENTOO_BINPKG_FORMATS,
 )
 from portage.process import find_binary
 from portage.dep import Atom, _repo_separator
