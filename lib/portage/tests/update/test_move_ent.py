# Copyright 2012-2021 Gentoo Authors
# Distributed under the terms of the GNU General Public License v2

from __future__ import print_function
import sys
import textwrap

import portage
from portage import os
from portage.const import SUPPORTED_GENTOO_BINPKG_FORMATS
from portage.tests import TestCase
from portage.tests.resolver.ResolverPlayground import ResolverPlayground
from portage.util import ensure_dirs
from portage._global_updates import _do_global_updates
from portage.output import colorize

class MoveEntTestCase(TestCase):

	def testMoveEnt(self):

		ebuilds = {

			"dev-libs/A-2::dont_apply_updates" : {
				"EAPI": "4",
				"SLOT": "2",
			},

		}

		installed = {

			"dev-libs/A-1::test_repo" : {
				"EAPI": "4",
			},

			"dev-libs/A-2::dont_apply_updates" : {
				"EAPI": "4",
				"SLOT": "2",
			},

		}

		binpkgs = {

			"dev-libs/A-1::test_repo" : {
				"EAPI": "4",
			},

			"dev-libs/A-2::dont_apply_updates" : {
				"EAPI": "4",
				"SLOT": "2",
			},

		}

		updates = textwrap.dedent("""
			move dev-libs/A dev-libs/A-moved
		""")

<<<<<<< HEAD
		for binpkg_format in SUPPORTED_GENTOO_BINPKG_FORMATS:
			with self.subTest(binpkg_format=binpkg_format):
				print(colorize("HILITE", binpkg_format), end=" ... ")
				sys.stdout.flush()
				playground = ResolverPlayground(binpkgs=binpkgs,
					ebuilds=ebuilds, installed=installed,
					user_config={
						"make.conf":
						(
							'BINPKG_FORMAT="%s"' % binpkg_format,
						),
					})

				settings = playground.settings
				trees = playground.trees
				eroot = settings["EROOT"]
				test_repo_location = settings.repositories["test_repo"].location
				portdb = trees[eroot]["porttree"].dbapi
				vardb = trees[eroot]["vartree"].dbapi
				bindb = trees[eroot]["bintree"].dbapi

				updates_dir = os.path.join(test_repo_location, "profiles",
					"updates")

				try:
					ensure_dirs(updates_dir)
					with open(os.path.join(updates_dir, "1Q-2010"), 'w') as f:
						f.write(updates)

					# Create an empty updates directory, so that this
					# repo doesn't inherit updates from the main repo.
					ensure_dirs(os.path.join(
						portdb.getRepositoryPath("dont_apply_updates"),
						"profiles", "updates"))

					global_noiselimit = portage.util.noiselimit
					portage.util.noiselimit = -2
					try:
						_do_global_updates(trees, {})
					finally:
						portage.util.noiselimit = global_noiselimit

					# Workaround for cache validation not working
					# correctly when filesystem has timestamp precision
					# of 1 second.
					vardb._clear_cache()

					# A -> A-moved
					self.assertRaises(KeyError,
						vardb.aux_get, "dev-libs/A-1", ["EAPI"])
					vardb.aux_get("dev-libs/A-moved-1", ["EAPI"])
					self.assertRaises(KeyError,
						bindb.aux_get, "dev-libs/A-1", ["EAPI"])
					bindb.aux_get("dev-libs/A-moved-1", ["EAPI"])

					# dont_apply_updates
					self.assertRaises(KeyError,
						vardb.aux_get, "dev-libs/A-moved-2", ["EAPI"])
					vardb.aux_get("dev-libs/A-2", ["EAPI"])
					self.assertRaises(KeyError,
						bindb.aux_get, "dev-libs/A-moved-2", ["EAPI"])
					bindb.aux_get("dev-libs/A-2", ["EAPI"])

				finally:
					playground.cleanup()
=======
		playground = ResolverPlayground(binpkgs=binpkgs,
			ebuilds=ebuilds, installed=installed)

		settings = playground.settings
		trees = playground.trees
		eroot = settings["EROOT"]
		test_repo_location = settings.repositories["test_repo"].location
		portdb = trees[eroot]["porttree"].dbapi
		vardb = trees[eroot]["vartree"].dbapi
		bindb = trees[eroot]["bintree"].dbapi

		updates_dir = os.path.join(test_repo_location, "profiles", "updates")

		try:
			ensure_dirs(updates_dir)
			with open(os.path.join(updates_dir, "1Q-2010"), 'w') as f:
				f.write(updates)

			# Create an empty updates directory, so that this
			# repo doesn't inherit updates from the main repo.
			ensure_dirs(os.path.join(
				portdb.getRepositoryPath("dont_apply_updates"),
				"profiles", "updates"))

			global_noiselimit = portage.util.noiselimit
			portage.util.noiselimit = -2
			try:
				_do_global_updates(trees, {})
			finally:
				portage.util.noiselimit = global_noiselimit

			# Workaround for cache validation not working
			# correctly when filesystem has timestamp precision
			# of 1 second.
			vardb._clear_cache()

			# A -> A-moved
			self.assertRaises(KeyError,
				vardb.aux_get, "dev-libs/A-1", ["EAPI"])
			vardb.aux_get("dev-libs/A-moved-1", ["EAPI"])
			# The original package should still exist because a binary
			# package move is a copy on write operation.
			bindb.aux_get("dev-libs/A-1", ["EAPI"])
			bindb.aux_get("dev-libs/A-moved-1", ["EAPI"])

			# dont_apply_updates
			self.assertRaises(KeyError,
				vardb.aux_get, "dev-libs/A-moved-2", ["EAPI"])
			vardb.aux_get("dev-libs/A-2", ["EAPI"])
			self.assertRaises(KeyError,
				bindb.aux_get, "dev-libs/A-moved-2", ["EAPI"])
			bindb.aux_get("dev-libs/A-2", ["EAPI"])

		finally:
			playground.cleanup()
>>>>>>> ef43dd8e
<|MERGE_RESOLUTION|>--- conflicted
+++ resolved
@@ -57,7 +57,6 @@
 			move dev-libs/A dev-libs/A-moved
 		""")
 
-<<<<<<< HEAD
 		for binpkg_format in SUPPORTED_GENTOO_BINPKG_FORMATS:
 			with self.subTest(binpkg_format=binpkg_format):
 				print(colorize("HILITE", binpkg_format), end=" ... ")
@@ -79,8 +78,7 @@
 				vardb = trees[eroot]["vartree"].dbapi
 				bindb = trees[eroot]["bintree"].dbapi
 
-				updates_dir = os.path.join(test_repo_location, "profiles",
-					"updates")
+				updates_dir = os.path.join(test_repo_location, "profiles", "updates")
 
 				try:
 					ensure_dirs(updates_dir)
@@ -109,8 +107,9 @@
 					self.assertRaises(KeyError,
 						vardb.aux_get, "dev-libs/A-1", ["EAPI"])
 					vardb.aux_get("dev-libs/A-moved-1", ["EAPI"])
-					self.assertRaises(KeyError,
-						bindb.aux_get, "dev-libs/A-1", ["EAPI"])
+					# The original package should still exist because a binary
+					# package move is a copy on write operation.
+					bindb.aux_get("dev-libs/A-1", ["EAPI"])
 					bindb.aux_get("dev-libs/A-moved-1", ["EAPI"])
 
 					# dont_apply_updates
@@ -122,61 +121,4 @@
 					bindb.aux_get("dev-libs/A-2", ["EAPI"])
 
 				finally:
-					playground.cleanup()
-=======
-		playground = ResolverPlayground(binpkgs=binpkgs,
-			ebuilds=ebuilds, installed=installed)
-
-		settings = playground.settings
-		trees = playground.trees
-		eroot = settings["EROOT"]
-		test_repo_location = settings.repositories["test_repo"].location
-		portdb = trees[eroot]["porttree"].dbapi
-		vardb = trees[eroot]["vartree"].dbapi
-		bindb = trees[eroot]["bintree"].dbapi
-
-		updates_dir = os.path.join(test_repo_location, "profiles", "updates")
-
-		try:
-			ensure_dirs(updates_dir)
-			with open(os.path.join(updates_dir, "1Q-2010"), 'w') as f:
-				f.write(updates)
-
-			# Create an empty updates directory, so that this
-			# repo doesn't inherit updates from the main repo.
-			ensure_dirs(os.path.join(
-				portdb.getRepositoryPath("dont_apply_updates"),
-				"profiles", "updates"))
-
-			global_noiselimit = portage.util.noiselimit
-			portage.util.noiselimit = -2
-			try:
-				_do_global_updates(trees, {})
-			finally:
-				portage.util.noiselimit = global_noiselimit
-
-			# Workaround for cache validation not working
-			# correctly when filesystem has timestamp precision
-			# of 1 second.
-			vardb._clear_cache()
-
-			# A -> A-moved
-			self.assertRaises(KeyError,
-				vardb.aux_get, "dev-libs/A-1", ["EAPI"])
-			vardb.aux_get("dev-libs/A-moved-1", ["EAPI"])
-			# The original package should still exist because a binary
-			# package move is a copy on write operation.
-			bindb.aux_get("dev-libs/A-1", ["EAPI"])
-			bindb.aux_get("dev-libs/A-moved-1", ["EAPI"])
-
-			# dont_apply_updates
-			self.assertRaises(KeyError,
-				vardb.aux_get, "dev-libs/A-moved-2", ["EAPI"])
-			vardb.aux_get("dev-libs/A-2", ["EAPI"])
-			self.assertRaises(KeyError,
-				bindb.aux_get, "dev-libs/A-moved-2", ["EAPI"])
-			bindb.aux_get("dev-libs/A-2", ["EAPI"])
-
-		finally:
-			playground.cleanup()
->>>>>>> ef43dd8e
+					playground.cleanup()