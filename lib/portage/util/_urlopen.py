# Copyright 2012-2020 Gentoo Authors
# Distributed under the terms of the GNU General Public License v2

import io
from datetime import datetime
from time import mktime
from email.utils import formatdate, parsedate
from urllib.request import urlopen as _urlopen
import urllib.parse as urllib_parse
import urllib.request as urllib_request


# to account for the difference between TIMESTAMP of the index' contents
#  and the file-'mtime'
TIMESTAMP_TOLERANCE = 5


def have_pep_476():
	"""
	Test whether ssl certificate verification is enabled by default for
	stdlib http clients (PEP 476).

	@returns: bool, True if ssl certificate verification is enabled by
		default
	"""
	return hasattr(__import__('ssl'), '_create_unverified_context')


def urlopen(url, if_modified_since=None, headers={}):
	parse_result = urllib_parse.urlparse(url)
	if parse_result.scheme not in ("http", "https"):
		return _urlopen(url)
<<<<<<< HEAD
	else:
		netloc = parse_result.netloc.rpartition('@')[-1]
		url = urllib_parse.urlunparse((parse_result.scheme, netloc, parse_result.path, parse_result.params, parse_result.query, parse_result.fragment))
		password_manager = urllib_request.HTTPPasswordMgrWithDefaultRealm()
		request = urllib_request.Request(url)
		request.add_header('User-Agent', 'Gentoo Portage')
		for key in headers:
			request.add_header(key, headers[key])
		if if_modified_since:
			request.add_header('If-Modified-Since', _timestamp_to_http(if_modified_since))
		if parse_result.username is not None:
			password_manager.add_password(None, url, parse_result.username, parse_result.password)
		auth_handler = CompressedResponseProcessor(password_manager)
		opener = urllib_request.build_opener(auth_handler)
		hdl = opener.open(request)
		if hdl.headers.get('last-modified', ''):
			try:
				add_header = hdl.headers.add_header
			except AttributeError:
				# Python 2
				add_header = hdl.headers.addheader
			add_header('timestamp', _http_to_timestamp(hdl.headers.get('last-modified')))
		return hdl
=======

	netloc = parse_result.netloc.rpartition('@')[-1]
	url = urllib_parse.urlunparse((parse_result.scheme, netloc, parse_result.path, parse_result.params, parse_result.query, parse_result.fragment))
	password_manager = urllib_request.HTTPPasswordMgrWithDefaultRealm()
	request = urllib_request.Request(url)
	request.add_header('User-Agent', 'Gentoo Portage')
	if if_modified_since:
		request.add_header('If-Modified-Since', _timestamp_to_http(if_modified_since))
	if parse_result.username is not None:
		password_manager.add_password(None, url, parse_result.username, parse_result.password)
	auth_handler = CompressedResponseProcessor(password_manager)
	opener = urllib_request.build_opener(auth_handler)
	hdl = opener.open(request)
	if hdl.headers.get('last-modified', ''):
		try:
			add_header = hdl.headers.add_header
		except AttributeError:
			# Python 2
			add_header = hdl.headers.addheader
		add_header('timestamp', _http_to_timestamp(hdl.headers.get('last-modified')))
	return hdl
>>>>>>> 3e006309

def _timestamp_to_http(timestamp):
	dt = datetime.fromtimestamp(float(int(timestamp)+TIMESTAMP_TOLERANCE))
	stamp = mktime(dt.timetuple())
	return formatdate(timeval=stamp, localtime=False, usegmt=True)

def _http_to_timestamp(http_datetime_string):
	timestamp = mktime(parsedate(http_datetime_string))
	return str(int(timestamp))

class CompressedResponseProcessor(urllib_request.HTTPBasicAuthHandler):
	# Handler for compressed responses.

	def http_request(self, req):
		req.add_header('Accept-Encoding', 'bzip2,gzip,deflate')
		return req
	https_request = http_request

	def http_response(self, req, response):
		decompressed = None
		if response.headers.get('content-encoding') == 'bzip2':
			import bz2
			decompressed = io.BytesIO(bz2.decompress(response.read()))
		elif response.headers.get('content-encoding') == 'gzip':
			from gzip import GzipFile
			decompressed = GzipFile(fileobj=io.BytesIO(response.read()), mode='r')
		elif response.headers.get('content-encoding') == 'deflate':
			import zlib
			try:
				decompressed = io.BytesIO(zlib.decompress(response.read()))
			except zlib.error: # they ignored RFC1950
				decompressed = io.BytesIO(zlib.decompress(response.read(), -zlib.MAX_WBITS))
		if decompressed:
			old_response = response
			response = urllib_request.addinfourl(decompressed, old_response.headers, old_response.url, old_response.code)
			response.msg = old_response.msg
		return response
	https_response = http_response<|MERGE_RESOLUTION|>--- conflicted
+++ resolved
@@ -30,37 +30,14 @@
 	parse_result = urllib_parse.urlparse(url)
 	if parse_result.scheme not in ("http", "https"):
 		return _urlopen(url)
-<<<<<<< HEAD
-	else:
-		netloc = parse_result.netloc.rpartition('@')[-1]
-		url = urllib_parse.urlunparse((parse_result.scheme, netloc, parse_result.path, parse_result.params, parse_result.query, parse_result.fragment))
-		password_manager = urllib_request.HTTPPasswordMgrWithDefaultRealm()
-		request = urllib_request.Request(url)
-		request.add_header('User-Agent', 'Gentoo Portage')
-		for key in headers:
-			request.add_header(key, headers[key])
-		if if_modified_since:
-			request.add_header('If-Modified-Since', _timestamp_to_http(if_modified_since))
-		if parse_result.username is not None:
-			password_manager.add_password(None, url, parse_result.username, parse_result.password)
-		auth_handler = CompressedResponseProcessor(password_manager)
-		opener = urllib_request.build_opener(auth_handler)
-		hdl = opener.open(request)
-		if hdl.headers.get('last-modified', ''):
-			try:
-				add_header = hdl.headers.add_header
-			except AttributeError:
-				# Python 2
-				add_header = hdl.headers.addheader
-			add_header('timestamp', _http_to_timestamp(hdl.headers.get('last-modified')))
-		return hdl
-=======
 
 	netloc = parse_result.netloc.rpartition('@')[-1]
 	url = urllib_parse.urlunparse((parse_result.scheme, netloc, parse_result.path, parse_result.params, parse_result.query, parse_result.fragment))
 	password_manager = urllib_request.HTTPPasswordMgrWithDefaultRealm()
 	request = urllib_request.Request(url)
 	request.add_header('User-Agent', 'Gentoo Portage')
+	for key in headers:
+		request.add_header(key, headers[key])
 	if if_modified_since:
 		request.add_header('If-Modified-Since', _timestamp_to_http(if_modified_since))
 	if parse_result.username is not None:
@@ -76,7 +53,6 @@
 			add_header = hdl.headers.addheader
 		add_header('timestamp', _http_to_timestamp(hdl.headers.get('last-modified')))
 	return hdl
->>>>>>> 3e006309
 
 def _timestamp_to_http(timestamp):
 	dt = datetime.fromtimestamp(float(int(timestamp)+TIMESTAMP_TOLERANCE))
