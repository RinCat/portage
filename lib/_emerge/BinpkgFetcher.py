# Copyright 1999-2020 Gentoo Authors
# Distributed under the terms of the GNU General Public License v2

import functools

from _emerge.AsynchronousLock import AsynchronousLock
from _emerge.CompositeTask import CompositeTask
from _emerge.SpawnProcess import SpawnProcess
from urllib.parse import urlparse as urllib_parse_urlparse
import stat
import sys
import portage
from portage import os
from portage.exception import FileNotFound, InvalidBinaryPackageFormat
from portage.util._async.AsyncTaskFuture import AsyncTaskFuture
from portage.util._pty import _create_pty_or_pipe


class BinpkgFetcher(CompositeTask):

	__slots__ = ("pkg", "pretend", "logfile", "pkg_path")

	def __init__(self, **kwargs):
		CompositeTask.__init__(self, **kwargs)

		pkg = self.pkg
		bintree = pkg.root_config.trees["bintree"]
		binpkg_path = None

		if bintree._remote_has_index:
			instance_key = bintree.dbapi._instance_key(pkg.cpv)
			binpkg_path = bintree._remotepkgs[instance_key].get("PATH")
			binpkg_format = bintree._remotepkgs[instance_key].get(
				"BINPKG_FORMAT", "xpak")
			if binpkg_path:
				self.pkg_path = binpkg_path + ".partial"
			else:
				self.pkg_path = pkg.root_config.trees["bintree"].getname(
					pkg.cpv, binpkg_format=binpkg_format) + ".partial"
		else:
			raise FileNotFound("Binary packages index not found")

	def _start(self):
		fetcher = _BinpkgFetcherProcess(background=self.background,
			logfile=self.logfile, pkg=self.pkg, pkg_path=self.pkg_path,
			pretend=self.pretend, scheduler=self.scheduler)

		if not self.pretend:
			portage.util.ensure_dirs(os.path.dirname(self.pkg_path))
			if "distlocks" in self.pkg.root_config.settings.features:
				self._start_task(
					AsyncTaskFuture(future=fetcher.async_lock()),
					functools.partial(self._start_locked, fetcher))
				return

		self._start_task(fetcher, self._fetcher_exit)

	def _start_locked(self, fetcher, lock_task):
		self._assert_current(lock_task)
		if lock_task.cancelled:
			self._default_final_exit(lock_task)
			return

		lock_task.future.result()
		self._start_task(fetcher, self._fetcher_exit)

	def _fetcher_exit(self, fetcher):
		self._assert_current(fetcher)
		if not self.pretend and fetcher.returncode == os.EX_OK:
			fetcher.sync_timestamp()
		if fetcher.locked:
			self._start_task(
				AsyncTaskFuture(future=fetcher.async_unlock()),
				functools.partial(self._fetcher_exit_unlocked, fetcher))
		else:
			self._fetcher_exit_unlocked(fetcher)

	def _fetcher_exit_unlocked(self, fetcher, unlock_task=None):
		if unlock_task is not None:
			self._assert_current(unlock_task)
			if unlock_task.cancelled:
				self._default_final_exit(unlock_task)
				return

			unlock_task.future.result()

		self._current_task = None
		self.returncode = fetcher.returncode
		self._async_wait()


class _BinpkgFetcherProcess(SpawnProcess):

	__slots__ = ("pkg", "pretend", "locked", "pkg_path", "_lock_obj")

	def _start(self):
		pkg = self.pkg
		pretend = self.pretend
		bintree = pkg.root_config.trees["bintree"]
		settings = bintree.settings
		pkg_path = self.pkg_path

		exists = os.path.exists(pkg_path)
		resume = exists and os.path.basename(pkg_path) in bintree.invalids
		if not (pretend or resume):
			# Remove existing file or broken symlink.
			try:
				os.unlink(pkg_path)
			except OSError:
				pass

		# urljoin doesn't work correctly with
		# unrecognized protocols like sftp
		fetchcommand = None
		resumecommand = None
		if bintree._remote_has_index:
<<<<<<< HEAD
			instance_key = bintree.dbapi._instance_key(pkg.cpv)
			rel_uri = bintree._remotepkgs[instance_key].get("PATH")
			binpkg_format = bintree._remotepkgs[instance_key].get(
				"BINPKG_FORMAT", "xpak")
			if binpkg_format not in ("xpak", "gpkg"):
				raise InvalidBinaryPackageFormat(binpkg_format)
			if not rel_uri:
				if binpkg_format == "xpak":
					rel_uri = pkg.cpv + ".tbz2"
				elif binpkg_format == "gpkg":
					rel_uri = pkg.cpv + ".gpkg.tar"
			remote_base_uri = bintree._remotepkgs[
				instance_key]["BASE_URI"]
=======
			remote_metadata = bintree._remotepkgs[bintree.dbapi._instance_key(pkg.cpv)]
			rel_uri = remote_metadata.get("PATH")
			if not rel_uri:
				rel_uri = pkg.cpv + ".tbz2"
			remote_base_uri = remote_metadata["BASE_URI"]
>>>>>>> a8f0e05d
			uri = remote_base_uri.rstrip("/") + "/" + rel_uri.lstrip("/")
			fetchcommand = remote_metadata.get('FETCHCOMMAND')
			resumecommand = remote_metadata.get('RESUMECOMMAND')
		else:
			raise FileNotFound("Binary packages index not found")

		if pretend:
			portage.writemsg_stdout("\n%s\n" % uri, noiselevel=-1)
			self.returncode = os.EX_OK
			self._async_wait()
			return

		fcmd = None
		if resume:
			fcmd = resumecommand
		else:
			fcmd = fetchcommand
		if fcmd is None:
			protocol = urllib_parse_urlparse(uri)[0]
			fcmd_prefix = "FETCHCOMMAND"
			if resume:
				fcmd_prefix = "RESUMECOMMAND"
			fcmd = settings.get(fcmd_prefix + "_" + protocol.upper())
			if not fcmd:
				fcmd = settings.get(fcmd_prefix)

		fcmd_vars = {
			"DISTDIR" : os.path.dirname(pkg_path),
			"URI"     : uri,
			"FILE"    : os.path.basename(pkg_path)
		}

		for k in ("PORTAGE_SSH_OPTS",):
			v = settings.get(k)
			if v is not None:
				fcmd_vars[k] = v

		fetch_env = dict(settings.items())
		fetch_args = [portage.util.varexpand(x, mydict=fcmd_vars) \
			for x in portage.util.shlex_split(fcmd)]

		if self.fd_pipes is None:
			self.fd_pipes = {}
		fd_pipes = self.fd_pipes

		# Redirect all output to stdout since some fetchers like
		# wget pollute stderr (if portage detects a problem then it
		# can send it's own message to stderr).
		fd_pipes.setdefault(0, portage._get_stdin().fileno())
		fd_pipes.setdefault(1, sys.__stdout__.fileno())
		fd_pipes.setdefault(2, sys.__stdout__.fileno())

		self.args = fetch_args
		self.env = fetch_env
		if settings.selinux_enabled():
			self._selinux_type = settings["PORTAGE_FETCH_T"]
		self.log_filter_file = settings.get('PORTAGE_LOG_FILTER_FILE_CMD')
		SpawnProcess._start(self)

	def _pipe(self, fd_pipes):
		"""When appropriate, use a pty so that fetcher progress bars,
		like wget has, will work properly."""
		if self.background or not sys.__stdout__.isatty():
			# When the output only goes to a log file,
			# there's no point in creating a pty.
			return os.pipe()
		stdout_pipe = None
		if not self.background:
			stdout_pipe = fd_pipes.get(1)
		got_pty, master_fd, slave_fd = \
			_create_pty_or_pipe(copy_term_size=stdout_pipe)
		return (master_fd, slave_fd)

	def sync_timestamp(self):
			# If possible, update the mtime to match the remote package if
			# the fetcher didn't already do it automatically.
			bintree = self.pkg.root_config.trees["bintree"]
			if bintree._remote_has_index:
				remote_mtime = bintree._remotepkgs[
					bintree.dbapi._instance_key(
					self.pkg.cpv)].get("_mtime_")
				if remote_mtime is not None:
					try:
						remote_mtime = int(remote_mtime)
					except ValueError:
						pass
					else:
						try:
							local_mtime = os.stat(self.pkg_path)[stat.ST_MTIME]
						except OSError:
							pass
						else:
							if remote_mtime != local_mtime:
								try:
									os.utime(self.pkg_path,
										(remote_mtime, remote_mtime))
								except OSError:
									pass

	def async_lock(self):
		"""
		This raises an AlreadyLocked exception if lock() is called
		while a lock is already held. In order to avoid this, call
		unlock() or check whether the "locked" attribute is True
		or False before calling lock().
		"""
		if self._lock_obj is not None:
			raise self.AlreadyLocked((self._lock_obj,))

		result = self.scheduler.create_future()

		def acquired_lock(async_lock):
			if async_lock.wait() == os.EX_OK:
				self.locked = True
				result.set_result(None)
			else:
				result.set_exception(AssertionError(
					"AsynchronousLock failed with returncode %s"
					% (async_lock.returncode,)))

		self._lock_obj = AsynchronousLock(path=self.pkg_path,
			scheduler=self.scheduler)
		self._lock_obj.addExitListener(acquired_lock)
		self._lock_obj.start()
		return result

	class AlreadyLocked(portage.exception.PortageException):
		pass

	def async_unlock(self):
		if self._lock_obj is None:
			raise AssertionError('already unlocked')
		result = self._lock_obj.async_unlock()
		self._lock_obj = None
		self.locked = False
		return result<|MERGE_RESOLUTION|>--- conflicted
+++ resolved
@@ -11,6 +11,7 @@
 import sys
 import portage
 from portage import os
+from portage.const import SUPPORTED_GENTOO_BINPKG_FORMATS
 from portage.exception import FileNotFound, InvalidBinaryPackageFormat
 from portage.util._async.AsyncTaskFuture import AsyncTaskFuture
 from portage.util._pty import _create_pty_or_pipe
@@ -114,27 +115,18 @@
 		fetchcommand = None
 		resumecommand = None
 		if bintree._remote_has_index:
-<<<<<<< HEAD
-			instance_key = bintree.dbapi._instance_key(pkg.cpv)
-			rel_uri = bintree._remotepkgs[instance_key].get("PATH")
-			binpkg_format = bintree._remotepkgs[instance_key].get(
-				"BINPKG_FORMAT", "xpak")
-			if binpkg_format not in ("xpak", "gpkg"):
+			remote_metadata = bintree._remotepkgs[
+				bintree.dbapi._instance_key(pkg.cpv)]
+			binpkg_format = remote_metadata.get("BINPKG_FORMAT", "xpak")
+			if binpkg_format not in SUPPORTED_GENTOO_BINPKG_FORMATS: 
 				raise InvalidBinaryPackageFormat(binpkg_format)
+			rel_uri = remote_metadata.get("PATH")
 			if not rel_uri:
 				if binpkg_format == "xpak":
 					rel_uri = pkg.cpv + ".tbz2"
 				elif binpkg_format == "gpkg":
 					rel_uri = pkg.cpv + ".gpkg.tar"
-			remote_base_uri = bintree._remotepkgs[
-				instance_key]["BASE_URI"]
-=======
-			remote_metadata = bintree._remotepkgs[bintree.dbapi._instance_key(pkg.cpv)]
-			rel_uri = remote_metadata.get("PATH")
-			if not rel_uri:
-				rel_uri = pkg.cpv + ".tbz2"
 			remote_base_uri = remote_metadata["BASE_URI"]
->>>>>>> a8f0e05d
 			uri = remote_base_uri.rstrip("/") + "/" + rel_uri.lstrip("/")
 			fetchcommand = remote_metadata.get('FETCHCOMMAND')
 			resumecommand = remote_metadata.get('RESUMECOMMAND')
