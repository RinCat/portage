--- conflicted
+++ resolved
@@ -8197,11 +8197,7 @@
 					settings["PORTAGE_CONFIGROOT"],
 					shlex_split(settings.get("CONFIG_PROTECT", "")),
 					shlex_split(settings.get("CONFIG_PROTECT_MASK", "")),
-<<<<<<< HEAD
-					case_insensitive = ("case-insensitive-fs"
-=======
 					case_insensitive=("case-insensitive-fs"
->>>>>>> f9a2d702
 					in settings.features))
 
 		def write_changes(root, changes, file_to_write_to):
