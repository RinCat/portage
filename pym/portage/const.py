--- conflicted
+++ resolved
@@ -102,14 +102,9 @@
                            "compress-index", "config-protect-if-modified",
                            "digest", "distcc", "distcc-pump", "distlocks",
                            "downgrade-backup", "ebuild-locks", "fakeroot",
-<<<<<<< HEAD
                            "fail-clean", "force-mirror", "force-multilib", "force-prefix", "getbinpkg",
-                           "installsources", "keeptemp", "keepwork", "fixlafiles", "lmirror",
-=======
-                           "fail-clean", "force-mirror", "force-prefix", "getbinpkg",
                            "installsources", "ipc-sandbox",
                            "keeptemp", "keepwork", "fixlafiles", "lmirror",
->>>>>>> 4e9ac242
                            "merge-sync",
                            "metadata-transfer", "mirror", "multilib-strict",
                            "network-sandbox", "news",
