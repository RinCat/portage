--- conflicted
+++ resolved
@@ -1106,15 +1106,6 @@
 
 		def add(self, cpv):
 			eroot_len = len(self._vardb._eroot)
-<<<<<<< HEAD
-			contents = self._vardb._dblink(cpv).getcontents()
-
-			if "case-insensitive-fs" in self._vardb.settings.features:
-				contents = dict((k.lower(), v)
-					for k, v in contents.items())
-
-=======
->>>>>>> f9a2d702
 			pkg_hash = self._hash_pkg(cpv)
 			db = self._vardb._dblink(cpv)
 			if not db.getcontents():
@@ -1122,7 +1113,10 @@
 				self._add_path("", pkg_hash)
 
 			for x in db._contents.keys():
-				self._add_path(x[eroot_len:], pkg_hash)
+				path = x[eroot_len:]
+				if "case-insensitive-fs" in self._vardb.settings.features:
+					path = path.lower()
+				self._add_path(patch, pkg_hash)
 
 			self._vardb._aux_cache["modified"].add(cpv)
 
@@ -1303,13 +1297,9 @@
 								continue
 
 							if is_basename:
-<<<<<<< HEAD
-								for p in dblink(cpv).getcontents():
+								for p in dblink(cpv)._contents.keys():
 									if case_insensitive:
 										p = p.lower()
-=======
-								for p in dblink(cpv)._contents.keys():
->>>>>>> f9a2d702
 									if os.path.basename(p) == name:
 										owners.append((cpv, dblink(cpv).
 										_contents.unmap_key(
@@ -1366,13 +1356,9 @@
 				dblnk = self._vardb._dblink(cpv)
 				for path, name, is_basename in path_info_list:
 					if is_basename:
-<<<<<<< HEAD
-						for p in dblnk.getcontents():
+						for p in dblnk._contents.keys():
 							if case_insensitive:
 								p = p.lower()
-=======
-						for p in dblnk._contents.keys():
->>>>>>> f9a2d702
 							if os.path.basename(p) == name:
 								search_pkg.results.append((dblnk,
 									dblnk._contents.unmap_key(
@@ -1634,11 +1620,7 @@
 				self.settings.get("CONFIG_PROTECT", "")),
 			portage.util.shlex_split(
 				self.settings.get("CONFIG_PROTECT_MASK", "")),
-<<<<<<< HEAD
-			case_insensitive = ("case-insensitive-fs"
-=======
 			case_insensitive=("case-insensitive-fs"
->>>>>>> f9a2d702
 					in self.settings.features))
 
 		return self._protect_obj
@@ -2868,7 +2850,6 @@
 			os_filename_arg.path.join(destroot,
 			filename.lstrip(os_filename_arg.path.sep)))
 
-<<<<<<< HEAD
 		pkgfiles = self.getcontents()
 
 		preserve_case = None
@@ -2881,21 +2862,14 @@
 			if preserve_case is not None:
 				return preserve_case[destfile]
 			return destfile
+		#if self._contents.contains(destfile):
+		#	return self._contents.unmap_key(destfile)
 		if pkgfiles:
-=======
-		if "case-insensitive-fs" in self.settings.features:
-			destfile = destfile.lower()
-
-		if self._contents.contains(destfile):
-			return self._contents.unmap_key(destfile)
-
-		if self.getcontents():
->>>>>>> f9a2d702
 			basename = os_filename_arg.path.basename(destfile)
 			if self._contents_basenames is None:
 
 				try:
-					for x in self._contents.keys():
+					for x in pkgfiles):
 						_unicode_encode(x,
 							encoding=_encodings['merge'],
 							errors='strict')
@@ -2904,7 +2878,7 @@
 					# different value of sys.getfilesystemencoding(),
 					# so fall back to utf_8 if appropriate.
 					try:
-						for x in self._contents.keys():
+						for x in pkgfiles:
 							_unicode_encode(x,
 								encoding=_encodings['fs'],
 								errors='strict')
@@ -2914,7 +2888,7 @@
 						os = portage.os
 
 				self._contents_basenames = set(
-					os.path.basename(x) for x in self._contents.keys())
+					os.path.basename(x) for x in pkgfiles)
 			if basename not in self._contents_basenames:
 				# This is a shortcut that, in most cases, allows us to
 				# eliminate this package as an owner without the need
@@ -2935,7 +2909,7 @@
 
 				if os is _os_merge:
 					try:
-						for x in self._contents.keys():
+						for x in pkgfiles:
 							_unicode_encode(x,
 								encoding=_encodings['merge'],
 								errors='strict')
@@ -2944,7 +2918,7 @@
 						# different value of sys.getfilesystemencoding(),
 						# so fall back to utf_8 if appropriate.
 						try:
-							for x in self._contents.keys():
+							for x in pkgfiles:
 								_unicode_encode(x,
 									encoding=_encodings['fs'],
 									errors='strict')
@@ -2955,7 +2929,7 @@
 
 				self._contents_inodes = {}
 				parent_paths = set()
-				for x in self._contents.keys():
+				for x in pkgfiles:
 					p_path = os.path.dirname(x)
 					if p_path in parent_paths:
 						continue
@@ -2980,15 +2954,12 @@
 			if p_path_list:
 				for p_path in p_path_list:
 					x = os_filename_arg.path.join(p_path, basename)
-<<<<<<< HEAD
 					if x in pkgfiles:
 						if preserve_case is not None:
 							return preserve_case[x]
 						return x
-=======
-					if self._contents.contains(x):
-						return self._contents.unmap_key(x)
->>>>>>> f9a2d702
+					#if self._contents.contains(x):
+					#	return self._contents.unmap_key(x)
 
 		return False
 
