--- conflicted
+++ resolved
@@ -42,12 +42,7 @@
 )
 
 from portage.const import CACHE_PATH, CONFIG_MEMORY_FILE, \
-<<<<<<< HEAD
 	PORTAGE_PACKAGE_ATOM, PRIVATE_PATH, VDB_PATH, EPREFIX, EPREFIX_LSTRIP, BASH_BINARY
-from portage.const import _ENABLE_DYN_LINK_MAP, _ENABLE_PRESERVE_LIBS
-=======
-	PORTAGE_PACKAGE_ATOM, PRIVATE_PATH, VDB_PATH
->>>>>>> 886eee63
 from portage.dbapi import dbapi
 from portage.exception import CommandNotFound, \
 	InvalidData, InvalidLocation, InvalidPackageName, \
@@ -180,31 +175,20 @@
 		self._counter_path = os.path.join(self._eroot,
 			CACHE_PATH, "counter")
 
-<<<<<<< HEAD
-		self._plib_registry = None
-		if _ENABLE_PRESERVE_LIBS:
-			self._plib_registry = PreservedLibsRegistry(settings["ROOT"],
-				os.path.join(self._eroot, PRIVATE_PATH,
-				"preserved_libs_registry"))
-
-		self._linkmap = None
-		if _ENABLE_DYN_LINK_MAP:
-			chost = self.settings.get('CHOST')
-			if not chost:
-				chost = 'lunix?' # this happens when profiles are not available
-			if chost.find('darwin') >= 0:
-				self._linkmap = LinkageMapMachO(self)
-			elif chost.find('interix') >= 0 or chost.find('winnt') >= 0:
-				self._linkmap = LinkageMapPeCoff(self)
-			elif chost.find('aix') >= 0:
-				self._linkmap = LinkageMapXCoff(self)
-			else:
-				self._linkmap = LinkageMap(self)
-=======
 		self._plib_registry = PreservedLibsRegistry(settings["ROOT"],
 			os.path.join(self._eroot, PRIVATE_PATH, "preserved_libs_registry"))
 		self._linkmap = LinkageMap(self)
->>>>>>> 886eee63
+		chost = self.settings.get('CHOST')
+		if not chost:
+			chost = 'lunix?' # this happens when profiles are not available
+		if chost.find('darwin') >= 0:
+			self._linkmap = LinkageMapMachO(self)
+		elif chost.find('interix') >= 0 or chost.find('winnt') >= 0:
+			self._linkmap = LinkageMapPeCoff(self)
+		elif chost.find('aix') >= 0:
+			self._linkmap = LinkageMapXCoff(self)
+		else:
+			self._linkmap = LinkageMap(self)
 		self._owners = self._owners_db(self)
 
 		self._cached_counter = None
