.TH "EMERGE" "1" "Aug 2013" "Portage VERSION" "Portage"
.SH "NAME"
emerge \- Command\-line interface to the Portage system
.SH "SYNOPSIS"
.TP
.BR emerge
[\fIoptions\fR] [\fIaction\fR] [\fIebuild\fR | \fItbz2file\fR | \fIfile\fR |
\fI@set\fR | \fIatom\fR] ...
.TP
.BR emerge
\fB\-\-sync\fR | \fB\-\-version\fR
.TP
.BR emerge
\fB\-\-info\fR [\fIatom\fR]
.TP
.BR emerge
\fB\-\-search\fR \fIsomestring\fR
.TP
.BR emerge
\fB\-\-help\fR
.SH "DESCRIPTION"
\fBemerge\fR is the definitive command\-line interface to the Portage
system.  It is primarily used for installing packages, and \fBemerge\fR
can automatically handle any dependencies that the desired package has.
\fBemerge\fR can also update the \fBportage tree\fR, making new and
updated packages available.  \fBemerge\fR gracefully handles updating
installed packages to newer releases as well.  It handles both source
and binary packages, and it can be used to create binary packages for
distribution.
.SH "EBUILDS, TBZ2S, SETS AND ATOMS"
\fBemerge\fR primarily installs packages.  You can specify
packages to install in five possible ways: an \fIatom\fR,
a \fIset\fR, an installed \fIfile\fR, an \fIebuild\fR, or
a \fItbz2file\fR.
.LP
.TP
.BR ebuild
An \fIebuild\fR must be, at a minimum, a valid Portage
package directory name without a version or category, such as
\fBportage\fR or \fBpython\fR.
Both categories and version numbers may be used in addition, such
as \fBsys\-apps/portage\fR or \fB=python\-2.2.1\-r2\fR.
\fBemerge\fR
ignores a trailing slash so that filename completion can be used.
The \fIebuild\fR may also be an actual filename, such as
\fB/usr/portage/app\-admin/python/python\-2.2.1\-r2.ebuild\fR.
\fBWARNING:\fR The implementation of \fBemerge /path/to/ebuild\fR is broken and
so this syntax shouldn't be used.
.TP
.BR tbz2file
A \fItbz2file\fR must be a valid .tbz2 created with \fBebuild
<package>\-<version>.ebuild package\fR or \fBemerge \-\-buildpkg
[category/]<package>\fR or \fBquickpkg /var/db/pkg/<category>/<package>\fR.
.TP
.BR file
A \fIfile\fR must be a file or directory that has been installed by one or
more packages. If an absolute path is not used, then it must begin with
either "./" or "../". For directories that are owned by multiple packages, all
owning packages will be selected. See the portageq(1) owners command if you
would like to query the owners of one or more files or directories.
.TP
.BR set
A \fIset\fR is a convenient shorthand for a large group of
packages. Three sets are currently always available: \fBselected\fR,
\fBsystem\fR and \fBworld\fR. \fBselected\fR contains the user-selected
"world" packages that are listed in \fB/var/lib/portage/world\fR,
and nested sets that may be listed
in \fB/var/lib/portage/world_sets\fR. \fBsystem\fR refers to a set of
packages deemed necessary for your system to run properly. \fBworld\fR
encompasses both the \fBselected\fR and \fBsystem\fR sets. [See
\fBFILES\fR below for more information.] Other sets can exist depending
on the current configuration. The default set configuration is located
in the \fB/usr/share/portage/config/sets\fR directory.
User sets may be created by placing files in the \fB/etc/portage/sets/\fR
directory (see \fBportage\fR(5)). Note that a \fIset\fR
is generally used in conjunction with \fB\-\-update\fR. When used as
arguments to \fBemerge\fR sets have to be prefixed with \fB@\fR to be
recognized. Use the \fB\-\-list\-sets\fR action to display a list of
available package sets.
.TP
.BR atom
An \fIatom\fR describes bounds on a package that you wish to install.
\fISee ebuild(5) for the details on atom syntax.\fR  For example,
\fB>=dev\-lang/python\-2.2.1\-r2\fR matches the latest available version of
Python greater than or equal to 2.2.1\-r2.  Similarly,
\fB<dev\-lang/python\-2.0\fR matches the latest available version of Python
before 2.0.  Note that in many shells you will need to escape characters such
as '<' and '='; use single\- or double\-quotes around the \fIatom\fR
to get around escaping problems. You may also constrain an atom to match a
specific \fBSLOT\fR by appending a colon and a \fBSLOT\fR. Example:
\fBx11\-libs/qt:3\fR.
.SH "ACTIONS"
.TP
.BR "No action"
If no action is specified, the action is to merge in the specified
packages, satisfying any dependencies that they may have.  The
arguments can be \fIatoms\fR, \fIsets\fR, installed \fIfiles\fR,
\fIebuilds\fR, or \fItbz2s\fR.
\fBNote that you need to use the \-\-usepkg
option if you want to install a tbz2\fR.  The packages are added
to the \fBworld\fR file at the end, so that they are considered for
later updating.
.TP
.BR \-\-check\-news
Scan all repositories for relevant unread GLEP 42 news items, and display
how many are found. See
\fIhttp://www.gentoo.org/proj/en/glep/glep-0042.html\fR.
.TP
.BR \-\-clean
Cleans up the system by examining the installed packages and removing older
packages.  This is accomplished by looking at each installed package and
separating the installed versions by \fBslot\fR.  Clean will \fBremove all but
the most recently installed version in each \fbslot\fR.  Clean should not
remove unslotted packages. Note: Most recently installed means most
\fBrecent\fR, not highest version.
.TP
.BR "\-\-config "
Run package specific actions needed to be executed after the emerge process
has completed.  This usually entails configuration file setup or other similar
setups that the user may wish to run.
.TP
.BR "\-\-depclean (-c)"
Cleans the system by removing packages that are not associated
with explicitly merged packages. Depclean works by creating the
full dependency tree from the @world set,
then comparing it to installed packages. Packages installed, but
not part of the dependency tree, will be uninstalled by depclean.
See \fB\-\-with\-bdeps\fR for behavior with respect to build time dependencies
that are not strictly required. Packages that are part of the world set will
always be kept. They can be manually added to this set with \fIemerge
\-\-noreplace <atom>\fR. As a safety measure, depclean will not remove any
packages unless *all* required dependencies have been resolved. As a
consequence, it is often necessary to run \fIemerge \-\-update \-\-newuse
\-\-deep @world\fR prior to depclean. Also note that
depclean may break link level dependencies, especially when the
\fB\-\-depclean\-lib\-check\fR option is disabled. Thus, it is
recommended to use a tool such as \fBrevdep-rebuild\fR(1)
in order to detect such breakage.

\fBWARNING:\fR
Inexperienced users are advised to use \fB\-\-pretend\fR or \fB\-\-ask\fR
with this option in order to see a preview of which packages
will be uninstalled. Always study the list of packages
to be cleaned for any obvious mistakes. Note that packages listed in
package.provided (see \fBportage\fR(5)) may be removed by
depclean, even if they are part of the world set.

Depclean serves as a dependency aware
version of \fB\-\-unmerge\fR. When given one or more atoms, it will
unmerge matched packages that have no reverse dependencies. Use
\fB\-\-depclean\fR together with \fB\-\-verbose\fR to show reverse
dependencies.
.TP
.BR "\-\-deselect [ y | n ]"
Remove atoms and/or sets from the world file. This action is implied
by uninstall actions, including \fB-\-depclean\fR,
\fB-\-prune\fR and \fB-\-unmerge\fR. Use \fB-\-deselect=n\fR
in order to prevent uninstall actions from removing
atoms from the world file.
.TP
.BR "\-\-help " (\fB\-h\fR)
Displays help information for emerge.  Adding one of the additional
arguments listed above will give you more specific help information
on that subject.  The internal \fBemerge\fR help documentation is
updated more frequently than this man page; check it out if you
are having problems that this man page does not help resolve.
.TP
.BR \-\-info
Produces a list of information to include in bug reports which aids the
developers when fixing the reported problem.  \fBPlease include this
information when submitting a bug report.\fR  Expanded output can be obtained
with the \fI\-\-verbose\fR option.
.TP
.BR \-\-list\-sets
Displays a list of available package sets.
.TP
.BR \-\-metadata
Transfers metadata cache from ${PORTDIR}/metadata/md5\-cache/ to
/var/cache/edb/dep/ as is normally done on the
tail end of an rsync update using \fBemerge \-\-sync\fR.  This process
populates the cache database that portage uses for pre-parsed lookups of
package data.  It does not populate cache for the overlays listed in
PORTDIR_OVERLAY.  In order to generate cache for overlays, use \fB\-\-regen\fR.
In versions of portage >=2.1.5 the \-\-metadata action is totally unnecessary
unless the user has enabled FEATURES="metadata-transfer" in \fBmake.conf\fR(5).
.TP
.BR "\-\-prune " (\fB\-P\fR)
Removes all but the highest installed version of a package from your
system. Use \fB\-\-prune\fR together with \fB\-\-verbose\fR to show
reverse dependencies or with \fB\-\-nodeps\fR to ignore all dependencies.
\fBWARNING: This action can remove packages from your world file! Check
the emerge output of the next \-\-depclean run carefully! Use
\-\-depclean to avoid this issue.\fR
.TP
.BR \-\-regen
Causes portage to check and update the dependency cache of all ebuilds in the
portage tree.  The cache is used to speed up searches and the building of
dependency trees.  This command is not recommended for rsync users as rsync
updates the cache using server\-side caches.  If you do not know the
differences between a 'rsync user' and some other user, then you are a 'rsync
user' :).  Rsync users should simply run \fBemerge \-\-sync\fR to regenerate
the cache.  After a portage update, rsync users may find it convenient to run
\fBemerge \-\-metadata\fR to rebuild the cache as portage does at the end of
a sync operation. In order to specify parallel \fB\-\-regen\fR behavior, use
the \fB\-\-jobs\fR and \fB\-\-load\-average\fR options. If you would like to
generate and distribute cache for use by others, use \fBegencache\fR(1).
.TP
.BR "\-\-resume" (\fB\-r\fR)
Resumes the most recent merge list that has been aborted due to an error.
This re\-uses the arguments and options that were given with the original
command that's being resumed, and the user may also provide
additional options when calling \fB\-\-resume\fR. It is an error to provide
atoms or sets as arguments to \fB\-\-resume\fR, since the arguments from the
resumed command are used instead.
Please note that this operation will only return an error on failure.  If there
is nothing for portage to do, then portage will exit with a message and a
success condition. A resume list will persist until it has been completed in
entirety or until another aborted merge list replaces it.  The resume history
is capable of storing two merge lists.  After one resume list completes, it is
possible to invoke \-\-resume once again in order to resume an older list.
The resume lists are stored in \fI/var/cache/edb/mtimedb\fR, and may be
explicitly discarded by running `emaint \-\-fix cleanresume` (see
\fBemaint\fR(1)).
.TP
.BR "\-\-search " (\fB\-s\fR)
Searches for matches of the supplied string in the portage tree.
By default emerge uses a case-insensitive simple search, but you can
enable a regular expression search by prefixing the search string with %.
For example, \fBemerge \-\-search "%^kde"\fR searches for any package whose
name starts with "kde"; \fBemerge \-\-search "%gcc$"\fR searches for any
package that ends with "gcc"; \fBemerge \-\-search "office"\fR searches for
any package that contains the word "office".  If you want to include the
category into the search string, prepend an @: \fBemerge \-\-search
"%@^dev-java.*jdk"\fR. If you want to search the package descriptions as well,
use the \fB\-\-searchdesc\fR action.
.TP
.BR "\-\-searchdesc " (\fB\-S\fR)
Matches the search string against the description field as well as
the package name.  \fBTake caution\fR as the descriptions are also
matched as regular expressions.
.TP
.BR \-\-sync
Updates repositories, for which sync\-type and sync\-uri attributes are
set in repos.conf. See \fBportage\fR(5) for more information.
The \fBPORTAGE_SYNC_STALE\fR variable configures
warnings that are shown when emerge \-\-sync has not
been executed recently.

\fBWARNING:\fR
The emerge \-\-sync action will revert local changes (e.g. modifications or
additions of files) inside repositories synchronized using rsync.

\fBNOTE:\fR
The \fBemerge\-webrsync\fR program will download the entire
portage tree as a tarball, which is much faster than emerge
\-\-sync for first time syncs.

.TP
.BR "\-\-unmerge " (\fB\-C\fR)
\fBWARNING: This action can remove important packages!\fR Removes
all matching packages.  This does no checking of dependencies, so
it may remove packages necessary for the proper operation of your
system.  Its arguments can be \fIatoms\fR or
\fIebuilds\fR. For a dependency aware version of \fB\-\-unmerge\fR,
use \fB\-\-depclean\fR or \fB\-\-prune\fR.
.TP
.BR "\-\-version " (\fB\-V\fR)
Displays the version number of \fBemerge\fR.
.SH "OPTIONS"
.TP
.BR \-\-accept\-properties=ACCEPT_PROPERTIES
This option temporarily overrides the \fBACCEPT_PROPERTIES\fR
variable. The \fBACCEPT_PROPERTIES\fR variable is incremental,
which means that the specified setting is appended to the
existing value from your configuration. The special \fB-*\fR
token can be used to discard the existing configuration
value and start fresh. See the \fBMASKED PACKAGES\fR section
and \fBmake.conf\fR(5) for more information about
ACCEPT_PROPERTIES. A typical usage example for this option
would be to use \fI\-\-accept\-properties=\-interactive\fR to
temporarily mask interactive packages. With default
configuration, this would result in an effective
\fBACCEPT_PROPERTIES\fR value of "* -interactive".
.TP
.BR \-\-accept\-restrict=ACCEPT_RESTRICT
This option temporarily overrides the \fBACCEPT_RESTRICT\fR
variable. The \fBACCEPT_RESTRICT\fR variable is incremental,
which means that the specified setting is appended to the
existing value from your configuration. The special \fB-*\fR
token can be used to discard the existing configuration
value and start fresh. See the \fBMASKED PACKAGES\fR section
and \fBmake.conf\fR(5) for more information about
ACCEPT_RESTRICT. A typical usage example for this option
would be to use \fI\-\-accept\-restrict=\-bindist\fR to
temporarily mask packages that are not binary
re\-distributable. With default
configuration, this would result in an effective
\fBACCEPT_RESTRICT\fR value of "* -bindist".
.TP
.BR "\-\-alphabetical "
When displaying USE and other flag output, combines the enabled and
disabled lists into one list and sorts the whole list alphabetically.
.TP
.BR "\-\-ask [ y | n ] (\-a short option)"
Before performing the action, display what will take place (server info for
\fB\-\-sync\fR, \fB\-\-pretend\fR output for merge, and so forth), then ask
whether to proceed with the action or abort.  Using \fB\-\-ask\fR is more
efficient than using \fB\-\-pretend\fR and then executing the same command
without \fB\-\-pretend\fR, as dependencies will only need to be calculated
once. \fBWARNING: If the "Enter" key is pressed at the prompt (with no other
input), it is interpreted as acceptance of the first choice.  Note that the
input
buffer is not cleared prior to the prompt, so an accidental press of the
"Enter" key at any time prior to the prompt will be interpreted as a choice!
Use the \-\-ask\-enter\-invalid option if you want a single "Enter" key
press to be interpreted as invalid input.\fR
.TP
.BR "\-\-ask\-enter\-invalid"
When used together with the \fB\-\-ask\fR option,
interpret a single "Enter" key press as
invalid input. This helps prevent accidental
acceptance of the first choice. This option is
intended to be set in the \fBmake.conf\fR(5)
\fBEMERGE_DEFAULT_OPTS\fR variable.
.TP
.BR "\-\-autounmask [ y | n ]"
Automatically unmask packages and generate package.use
settings as necessary to satisfy dependencies. This
option is enabled by default. If any configuration
changes are required, then they will be displayed
after the merge list and emerge will immediately
abort. If the displayed configuration changes are
satisfactory, you should copy and paste them into
the specified configuration file(s), or enable the
\fB\-\-autounmask\-write\fR option. The
\fBEMERGE_DEFAULT_OPTS\fR variable may be used to
disable this option by default in \fBmake.conf\fR(5).
.TP
.BR "\-\-autounmask\-unrestricted\-atoms [ y | n ]"
If \-\-autounmask is enabled, keyword and mask changes
using the \'=\' operator will be written. With this
option, \'>=\' operators will be used whenever possible.
USE and license changes always use the latter behavior.
.TP
.BR "\-\-autounmask\-keep\-masks [ y | n ]"
If \-\-autounmask is enabled, no package.unmask or ** keyword changes
will be created. This leads to unsatisfied dependencies if
no other solution exists.
.TP
.BR "\-\-autounmask\-write [ y | n ]"
If \-\-autounmask is enabled, changes are written
to config files, respecting \fBCONFIG_PROTECT\fR and \fB\-\-ask\fR.
If the corresponding package.* is a file, the changes are appended to
it, if it is a directory, changes are written to the lexicographically
last file. This way it is always ensured that the new changes take
precedence over existing changes.
.TP
.BR \-\-backtrack=COUNT
Specifies an integer number of times to backtrack if
dependency calculation fails due to a conflict or an
unsatisfied dependency (default: \'10\').
.TP
.BR "\-\-binpkg\-respect\-use [ y | n ]"
Tells emerge to ignore binary packages if their use flags
don't match the current configuration. (default: \'n\')
.TP
.BR "\-\-buildpkg [ y | n ] (\-b short option)"
Tells emerge to build binary packages for all ebuilds processed in
addition to actually merging the packages.  Useful for maintainers
or if you administrate multiple Gentoo Linux systems (build once,
emerge tbz2s everywhere) as well as disaster recovery. The package
will be created in the \fBPKGDIR\fR directory (see \fBmake.conf\fR(5)).
An alternative for already\-merged
packages is to use \fBquickpkg\fR(1) which creates a tbz2 from the
live filesystem.
.TP
.BR "\-\-buildpkg\-exclude " ATOMS
A space separated list of package atoms for which
no binary packages should be built. This option overrides all
possible ways to enable building of binary packages.
.TP
.BR "\-\-buildpkgonly " (\fB\-B\fR)
Creates binary packages for all ebuilds processed without actually
merging the packages.  This comes with the caveat that all build-time
dependencies must already be emerged on the system.
.TP
.BR "\-\-changed\-use"
Tells emerge to include installed packages where USE flags have
changed since installation. This option also implies the
\fB\-\-selective\fR option. Unlike \fB\-\-newuse\fR, the
\fB\-\-changed\-use\fR option does not trigger reinstallation when
flags that the user has not enabled are added or removed.

NOTE: This option ignores the state of the "test" USE flag, since that flag
has a special binding to FEATURES="test" (see \fBmake.conf\fR(5) for more
information about \fBFEATURES\fR settings).
.TP
.BR "\-\-changelog " (\fB\-l\fR)
Use this in conjunction with the \fB\-\-pretend\fR option.  This will
show the ChangeLog entries for all the packages that will be upgraded.
.TP
.BR "\-\-color < y | n >"
Enable or disable color output.  This option will override \fINOCOLOR\fR
(see \fBmake.conf\fR(5)) and may also be used to force color output when stdout
is not a tty (by default, color is disabled unless stdout is a tty).
.TP
.BR "\-\-columns"
Used alongside \fB\-\-pretend\fR to cause the package name, new version,
and old version to be displayed in an aligned format for easy cut\-n\-paste.
.TP
.BR "\-\-complete\-graph [ y | n ]"
This causes \fBemerge\fR to consider the deep dependencies of all
packages from the world set. With this option enabled,
\fBemerge\fR will bail out if it determines that the given operation will
break any dependencies of the packages that have been added to the
graph. Like the \fB\-\-deep\fR option, the \fB\-\-complete\-graph\fR
option will significantly increase the time taken for dependency
calculations. Note that, unlike the \fB\-\-deep\fR option, the
\fB\-\-complete\-graph\fR option does not cause any more packages to
be updated than would have otherwise been updated with the option disabled.
Using \fB\-\-with\-bdeps=y\fR together with \fB\-\-complete\-graph\fR makes
the graph as complete as possible.
.TP
.BR "\-\-complete\-graph\-if\-new\-use < y | n >"
Trigger the \fB\-\-complete\-graph\fR behavior if USE or IUSE will
change for an installed package. This option is enabled by default.
.TP
.BR "\-\-complete\-graph\-if\-new\-ver < y | n >"
Trigger the \fB\-\-complete\-graph\fR behavior if an installed package
version will change (upgrade or downgrade). This option is enabled by default.
.TP
.BR \-\-config\-root=DIR
Set the \fBPORTAGE_CONFIGROOT\fR environment variable.
.TP
.BR "\-\-debug " (\fB\-d\fR)
Tells emerge to run the emerge command in \fB\-\-debug\fR mode.  In this
mode the bash build environment will run with the \-x option, causing
it to output verbose debugging information to stdout.  This also enables
a plethora of other output (mostly dependency resolution messages).
.TP
.BR "\-\-deep [DEPTH] " (\fB\-D\fR)
This flag forces
\fBemerge\fR to consider the entire dependency tree of packages,
instead of checking only the immediate dependencies of the packages.
As an example, this catches updates in libraries that are not directly
listed in the dependencies of a package.  Also see \fB\-\-with\-bdeps\fR for
behavior with respect to build time dependencies that are not strictly
required.
.TP
.BR "\-\-depclean\-lib\-check [ y | n ]"
Account for library link-level dependencies during
\fB\-\-depclean\fR and \fB\-\-prune\fR actions.
This option is enabled by default. If FEATURES="preserve\-libs" is
enabled in \fBmake.conf\fR(5), and preserve\-libs is not restricted
for any of the packages selected for removal, then this option is
ignored because any libraries that have consumers will simply be
preserved.
.TP
.BR \-\-digest
Prevent corruption from being noticed. The `repoman manifest` command is the
preferred way to generate manifests and it is capable of doing an entire
repository or category at once (see \fBrepoman\fR(1)).
.TP
.BR "\-\-dynamic\-deps < y | n >"
In dependency calculations, substitute the dependencies of installed
packages with the dependencies of corresponding unbuilt ebuilds from
source repositories. This causes the effective dependencies of
installed packages to vary dynamically when source ebuild dependencies
are modified. This option is enabled by default.

\fBWARNING:\fR
If you want to disable \-\-dynamic\-deps, then it may be necessary to
first run \fBfixpackages\fR(1) in order to get the best results. The
\fBfixpackages\fR(1) command performs two different operations that can
also be performed separately by the `emaint \-\-fix moveinst` and
`emaint \-\-fix movebin` commands (see \fBemaint\fR(1)).
.TP
.BR "\-\-emptytree " (\fB\-e\fR)
Reinstalls target atoms and their entire deep
dependency tree, as though no packages are currently
installed. You should run this with \fB\-\-pretend\fR
first to make sure the result is what you expect.
.TP
.BR "\-\-exclude " ATOMS
A space separated list of package names or slot atoms.
Emerge won't  install any ebuild or binary package that
matches any of the given package atoms.
.TP
.BR "\-\-fail\-clean [ y | n ]"
Clean up temporary files after a build failure. This is
particularly useful if you have \fBPORTAGE_TMPDIR\fR on
tmpfs. If this option is enabled, you probably also want
to enable \fBPORT_LOGDIR\fR (see \fBmake.conf\fR(5)) in
order to save the build log.
.TP
.BR "\-\-fetchonly " (\fB\-f\fR)
Instead of doing any package building, just perform fetches for all
packages (fetch things from SRC_URI based upon USE setting).
.TP
.BR "\-\-fetch\-all\-uri " (\fB\-F\fR)
Instead of doing any package building, just perform fetches for all
packages (fetch everything in SRC_URI regardless of USE setting).
.TP
.BR "\-\-getbinpkg [ y | n ] (\-g short option)"
Using the server and location defined in \fIPORTAGE_BINHOST\fR (see
\fBmake.conf\fR(5)), portage will download the information from each binary
package found and it will use that information to help build the dependency
list.  This option implies \fB\-k\fR.  (Use \fB\-gK\fR for binary\-only
merging.)
.TP
.BR "\-\-getbinpkgonly [ y | n ] (\-G short option)"
This option is identical to \fB\-g\fR, as above, except binaries from the
remote server are preferred over local packages if they are not identical.
.TP
.BR "\-\-ignore-default-opts"
Causes \fIEMERGE_DEFAULT_OPTS\fR (see \fBmake.conf\fR(5)) to be ignored.
.TP
.BR "\-\-ignore\-built\-slot\-operator\-deps < y | n >"
Ignore the slot/sub\-slot := operator parts of dependencies that have
been recorded when packages where built. This option is intended
only for debugging purposes, and it only affects built packages
that specify slot/sub\-slot := operator dependencies which are
supported beginning with \fBEAPI 5\fR.
.TP
.BR "-j [JOBS], \-\-jobs[=JOBS]"
Specifies the number of packages to build simultaneously. If this option is
given without an argument, emerge will not limit the number of jobs that can
run simultaneously. Also see the related \fB\-\-load\-average\fR option.
Similarly to the \-\-quiet\-build option, the \-\-jobs option causes all
build output to be redirected to logs.
Note that interactive packages currently force a setting
of \fI\-\-jobs=1\fR. This issue can be temporarily avoided
by specifying \fI\-\-accept\-properties=\-interactive\fR.
.TP
.BR "\-\-keep\-going [ y | n ]"
Continue as much as possible after an error. When an error occurs,
dependencies are recalculated for remaining packages and any with
unsatisfied dependencies are automatically dropped. Also see
the related \fB\-\-skipfirst\fR option.
.TP
.BR "\-\-load\-average [LOAD]"
Specifies that no new builds should be started if there are other builds
running and the load average is at least LOAD (a floating-point number).
With no argument, removes a previous load limit.
This option is recommended for use in combination with \fB\-\-jobs\fR in
order to avoid excess load. See \fBmake\fR(1) for information about
analogous options that should be configured via \fBMAKEOPTS\fR in
\fBmake.conf\fR(5).
.TP
.BR "\-\-misspell\-suggestions < y | n >"
Enable or disable misspell suggestions. By default, emerge will show
a list of packages with similar names when a package doesn't exist.
The \fIEMERGE_DEFAULT_OPTS\fR variable may be used to disable this
option by default.
.TP
.BR "\-\-newuse " (\fB\-N\fR)
Tells emerge to include installed packages where USE
flags have changed since compilation. This option
also implies the \fB\-\-selective\fR option.
USE flag changes include:

A USE flag was added to a package.
A USE flag was removed from a package.
A USE flag was turned on for a package.
A USE flag was turned off for a package.

USE flags may be toggled by your profile as well as your USE and package.use
settings. If you would like to skip rebuilds for which disabled flags have
been added to or removed from IUSE, see the related
\fB\-\-changed\-use\fR option. If you would like to skip rebuilds for
specific packages, see the \fB\-\-exclude\fR option.

NOTE: This option ignores the state of the "test" USE flag, since that flag
has a special binding to FEATURES="test" (see \fBmake.conf\fR(5) for more
information about \fBFEATURES\fR settings).
.TP
.BR "\-\-noconfmem"
Causes portage to disregard merge records indicating that a config file
inside of a \fBCONFIG_PROTECT\fR directory has been merged already.  Portage
will normally merge those files only once to prevent the user from
dealing with the same config multiple times.  This flag will cause the
file to always be merged.
.TP
.BR "\-\-nodeps " (\fB\-O\fR)
Merges specified packages without merging any dependencies.  Note that
the build may fail if the dependencies aren't satisfied.
.TP
.BR "\-\-noreplace " (\fB\-n\fR)
Skips the packages specified on the command\-line that have already
been installed.  Without this option, any package atoms or package sets
you specify on the command\-line \fBwill\fR cause Portage to remerge
the package, even if it is already installed.  Note that Portage will
not remerge dependencies by default. This option can be used to update the
world file without rebuilding the packages.
.TP
.BR "\-\-nospinner"
Disables the spinner for the session.  The spinner is active when the
terminal device is determined to be a TTY.  This flag disables it regardless.
.TP
.BR "\-\-usepkg\-exclude " ATOMS
A space separated list of package names or slot atoms. Emerge will ignore
matching binary packages.
.TP
.BR "\-\-rebuild\-exclude " ATOMS
A space separated list of package names or slot atoms. Emerge will not rebuild
matching packages due to \fB\-\-rebuild\fR.
.TP
.BR "\-\-rebuild\-ignore " ATOMS
A space separated list of package names or slot atoms. Emerge will not rebuild
packages that depend on matching packages due to \fB\-\-rebuild\fR.
.TP
.BR "\-\-oneshot " (\fB\-1\fR)
Emerge as normal, but do not add the packages to the world file
for later updating.
.TP
.BR "\-\-onlydeps " (\fB\-o\fR)
Only merge (or pretend to merge) the dependencies of the packages
specified, not the packages themselves.
.TP
.BR "\-\-package\-moves [ y | n ]"
Perform package moves when necessary. This option is enabled
by default. Package moves are typically applied immediately
after a \fB\-\-sync\fR action. They are applied in an
incremental fashion, using only the subset of the history of
package moves which have been added or modified since the
previous application of package moves.

\fBWARNING:\fR This option
should remain enabled under normal circumstances.
Do not disable it unless you know what you are
doing.

\fBNOTE:\fR The \fBfixpackages\fR(1) command can be used to
exhaustively apply the entire history of package moves,
regardless of whether or not any of the package moves have
been previously applied.
.TP
.BR \-\-pkg\-format
Specify which binary package format will be created as target.
Possible choices now are tar and rpm or their combinations.
.TP
.BR \-\-prefix=DIR
Set the \fBEPREFIX\fR environment variable.
.TP
.BR "\-\-pretend " (\fB\-p\fR)
Instead of actually performing the merge, simply display what *would*
have been installed if \fB\-\-pretend\fR weren't used.  Using \fB\-\-pretend\fR
is strongly recommended before installing an unfamiliar package.  In
the printout:

.TS
lI l.
N	new (not yet installed)
S	new SLOT installation (side-by-side versions)
U	updating (to another version)
D	downgrading (best version seems lower)
r	reinstall (forced for some reason, possibly due to slot or sub\-slot)
R	replacing (remerging same version)
F	fetch restricted (must be manually downloaded)
f	fetch restricted (already downloaded)
I	interactive (requires user input)
B	blocked by another package (unresolved conflict)
b	blocked by another package (automatically resolved conflict)
.TE
.TP
.BR "\-\-quiet [ y | n ] (\-q short option)"
Results may vary, but the general outcome is a reduced or condensed
output from portage's displays.
.TP
.BR "\-\-quiet\-build [ y | n ]"
Redirect all build output to logs alone, and do not display it on
stdout. If a build failure occurs for a single package, the build
log will be automatically displayed on stdout (unless the
\fI\-\-quiet\-fail\fR option is enabled). If there are multiple
build failures (due to options like \-\-keep\-going or \-\-jobs),
then the content of the log files will not be displayed, and instead
the paths of the log files will be displayed together with the
corresponding die messages.
Note that interactive packages currently force all build output to
be displayed on stdout. This issue can be temporarily avoided
by specifying \fI\-\-accept\-properties=\-interactive\fR.
.TP
.BR "\-\-quiet\-fail [ y | n ]"
Suppresses display of the build log on stdout when build output is hidden
due to options such as \fI\-\-jobs\fR, \fI\-\-quiet\fR, or
\fI\-\-quiet\-build\fR. Only the die message and the path of the build log
will be displayed on stdout.
.TP
.BR "\-\-quiet\-repo\-display"
In the package merge list display, suppress ::repository output, and
instead use numbers to indicate which repositories package come from.
.TP
.BR \-\-quiet\-unmerge\-warn
Disable the warning message that's shown prior to
\fB\-\-unmerge\fR actions. This option is intended
to be set in the \fBmake.conf\fR(5)
\fBEMERGE_DEFAULT_OPTS\fR variable.
.TP
.BR "\-\-rebuild\-if\-new\-slot [ y | n ]"
Automatically rebuild or reinstall packages when slot/sub\-slot :=
operator dependencies can be satisfied by a newer slot, so that
older packages slots will become eligible for removal by the
\-\-depclean action as soon as possible. This option only
affects packages that specify slot/sub\-slot := dependencies
which are supported beginning with \fBEAPI 5\fR.
Since this option requires
checking of reverse dependencies, it enables \-\-complete\-graph
mode whenever a new slot is installed. This option is enabled by
default.

NOTE: If you want to skip all rebuilds involving slot\-operator
dependecies (including those that involve sub\-slot changes alone),
then \fI\-\-ignore\-built\-slot\-operator\-deps=y\fR is the option
that you are looking for, since \fI\-\-rebuild\-if\-new\-slot\fR
does not affect rebuilds triggered by sub\-slot changes alone.
.TP
.BR "\-\-rebuild\-if\-new\-rev [ y | n ]"
Rebuild packages when build\-time dependencies are built from source, if the
dependency is not already installed with the same version and revision.
.TP
.BR "\-\-rebuild\-if\-new\-ver [ y | n ]"
Rebuild packages when build\-time dependencies are built from source, if the
dependency is not already installed with the same version. Revision numbers
are ignored.
.TP
.BR "\-\-rebuild\-if\-unbuilt [ y | n ]"
Rebuild packages when build\-time dependencies are built from source.
.TP
.BR "\-\-rebuilt\-binaries [ y | n ]"
Replace installed packages with binary packages that have
been rebuilt. Rebuilds are detected by comparison of
BUILD_TIME package metadata. This option is enabled
automatically when using binary packages
(\fB\-\-usepkgonly\fR or \fB\-\-getbinpkgonly\fR) together with
\fB\-\-update\fR and \fB\-\-deep\fR.
.TP
.BR "\-\-rebuilt\-binaries\-timestamp=TIMESTAMP"
This option modifies emerge's behaviour only if
\fB\-\-rebuilt\-binaries\fR is given. Only binaries that
have a BUILD_TIME that is larger than the given TIMESTAMP
and that is larger than that of the installed package will
be considered by the rebuilt\-binaries logic.
.TP
.BR "\-\-reinstall changed\-use"
This is an alias for \fB\-\-changed\-use\fR.
.TP
.BR "\-\-reinstall\-atoms " ATOMS
A space separated list of package names or slot atoms. Emerge will treat
matching packages as if they are not installed, and reinstall them if
necessary.
.TP
.BR \-\-root=DIR
Set the \fBROOT\fR environment variable.
.TP
.BR "\-\-root\-deps[=rdeps]"
If no argument is given then build\-time dependencies of packages for
\fBROOT\fR are installed to \fBROOT\fR instead of /.
If the \fBrdeps\fR argument is given then discard all build\-time dependencies
of packages for \fBROOT\fR.
This option is only meaningful when used together with \fBROOT\fR and it should
not be enabled under normal circumstances!

Does not affect EAPIs that support \fBHDEPEND\fR.
Experimental \fBEAPI 5-hdepend\fR provides \fBHDEPEND\fR as a new
means to adjust installation into "\fI/\fR" and \fBROOT\fR.
If ebuilds using EAPIs which \fIdo not\fR support \fBHDEPEND\fR are built in
the same \fBemerge\fR run as those using EAPIs which \fIdo\fR support
\fBHDEPEND\fR, this option affects only the former.
.TP
.BR "\-\-select [ y | n ] (\-w short option)"
Add specified packages to the world set (inverse of
\fB\-\-oneshot\fR). This is useful if you want to
use \fBEMERGE_DEFAULT_OPTS\fR to make
\fB\-\-oneshot\fR behavior default.
.TP
.BR "\-\-selective [ y | n ]"
This is identical to the \fB\-\-noreplace\fR option.
Some options, such as \fB\-\-update\fR, imply \fB\-\-selective\fR.
Use \fB\-\-selective=n\fR if you want to forcefully disable
\fB\-\-selective\fR, regardless of options like \fB\-\-changed\-use\fR,
\fB\-\-newuse\fR, \fB\-\-noreplace\fR, or \fB\-\-update\fR.
.TP
.BR "\-\-skipfirst"
This option is only valid when used with \fB\-\-resume\fR.  It removes the
first package in the resume list. Dependencies are recalculated for
remaining packages and any that have unsatisfied dependencies or are
masked will be automatically dropped. Also see the related
\fB\-\-keep\-going\fR option.
.TP
.BR "\-\-tree " (\fB\-t\fR)
Shows the dependency tree for the given target by indenting dependencies.
This is only really useful in combination with \fB\-\-emptytree\fR or
\fB\-\-update\fR and \fB\-\-deep\fR.
.TP
.BR "\-\-unordered\-display"
By default the displayed merge list is sorted using the
order in which the packages will be merged. When
\fB\-\-tree\fR is used together with this option, this
constraint is removed, hopefully leading to a more
readable dependency tree.
.TP
.BR "\-\-update " (\fB\-u\fR)
Updates packages to the best version available, which may
not always be the  highest version number due to masking
for testing and development. Package atoms specified on
the command line are greedy, meaning that unspecific
atoms may match multiple versions of slotted packages.
.TP
.BR "\-\-use\-ebuild\-visibility [ y | n ]"
Use unbuilt ebuild metadata for visibility
checks on built packages.
.TP
.BR "\-\-useoldpkg\-atoms " ATOMS
A space separated list of package names or slot atoms. Emerge will prefer
matching binary packages over newer unbuilt packages.
.TP
.BR "\-\-usepkg [ y | n ] (\-k short option)"
Tells emerge to use binary packages (from $PKGDIR) if they are available, thus
possibly avoiding some time\-consuming compiles.  This option is useful for CD
installs; you can export PKGDIR=/mnt/cdrom/packages and then use this option to
have emerge "pull" binary packages from the CD in order to satisfy
dependencies.
.TP
.BR "\-\-usepkgonly [ y | n ] (\-K short option)"
Tells emerge to only use binary packages (from $PKGDIR).  All the binary
packages must be available at the time of dependency calculation or emerge
will simply abort.  Portage does not use $PORTDIR when calculating dependency
information so all masking information is ignored.
.TP
.BR "\-\-verbose [ y | n ] (\-v short option)"
Tell emerge to run in verbose mode.  Currently this flag causes emerge to print
out GNU info errors, if any, and to show the USE flags that will be used for
each package when pretending. The following symbols are affixed to USE flags
in order to indicate their status:

.TS
l l l
___
l l l.
Symbol	Location	Meaning

-	prefix	not enabled (either disabled or removed)
*	suffix	transition to or from the enabled state
%	suffix	newly added or removed
()	circumfix	forced, masked, or removed
{}	circumfix	state is bound to FEATURES settings
.TE
.TP
.BR "\-\-verbose\-main\-repo\-display"
In the package merge list display, print ::repository even for main repository.
.TP
.BR "\-\-with\-bdeps < y | n >"
In dependency calculations, pull in build time dependencies
that are not strictly required. This defaults to \'n\' for
installation actions, meaning they will not be installed, and
\'y\' for the \fB\-\-depclean\fR action, meaning they will not be removed.
This setting can be added to
\fBEMERGE_DEFAULT_OPTS\fR (see make.conf(5)) and later overridden via the
command line.
.SH "ENVIRONMENT OPTIONS"
.TP
\fBEPREFIX\fR = \fI[path]\fR
Use \fBEPREFIX\fR to specify the target prefix to be used for merging packages
or ebuilds. This variable can be set via the \fB\-\-prefix\fR
option or in \fBmake.conf\fR(5) (the command line overrides other settings).
.br
Defaults to the prefix where portage is currently installed.
.TP
\fBROOT\fR = \fI[path]\fR
Use \fBROOT\fR to specify the target root filesystem to be used for
merging packages or ebuilds. This variable can be set via the \fB\-\-root\fR
option or in \fBmake.conf\fR(5) (the command line overrides other settings).
.br
Defaults to /.
.TP
\fBPORTAGE_CONFIGROOT\fR = \fI[path]\fR
Use \fBPORTAGE_CONFIGROOT\fR to specify the location for various portage
configuration files
(see \fBFILES\fR for a detailed list of configuration files).  This variable
can be set via the \fB\-\-config\-root\fR option.
.br
Defaults to /.
.SH "OUTPUT"
When utilizing \fBemerge\fR with the \fB\-\-pretend\fR and \fB\-\-verbose\fR
flags, the output may be a little hard to understand at first.  This section
explains the abbreviations.
.TP
.B [blocks B     ] app\-text/dos2unix ("app\-text/dos2unix" is blocking \
app\-text/hd2u\-0.8.0)
Dos2unix is Blocking hd2u from being emerged.  Blockers are defined when
two packages will clobber each others files, or otherwise cause some form
of breakage in your system.  However, blockers usually do not need to be
simultaneously emerged because they usually provide the same functionality.
.TP
.B [ebuild  N    ] app\-games/qstat\-25c
Qstat is New to your system, and will be emerged for the first time.
.TP
.B [ebuild  NS   ] dev-libs/glib-2.4.7
You already have a version of glib installed, but a 'new' version in
a different SLOT is available.
.TP
.B [ebuild   R   ] sys\-apps/sed\-4.0.5
Sed 4.0.5 has already been emerged, but if you run the command, then
portage will Re\-emerge the specified package (sed in this case).
.TP
.B [ebuild    F  ] media\-video/realplayer\-8\-r6
The realplayer package requires that you Fetch the sources manually.
When you attempt to emerge the package, if the sources are not found,
then portage will halt and you will be provided with instructions on how
to download the required files.
.TP
.B [ebuild    f  ] media\-video/realplayer\-8\-r6
The realplayer package's files are already downloaded.
.TP
.B [ebuild     U ] net\-fs/samba\-2.2.8_pre1 [2.2.7a]
Samba 2.2.7a has already been emerged and can be Updated to version
2.2.8_pre1.
.TP
.B [ebuild     UD] media\-libs/libgd\-1.8.4 [2.0.11]
Libgd 2.0.11 is already emerged, but if you run the command, then
portage will Downgrade to version 1.8.4 for you.
.br
This may occur if a newer version of a package has been masked because it is
broken or it creates a security risk on your system and a fix has not been
released yet.
.br
Another reason this may occur is if a package you are trying to emerge requires
an older version of a package in order to emerge successfully.  In this case,
libgd 2.x is incompatible with libgd 1.x.  This means that packages that were
created with libgd 1.x will not compile with 2.x and must downgrade libgd first
before they can emerge.
.TP
.B [ebuild     U ] sys\-devel/distcc\-2.16 [2.13\-r1] USE="ipv6* \-gtk \-qt%"
Here we see that the make.conf variable \fBUSE\fR affects how this package is
built.  In this example, ipv6 optional support is enabled and both gtk and qt
support are disabled.  The asterisk following ipv6 indicates that ipv6 support
was disabled the last time this package was installed.  The percent sign
following qt indicates that the qt option has been added to the package since
it was last installed.  For information about all \fBUSE\fR symbols, see the
\fB\-\-verbose\fR option documentation above.
.br
\fB*Note:\fR Flags that haven't changed since the last install are only
displayed when you use the \fB\-\-pretend\fR and \fB\-\-verbose\fR options.
Using the \fB\-\-quiet\fR option will prevent all information from being
displayed.
.TP
.B [ebuild  r  U  ] dev\-libs/icu\-50.1.1:0/50.1.1 [50.1\-r2:0/50.1]
Icu 50.1\-r2 has already been emerged and can be Updated to version
50.1.1. The \fBr\fR symbol indicates that a sub\-slot change (from 50.1
to 50.1.1 in this case) will force packages having slot\-operator
dependencies on it to be rebuilt (as libxml2 will be rebuilt in the next
example).
.TP
.B [ebuild  rR    ] dev\-libs/libxml2\-2.9.0\-r1:2  USE="icu"
Libxml2 2.9.0\-r1 has already been emerged, but if you run the command,
then portage will Re\-emerge it in order to satisfy a slot\-operator
dependency which forces it to be rebuilt when the icu sub\-slot changes
(as it changed in the previous example).
.TP
.B [ebuild     U *] sys\-apps/portage\-2.2.0_alpha6 [2.1.9.25]
Portage 2.1.9.25 is installed, but if you run the command, then
portage will upgrade to version 2.2.0_alpha6. In this case,
the \fB*\fR symbol is displayed, in order to indicate that version
2.2.0_alpha6 is masked by missing keyword. This type of masking
display is disabled by the \fB\-\-quiet\fR option if the
\fB\-\-verbose\fR option is not enabled simultaneously.
The following symbols are used to indicate various types
of masking:
.TS
l l
__
c l.
Symbol	Mask Type

#	package.mask
*	missing keyword
~	unstable keyword
.TE

\fBNOTE:\fR The unstable keyword symbol (~) will not be shown in cases
in which the corresponding unstable keywords have been accepted
globally via \fBACCEPT_KEYWORDS\fR.
.TP


.SH "NOTES"
You should almost always precede any package install or update attempt with a
\fB\-\-pretend\fR install or update.  This lets you see how much will be
done, and shows you any blocking packages that you will have to rectify.
This goes doubly so for the \fBsystem\fR and \fBworld\fR sets, which can
update a large number of packages if the portage tree has been particularly
active.
.LP
You also want to typically use \fB\-\-update\fR, which ignores packages that
are already fully updated but updates those that are not.
.LP
When you install a package with uninstalled dependencies and do
not explicitly state those dependencies in the list of parameters,
they will not be added to the world file.  If you want them to be
detected for world updates, make sure to explicitly list them as
parameters to \fBemerge\fR.
.LP
\fBUSE variables\fR may be specified on the command line to
override those specified in the default locations, letting you
avoid using some dependencies you may not want to have.  \fBUSE
flags specified on the command line are NOT remembered\fR.  For
example, \fBenv USE="\-X \-gnome" emerge mc\fR will emerge mc with
those USE settings (on Bourne-compatible shells you may omit the \fBenv\fR
part).  If you want those USE settings to be more
permanent, you can put them in /etc/portage/package.use instead.
.LP
If \fBemerge \-\-update @system\fR or \fBemerge \-\-update @world\fR
fails with an error message, it may be that an ebuild uses some
newer feature not present in this version of \fBemerge\fR.  You
can use \fBemerge \-\-update portage\fR to upgrade to the lastest
version, which should support any necessary new features.
.SH "MASKED PACKAGES"
\fINOTE: Please use caution when using development packages.  Problems
and bugs resulting from misusing masked packages drains Gentoo
developer time.  Please be sure you are capable of handling any problems
that may ensue.\fR
.LP
Masks in \fBportage\fR have many uses: they allow a
testing period where the packages can be used in live machines; they
prevent the use of a package when it will fail; and they mask existing
packages that are broken or could pose a security risk.  Read below
to find out how to unmask in various cases.  Also note that if you give
\fBemerge\fR an ebuild, then all forms of masking will be ignored and
\fBemerge\fR will attempt to emerge the package.
.TP
.BR backtracking
When packages are masked for \fBbacktracking\fR, it means that the dependency
resolver has temporarily masked them in order to avoid dependency conflicts
and/or unsatisfied dependencies. This type of mask is typically accompanied
by a message about a missed package update which has been skipped in order to
avoid dependency conflicts and/or unsatisfied dependencies.
.TP
.BR package.mask
The \fBpackage.mask\fR file primarily blocks the use of packages that cause
problems or are known to have issues on different systems.  It resides in
\fI/usr/portage/profiles\fR.
.TP
.BR CHOST
Use the \fBACCEPT_CHOSTS\fR variable in \fBmake.conf\fR(5) to control
\fBCHOST\fR acceptance.
.TP
.BR EAPI
The \fBEAPI\fR variable in an \fBebuild\fR(5) file is used to mask packages
that are not supported by the current version of portage. Packages masked by
\fBEAPI\fR can only be installed after portage has been upgraded.
.TP
.BR KEYWORDS
The \fBKEYWORDS\fR variable in an \fBebuild\fR file is also used for masking
a package still in testing.  There are architecture\-specific keywords for
each package that let \fBportage\fR know which systems are compatible with
the package.  Packages which compile on an architecture, but have not been
proven to be "stable", are masked with a tilde (\fB~\fR) in front of the
architecture name.  \fBemerge\fR examines the \fBACCEPT_KEYWORDS\fR environment
variable to allow or disallow the emerging of a package masked by
\fBKEYWORDS\fR.  To inform \fBemerge\fR that it should build these 'testing'
versions of packages, you should update your
\fI/etc/portage/package.accept_keywords\fR
file to list the packages you want the
\'testing\' version.  See \fBportage\fR(5) for more information.
.TP
.BR LICENSE
The \fBLICENSE\fR variable in an \fBebuild\fR file can be used to mask
packages based on licensing restrictions. \fBemerge\fR examines the
\fBACCEPT_LICENSE\fR environment variable to allow or disallow the emerging
of a package masked by \fBLICENSE\fR. See \fBmake.conf\fR(5) for information
about \fBACCEPT_LICENSE\fR, and see \fBportage\fR(5) for information about
\fI/etc/portage/package.license\fR.
.TP
.BR PROPERTIES
The \fBPROPERTIES\fR variable in an \fBebuild\fR file can be used to mask
packages based on properties restrictions. \fBemerge\fR examines the
\fBACCEPT_PROPERTIES\fR environment variable to allow or disallow the emerging
of a package masked by \fBPROPERTIES\fR. See \fBmake.conf\fR(5) for information
about \fBACCEPT_PROPERTIES\fR, and see \fBportage\fR(5) for information about
\fI/etc/portage/package.properties\fR. Use the \fB\-\-accept\-properties\fR
option to temporarily override \fBACCEPT_PROPERTIES\fR.
.TP
.BR RESTRICT
The \fBRESTRICT\fR variable in an \fBebuild\fR file can be used to mask
packages based on RESTRICT tokens. \fBemerge\fR examines the
\fBACCEPT_RESTRICT\fR environment variable to allow or disallow the emerging
of a package masked by \fBRESTRICT\fR. See \fBmake.conf\fR(5) for information
about \fBACCEPT_RESTRICT\fR, and see \fBportage\fR(5) for information about
\fI/etc/portage/package.accept_restrict\fR. Use the \fB\-\-accept\-restrict\fR
option to temporarily override \fBACCEPT_RESTRICT\fR.
.SH "CONFIGURATION FILES"
Portage has a special feature called "config file protection". The purpose of
this feature is to prevent new package installs from clobbering existing
configuration files. By default, config file protection is turned on for /etc
and the KDE configuration dirs; more may be added in the future.
.LP
When Portage installs a file into a protected directory tree like /etc, any
existing files will not be overwritten. If a file of the same name already
exists, Portage will change the name of the to\-be\-installed file from 'foo'
to \'._cfg0000_foo\'. If \'._cfg0000_foo\' already exists, this name becomes
\'._cfg0001_foo\', etc. In this way, existing files are not overwritten,
allowing the administrator to manually merge the new config files and avoid any
unexpected changes.
.LP
In addition to protecting overwritten files, Portage will not delete any files
from a protected directory when a package is unmerged. While this may be a
little bit untidy, it does prevent potentially valuable config files from being
deleted, which is of paramount importance.
.LP
Protected directories are set using the \fICONFIG_PROTECT\fR variable, normally
defined in make.globals. Directory exceptions to the CONFIG_PROTECTed
directories can be specified using the \fICONFIG_PROTECT_MASK\fR variable.
To find files that need to be updated in /etc, type \fBfind /etc \-name
\[aq]._cfg????_*\[aq]\fR.
.LP
You can disable this feature by setting \fICONFIG_PROTECT="\-*"\fR in
\fBmake.conf\fR(5).
Then, Portage will mercilessly auto\-update your config files. Alternatively,
you can leave Config File Protection on but tell Portage that it can overwrite
files in certain specific /etc subdirectories. For example, if you wanted
Portage to automatically update your rc scripts and your wget configuration,
but didn't want any other changes made without your explicit approval, you'd
add this to \fBmake.conf\fR(5):
.LP
.I CONFIG_PROTECT_MASK="/etc/wget /etc/rc.d"
.LP
Tools such as dispatch\-conf, cfg\-update, and etc\-update are also available
to aid in the merging of these files. They provide interactive merging and can
auto\-merge trivial changes.
.LP
When an offset prefix (\fBEPREFIX\fR) is active, all paths in
\fBCONFIG_PROTECT\fR and \fBCONFIG_PROTECT_MASK\fR are prefixed with the
offset by Portage before they are considered.  Hence, these paths never
contain the offset prefix, and the variables can be defined in
offset-unaware locations, such as the profiles. 
.SH "REPORTING BUGS"
Please report any bugs you encounter through our website:
.LP
\fBhttp://bugs.gentoo.org/\fR
.LP
Please include the output of \fBemerge \-\-info\fR when you submit your
bug report.
.SH "AUTHORS"
.nf
Daniel Robbins <drobbins@gentoo.org>
Geert Bevin <gbevin@gentoo.org>
Achim Gottinger <achim@gentoo.org>
Nicholas Jones <carpaski@gentoo.org>
Phil Bordelon <phil@thenexusproject.org>
Mike Frysinger <vapier@gentoo.org>
Marius Mauch <genone@gentoo.org>
Jason Stubbs <jstubbs@gentoo.org>
Brian Harring <ferringb@gmail.com>
Zac Medico <zmedico@gentoo.org>
<<<<<<< HEAD
Fabian Groffen <grobian@gentoo.org>
=======
Arfrever Frehtes Taifersar Arahesis <arfrever@apache.org>
>>>>>>> 49cbc17b
.fi
.SH "FILES"
Here is a common list of files you will probably be interested in.  For a
complete listing, please refer to the \fBportage\fR(5) man page.
.TP
.B /usr/share/portage/config/sets/
Contains the default set configuration.
.TP
.B /var/lib/portage/world
Contains a list of all user\-specified packages.  You can safely edit
this file, adding packages that you want to be considered in \fBworld\fR
set updates and removing those that you do not want to be considered.
.TP
.B /var/lib/portage/world_sets
This is like the world file but instead of package atoms it contains
packages sets which always begin with the \fB@\fR character. Use
\fB/etc/portage/sets/\fR to define user package sets.
.TP
.B /etc/portage/make.conf
Contains variables for the build process, overriding those in
\fBmake.globals\fR.
.TP
.B /etc/portage/color.map
Contains variables customizing colors.
.TP
.B /etc/portage/sets/
Contains user package set definitions (see \fBportage\fR(5)).
.TP
.B /etc/dispatch\-conf.conf
Contains settings to handle automatic updates/backups of configuration
files.
.TP
.B /etc/portage/make.profile/make.defaults
Contains profile\-specific variables for the build process.  \fBDo not
edit this file\fR.
.TP
.B /usr/portage/profiles/use.desc
Contains the master list of USE flags with descriptions of their
functions.  \fBDo not edit this file\fR.
.TP
.B /etc/portage/make.profile/virtuals
Contains a list of default packages used to resolve virtual dependencies.
\fBDo not edit this file\fR.
.TP
.B /etc/portage/make.profile/packages
Contains a list of packages used for the base system.  The \fBsystem\fR
and \fBworld\fR sets consult this file.  \fBDo not edit this file\fR.
.TP
.B /usr/share/portage/config/make.globals
Contains the default variables for the build process.  \fBDo not edit
this file\fR.
.TP
.B /var/log/emerge.log
Contains a log of all emerge output. This file is always appended to, so if you
want to clean it, you need to do so manually.
.TP
.B /var/log/emerge-fetch.log
Contains a log of all the fetches in the previous emerge invocation.
.TP
.B
/var/log/portage/elog/summary.log
Contains the emerge summaries. Installs \fI/etc/logrotate/elog-save-summary\fR.
.SH "SEE ALSO"
.BR "emerge \-\-help",
.BR quickpkg (1),
.BR ebuild (1),
.BR ebuild (5),
.BR make.conf (5),
.BR color.map (5),
.BR portage (5)
.LP
A number of helper applications reside in \fI/usr/lib/portage/bin\fR.
.LP
The \fBapp\-portage/gentoolkit\fR package contains useful scripts such as
\fBequery\fR (a package query tool).<|MERGE_RESOLUTION|>--- conflicted
+++ resolved
@@ -1152,11 +1152,8 @@
 Jason Stubbs <jstubbs@gentoo.org>
 Brian Harring <ferringb@gmail.com>
 Zac Medico <zmedico@gentoo.org>
-<<<<<<< HEAD
 Fabian Groffen <grobian@gentoo.org>
-=======
 Arfrever Frehtes Taifersar Arahesis <arfrever@apache.org>
->>>>>>> 49cbc17b
 .fi
 .SH "FILES"
 Here is a common list of files you will probably be interested in.  For a
