--- conflicted
+++ resolved
@@ -331,16 +331,7 @@
 	local x
 	if [ "$1" == "-R" ] || [ "$1" == "-r" ]; then
 		shift
-<<<<<<< HEAD
 		find "$@" -type d -printf "${ED}%p/.keep_${CATEGORY}_${PN}-${SLOT}\n" \
-			| tr "\n" "\0" | ${XARGS} -0 -n100 touch || \
-			die "Failed to recursively create .keep files"
-	else
-		for x in "$@"; do
-			touch "${ED}${x}/.keep_${CATEGORY}_${PN}-${SLOT}" || \
-				die "Failed to create .keep in ${ED}${x}"
-=======
-		find "$@" -type d -printf "${D}%p/.keep_${CATEGORY}_${PN}-${SLOT}\n" \
 			| tr "\n" "\0" | \
 			while read -r -d $'\0' ; do
 				>> "$REPLY" || \
@@ -348,9 +339,8 @@
 			done
 	else
 		for x in "$@"; do
-			>> "${D}${x}/.keep_${CATEGORY}_${PN}-${SLOT}" || \
+			>> "${ED}${x}/.keep_${CATEGORY}_${PN}-${SLOT}" || \
 				die "Failed to create .keep in ${D}${x}"
->>>>>>> 188c0f84
 		done
 	fi
 }
@@ -1175,14 +1165,9 @@
 	export _E_DOCDESTTREE_=""
 
 	ebuild_phase src_install
-<<<<<<< HEAD
-	touch "${PORTAGE_BUILDDIR}/.installed"
-	vecho ">>> Completed installing ${PF} into ${ED}"
-=======
 	>> "$PORTAGE_BUILDDIR/.installed" || \
 		die "Failed to create $PORTAGE_BUILDDIR/.installed"
-	vecho ">>> Completed installing ${PF} into ${D}"
->>>>>>> 188c0f84
+	vecho ">>> Completed installing ${PF} into ${ED}"
 	vecho
 	ebuild_phase post_src_install
 
