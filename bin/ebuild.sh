--- conflicted
+++ resolved
@@ -700,7 +700,6 @@
 }
 
 dyn_setup() {
-<<<<<<< HEAD
 	if ! is_auto-multilib && ! use multilib_abi_"${DEFAULT_ABI}" ; then
 		ewarn
 		ewarn "You disabled all ABIs"
@@ -716,22 +715,19 @@
 			rm -f "${T}"/environment
 		fi
 
-	ebuild_phase_with_hooks pkg_setup
+	if [[ -e $PORTAGE_BUILDDIR/.setuped.${ABI} ]] ; then
+		vecho ">>> It appears that '$PF' is already setup; skipping."
+		vecho ">>> Remove '$PORTAGE_BUILDDIR/.setuped.${ABI}' to force setup."
+		return 0
+	fi
+	ebuild_phase pre_pkg_setup
+	ebuild_phase pkg_setup
+	> "$PORTAGE_BUILDDIR"/.setuped.${ABI}
+	ebuild_phase post_pkg_setup
 
 		is_ebuild && { unset_abi; source "${T}"/environment || die ; }
 	done
 	is_ebuild && { rm "${T}"/environment || die ; }
-=======
-	if [[ -e $PORTAGE_BUILDDIR/.setuped ]] ; then
-		vecho ">>> It appears that '$PF' is already setup; skipping."
-		vecho ">>> Remove '$PORTAGE_BUILDDIR/.setuped' to force setup."
-		return 0
-	fi
-	ebuild_phase pre_pkg_setup
-	ebuild_phase pkg_setup
-	> "$PORTAGE_BUILDDIR"/.setuped
-	ebuild_phase post_pkg_setup
->>>>>>> 2b3416c9
 }
 
 dyn_unpack() {
@@ -757,11 +753,7 @@
 	fi
 	if [ "${newstuff}" == "yes" ]; then
 		# We don't necessarily have privileges to do a full dyn_clean here.
-<<<<<<< HEAD
-		rm -rf "${PORTAGE_BUILDDIR}"/{.unpacked*,.prepared*,.configured*,.compiled*,.tested*,.installed*,.packaged*,build-info}
-=======
-		rm -rf "${PORTAGE_BUILDDIR}"/{.setuped,.unpacked,.prepared,.configured,.compiled,.tested,.installed,.packaged,build-info}
->>>>>>> 2b3416c9
+		rm -rf "${PORTAGE_BUILDDIR}"/{.setuped*,.unpacked*,.prepared*,.configured*,.compiled*,.tested*,.installed*,.packaged*,build-info}
 		if ! hasq keepwork $FEATURES ; then
 			rm -rf "${WORKDIR}"
 		fi
@@ -819,15 +811,9 @@
 	fi
 
 	if [[ $EMERGE_FROM = binary ]] || ! hasq keepwork $FEATURES; then
-<<<<<<< HEAD
-		rm -f "$PORTAGE_BUILDDIR"/.{ebuild_changed,logid,unpacked*,prepared*} \
+		rm -f "$PORTAGE_BUILDDIR"/.{ebuild_changed,logid,setuped*,unpacked*,prepared*} \
 			"$PORTAGE_BUILDDIR"/.{configured*,compiled*,tested*,packaged*} \
 			"$PORTAGE_BUILDDIR"/.{die_hooks,abi} \
-=======
-		rm -f "$PORTAGE_BUILDDIR"/.{ebuild_changed,logid,setuped,unpacked,prepared} \
-			"$PORTAGE_BUILDDIR"/.{configured,compiled,tested,packaged} \
-			"$PORTAGE_BUILDDIR"/.die_hooks \
->>>>>>> 2b3416c9
 			"$PORTAGE_BUILDDIR"/.ipc_{in,out,lock} \
 			"$PORTAGE_BUILDDIR"/.exit_status
 
@@ -2001,11 +1987,7 @@
 	) > "${T}/environment.filtered"
 	local retval
 	if [ -e "${T}/environment.success" ] ; then
-<<<<<<< HEAD
-		filter_readonly_variables $1 < \
-=======
-		filter_readonly_variables --filter-features < \
->>>>>>> 2b3416c9
+		filter_readonly_variables $1 --filter-features < \
 			"${T}/environment.filtered" > "${T}/environment"
 		retval=$?
 	else
