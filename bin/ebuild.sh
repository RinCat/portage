--- conflicted
+++ resolved
@@ -11,11 +11,10 @@
 
 source "${PORTAGE_BIN_PATH}/isolated-functions.sh" || exit 1
 
-<<<<<<< HEAD
 if [[ " ${FEATURES} " == *" force-multilib "* ]]; then
 	source "${PORTAGE_BIN_PATH}/auto-multilib.sh" || exit 1
 fi
-=======
+
 # Set up the bash version compatibility level.  This does not disable
 # features when running with a newer version, but makes it so that when
 # bash changes behavior in an incompatible way, the older behavior is
@@ -54,7 +53,6 @@
 	fi
 }
 __check_bash_version
->>>>>>> 432805b7
 
 if [[ $EBUILD_PHASE != depend ]] ; then
 	source "${PORTAGE_BIN_PATH}/phase-functions.sh" || die
