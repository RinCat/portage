#!@PORTAGE_BASH@
# Copyright 1999-2011 Gentoo Foundation
# Distributed under the terms of the GNU General Public License v2

PORTAGE_BIN_PATH="${PORTAGE_BIN_PATH:-@PORTAGE_BASE@/bin}"
PORTAGE_PYM_PATH="${PORTAGE_PYM_PATH:-@PORTAGE_BASE@/pym}"

<<<<<<< HEAD
ROOTPATH=${ROOTPATH##:}
ROOTPATH=${ROOTPATH%%:}
PREROOTPATH=${PREROOTPATH##:}
PREROOTPATH=${PREROOTPATH%%:}
#PATH=$PORTAGE_BIN_PATH/ebuild-helpers:$PREROOTPATH${PREROOTPATH:+:}/usr/local/sbin:/usr/local/bin:/usr/sbin:/usr/bin:/sbin:/bin${ROOTPATH:+:}$ROOTPATH
# PREFIX: our DEFAULT_PATH is equal to the above when not using an
# offset prefix.  With such prefix, the usr/local bits are excluded, and
# the prefixed variants of {usr/,}{s,}bin are taken.  The additional
# paths given during configure, always come as last thing since they
# should never override anything from the prefix itself.
PATH="$PORTAGE_BIN_PATH/ebuild-helpers:$PREROOTPATH${PREROOTPATH:+:}${DEFAULT_PATH}${ROOTPATH:+:}$ROOTPATH${EXTRA_PATH:+:}${EXTRA_PATH}"
export PATH


=======
>>>>>>> 0cc174b6
# Prevent aliases from causing portage to act inappropriately.
# Make sure it's before everything so we don't mess aliases that follow.
unalias -a

source "${PORTAGE_BIN_PATH}/isolated-functions.sh" || exit 1

if [[ $EBUILD_PHASE != depend ]] ; then
	source "${PORTAGE_BIN_PATH}/phase-functions.sh" || die
	source "${PORTAGE_BIN_PATH}/save-ebuild-env.sh" || die
	source "${PORTAGE_BIN_PATH}/phase-helpers.sh" || die
	source "${PORTAGE_BIN_PATH}/bashrc-functions.sh" || die
else
	# These dummy functions are for things that are likely to be called
	# in global scope, even though they are completely useless during
	# the "depend" phase.
	for x in diropts docompress exeopts get_KV insopts \
		keepdir KV_major KV_micro KV_minor KV_to_int \
		libopts register_die_hook register_success_hook \
		remove_path_entry set_unless_changed strip_duplicate_slashes \
		unset_unless_changed use_with use_enable ; do
		eval "${x}() { : ; }"
	done
	# These dummy functions return false, in order to ensure that
	# `use multislot` is false for the "depend" phase.
	for x in use useq usev ; do
		eval "${x}() { return 1; }"
	done
	# These functions die because calls to them during the "depend" phase
	# are considered to be severe QA violations.
	for x in best_version has_version portageq ; do
		eval "${x}() { die \"\${FUNCNAME} calls are not allowed in global scope\"; }"
	done
	unset x
fi

if [[ $PORTAGE_SANDBOX_COMPAT_LEVEL -lt 22 ]] ; then
	# Ensure that /dev/std* streams have appropriate sandbox permission for
	# bug #288863. This can be removed after sandbox is fixed and portage
	# depends on the fixed version (sandbox-2.2 has the fix but it is
	# currently unstable).
	export SANDBOX_WRITE="${SANDBOX_WRITE:+${SANDBOX_WRITE}:}/dev/stdout:/dev/stderr"
	export SANDBOX_READ="${SANDBOX_READ:+${SANDBOX_READ}:}/dev/stdin"
fi

# Don't use sandbox's BASH_ENV for new shells because it does
# 'source /etc/profile' which can interfere with the build
# environment by modifying our PATH.
unset BASH_ENV

# This is just a temporary workaround for portage-9999 users since
# earlier portage versions do not detect a version change in this case
# (9999 to 9999) and therefore they try execute an incompatible version of
# ebuild.sh during the upgrade.
export PORTAGE_BZIP2_COMMAND=${PORTAGE_BZIP2_COMMAND:-bzip2} 

# These two functions wrap sourcing and calling respectively.  At present they
# perform a qa check to make sure eclasses and ebuilds and profiles don't mess
# with shell opts (shopts).  Ebuilds/eclasses changing shopts should reset them 
# when they are done.

qa_source() {
	local shopts=$(shopt) OLDIFS="$IFS"
	local retval
	source "$@"
	retval=$?
	set +e
	[[ $shopts != $(shopt) ]] &&
		eqawarn "QA Notice: Global shell options changed and were not restored while sourcing '$*'"
	[[ "$IFS" != "$OLDIFS" ]] &&
		eqawarn "QA Notice: Global IFS changed and was not restored while sourcing '$*'"
	return $retval
}

qa_call() {
	local shopts=$(shopt) OLDIFS="$IFS"
	local retval
	"$@"
	retval=$?
	set +e
	[[ $shopts != $(shopt) ]] &&
		eqawarn "QA Notice: Global shell options changed and were not restored while calling '$*'"
	[[ "$IFS" != "$OLDIFS" ]] &&
		eqawarn "QA Notice: Global IFS changed and was not restored while calling '$*'"
	return $retval
}

EBUILD_SH_ARGS="$*"

shift $#

# Unset some variables that break things.
unset GZIP BZIP BZIP2 CDPATH GREP_OPTIONS GREP_COLOR GLOBIGNORE

[[ $PORTAGE_QUIET != "" ]] && export PORTAGE_QUIET

# sandbox support functions; defined prior to profile.bashrc srcing, since the profile might need to add a default exception (/usr/lib64/conftest fex)
_sb_append_var() {
	local _v=$1 ; shift
	local var="SANDBOX_${_v}"
	[[ -z $1 || -n $2 ]] && die "Usage: add$(echo ${_v} | \
		LC_ALL=C tr [:upper:] [:lower:]) <colon-delimited list of paths>"
	export ${var}="${!var:+${!var}:}$1"
}
# bash-4 version:
# local var="SANDBOX_${1^^}"
# addread() { _sb_append_var ${0#add} "$@" ; }
addread()    { _sb_append_var READ    "$@" ; }
addwrite()   { _sb_append_var WRITE   "$@" ; }
adddeny()    { _sb_append_var DENY    "$@" ; }
addpredict() { _sb_append_var PREDICT "$@" ; }

addwrite "${PORTAGE_TMPDIR}"
addread "/:${PORTAGE_TMPDIR}"
[[ -n ${PORTAGE_GPG_DIR} ]] && addpredict "${PORTAGE_GPG_DIR}"

# Avoid sandbox violations in temporary directories.
if [[ -w $T ]] ; then
	export TEMP=$T
	export TMP=$T
	export TMPDIR=$T
elif [[ $SANDBOX_ON = 1 ]] ; then
	for x in TEMP TMP TMPDIR ; do
		[[ -n ${!x} ]] && addwrite "${!x}"
	done
	unset x
fi

# the sandbox is disabled by default except when overridden in the relevant stages
export SANDBOX_ON=0

esyslog() {
	# Custom version of esyslog() to take care of the "Red Star" bug.
	# MUST follow functions.sh to override the "" parameter problem.
	return 0
}

# Ensure that $PWD is sane whenever possible, to protect against
# exploitation of insecure search path for python -c in ebuilds.
# See bug #239560.
if ! has "$EBUILD_PHASE" clean cleanrm depend help ; then
	cd "$PORTAGE_BUILDDIR" || \
		die "PORTAGE_BUILDDIR does not exist: '$PORTAGE_BUILDDIR'"
fi

#if no perms are specified, dirs/files will have decent defaults
#(not secretive, but not stupid)
umask 022

# debug-print() gets called from many places with verbose status information useful
# for tracking down problems. The output is in $T/eclass-debug.log.
# You can set ECLASS_DEBUG_OUTPUT to redirect the output somewhere else as well.
# The special "on" setting echoes the information, mixing it with the rest of the
# emerge output.
# You can override the setting by exporting a new one from the console, or you can
# set a new default in make.*. Here the default is "" or unset.

# in the future might use e* from /etc/init.d/functions.sh if i feel like it
debug-print() {
	# if $T isn't defined, we're in dep calculation mode and
	# shouldn't do anything
	[[ $EBUILD_PHASE = depend || ! -d ${T} || ${#} -eq 0 ]] && return 0

	if [[ ${ECLASS_DEBUG_OUTPUT} == on ]]; then
		printf 'debug: %s\n' "${@}" >&2
	elif [[ -n ${ECLASS_DEBUG_OUTPUT} ]]; then
		printf 'debug: %s\n' "${@}" >> "${ECLASS_DEBUG_OUTPUT}"
	fi

	if [[ -w $T ]] ; then
		# default target
		printf '%s\n' "${@}" >> "${T}/eclass-debug.log"
		# let the portage user own/write to this file
		chgrp portage "${T}/eclass-debug.log" &>/dev/null
		chmod g+w "${T}/eclass-debug.log" &>/dev/null
	fi
}

# The following 2 functions are debug-print() wrappers

debug-print-function() {
	debug-print "${1}: entering function, parameters: ${*:2}"
}

debug-print-section() {
	debug-print "now in section ${*}"
}

# Sources all eclasses in parameters
declare -ix ECLASS_DEPTH=0
inherit() {
	ECLASS_DEPTH=$(($ECLASS_DEPTH + 1))
	if [[ ${ECLASS_DEPTH} > 1 ]]; then
		debug-print "*** Multiple Inheritence (Level: ${ECLASS_DEPTH})"
	fi

	if [[ -n $ECLASS && -n ${!__export_funcs_var} ]] ; then
		echo "QA Notice: EXPORT_FUNCTIONS is called before inherit in" \
			"$ECLASS.eclass. For compatibility with <=portage-2.1.6.7," \
			"only call EXPORT_FUNCTIONS after inherit(s)." \
			| fmt -w 75 | while read -r ; do eqawarn "$REPLY" ; done
	fi

	local location
	local olocation
	local x

	# These variables must be restored before returning.
	local PECLASS=$ECLASS
	local prev_export_funcs_var=$__export_funcs_var

	local B_IUSE
	local B_REQUIRED_USE
	local B_DEPEND
	local B_RDEPEND
	local B_PDEPEND
	while [ "$1" ]; do
		location="${ECLASSDIR}/${1}.eclass"
		olocation=""

		export ECLASS="$1"
		__export_funcs_var=__export_functions_$ECLASS_DEPTH
		unset $__export_funcs_var

		if [ "${EBUILD_PHASE}" != "depend" ] && \
			[[ ${EBUILD_PHASE} != *rm ]] && \
			[[ ${EMERGE_FROM} != "binary" ]] ; then
			# This is disabled in the *rm phases because they frequently give
			# false alarms due to INHERITED in /var/db/pkg being outdated
			# in comparison the the eclasses from the portage tree.
			if ! has $ECLASS $INHERITED $__INHERITED_QA_CACHE ; then
				eqawarn "QA Notice: ECLASS '$ECLASS' inherited illegally in $CATEGORY/$PF $EBUILD_PHASE"
			fi
		fi

		# any future resolution code goes here
		if [ -n "$PORTDIR_OVERLAY" ]; then
			local overlay
			for overlay in ${PORTDIR_OVERLAY}; do
				olocation="${overlay}/eclass/${1}.eclass"
				if [ -e "$olocation" ]; then
					location="${olocation}"
					debug-print "  eclass exists: ${location}"
				fi
			done
		fi
		debug-print "inherit: $1 -> $location"
		[ ! -e "$location" ] && die "${1}.eclass could not be found by inherit()"

		if [ "${location}" == "${olocation}" ] && \
			! has "${location}" ${EBUILD_OVERLAY_ECLASSES} ; then
				EBUILD_OVERLAY_ECLASSES="${EBUILD_OVERLAY_ECLASSES} ${location}"
		fi

		#We need to back up the value of DEPEND and RDEPEND to B_DEPEND and B_RDEPEND
		#(if set).. and then restore them after the inherit call.

		#turn off glob expansion
		set -f

		# Retain the old data and restore it later.
		unset B_IUSE B_REQUIRED_USE B_DEPEND B_RDEPEND B_PDEPEND
		[ "${IUSE+set}"       = set ] && B_IUSE="${IUSE}"
		[ "${REQUIRED_USE+set}" = set ] && B_REQUIRED_USE="${REQUIRED_USE}"
		[ "${DEPEND+set}"     = set ] && B_DEPEND="${DEPEND}"
		[ "${RDEPEND+set}"    = set ] && B_RDEPEND="${RDEPEND}"
		[ "${PDEPEND+set}"    = set ] && B_PDEPEND="${PDEPEND}"
		unset IUSE REQUIRED_USE DEPEND RDEPEND PDEPEND
		#turn on glob expansion
		set +f

		qa_source "$location" || die "died sourcing $location in inherit()"
		
		#turn off glob expansion
		set -f

		# If each var has a value, append it to the global variable E_* to
		# be applied after everything is finished. New incremental behavior.
		[ "${IUSE+set}"       = set ] && export E_IUSE+="${E_IUSE:+ }${IUSE}"
		[ "${REQUIRED_USE+set}"       = set ] && export E_REQUIRED_USE+="${E_REQUIRED_USE:+ }${REQUIRED_USE}"
		[ "${DEPEND+set}"     = set ] && export E_DEPEND+="${E_DEPEND:+ }${DEPEND}"
		[ "${RDEPEND+set}"    = set ] && export E_RDEPEND+="${E_RDEPEND:+ }${RDEPEND}"
		[ "${PDEPEND+set}"    = set ] && export E_PDEPEND+="${E_PDEPEND:+ }${PDEPEND}"

		[ "${B_IUSE+set}"     = set ] && IUSE="${B_IUSE}"
		[ "${B_IUSE+set}"     = set ] || unset IUSE
		
		[ "${B_REQUIRED_USE+set}"     = set ] && REQUIRED_USE="${B_REQUIRED_USE}"
		[ "${B_REQUIRED_USE+set}"     = set ] || unset REQUIRED_USE

		[ "${B_DEPEND+set}"   = set ] && DEPEND="${B_DEPEND}"
		[ "${B_DEPEND+set}"   = set ] || unset DEPEND

		[ "${B_RDEPEND+set}"  = set ] && RDEPEND="${B_RDEPEND}"
		[ "${B_RDEPEND+set}"  = set ] || unset RDEPEND

		[ "${B_PDEPEND+set}"  = set ] && PDEPEND="${B_PDEPEND}"
		[ "${B_PDEPEND+set}"  = set ] || unset PDEPEND

		#turn on glob expansion
		set +f

		if [[ -n ${!__export_funcs_var} ]] ; then
			for x in ${!__export_funcs_var} ; do
				debug-print "EXPORT_FUNCTIONS: $x -> ${ECLASS}_$x"
				declare -F "${ECLASS}_$x" >/dev/null || \
					die "EXPORT_FUNCTIONS: ${ECLASS}_$x is not defined"
				eval "$x() { ${ECLASS}_$x \"\$@\" ; }" > /dev/null
			done
		fi
		unset $__export_funcs_var

		has $1 $INHERITED || export INHERITED="$INHERITED $1"

		shift
	done
	((--ECLASS_DEPTH)) # Returns 1 when ECLASS_DEPTH reaches 0.
	if (( ECLASS_DEPTH > 0 )) ; then
		export ECLASS=$PECLASS
		__export_funcs_var=$prev_export_funcs_var
	else
		unset ECLASS __export_funcs_var
	fi
	return 0
}

# Exports stub functions that call the eclass's functions, thereby making them default.
# For example, if ECLASS="base" and you call "EXPORT_FUNCTIONS src_unpack", the following
# code will be eval'd:
# src_unpack() { base_src_unpack; }
EXPORT_FUNCTIONS() {
	if [ -z "$ECLASS" ]; then
		die "EXPORT_FUNCTIONS without a defined ECLASS"
	fi
	eval $__export_funcs_var+=\" $*\"
}

PORTAGE_BASHRCS_SOURCED=0

# @FUNCTION: source_all_bashrcs
# @DESCRIPTION:
# Source a relevant bashrc files and perform other miscellaneous
# environment initialization when appropriate.
#
# If EAPI is set then define functions provided by the current EAPI:
#
#  * default_* aliases for the current EAPI phase functions
#  * A "default" function which is an alias for the default phase
#    function for the current phase.
#
source_all_bashrcs() {
	[[ $PORTAGE_BASHRCS_SOURCED = 1 ]] && return 0
	PORTAGE_BASHRCS_SOURCED=1
	local x

	local OCC="${CC}" OCXX="${CXX}"

	if [[ $EBUILD_PHASE != depend ]] ; then
		# source the existing profile.bashrcs.
		save_IFS
		IFS=$'\n'
		local path_array=($PROFILE_PATHS)
		restore_IFS
		for x in "${path_array[@]}" ; do
			[ -f "$x/profile.bashrc" ] && qa_source "$x/profile.bashrc"
		done
	fi

	# We assume if people are changing shopts in their bashrc they do so at their
	# own peril.  This is the ONLY non-portage bit of code that can change shopts
	# without a QA violation.
	for x in "${PORTAGE_BASHRC}" "${PM_EBUILD_HOOK_DIR}"/${CATEGORY}/{${PN},${PN}:${SLOT},${P},${PF}}; do
		if [ -r "${x}" ]; then
			# If $- contains x, then tracing has already enabled elsewhere for some
			# reason.  We preserve it's state so as not to interfere.
			if [ "$PORTAGE_DEBUG" != "1" ] || [ "${-/x/}" != "$-" ]; then
				source "${x}"
			else
				set -x
				source "${x}"
				set +x
			fi
		fi
	done

	[ ! -z "${OCC}" ] && export CC="${OCC}"
	[ ! -z "${OCXX}" ] && export CXX="${OCXX}"
}

# === === === === === === === === === === === === === === === === === ===
# === === === === === functions end, main part begins === === === === ===
# === === === === === === === === === === === === === === === === === ===

export SANDBOX_ON="1"
export S=${WORKDIR}/${P}

# Turn of extended glob matching so that g++ doesn't get incorrectly matched.
shopt -u extglob

if [[ ${EBUILD_PHASE} == depend ]] ; then
	QA_INTERCEPTORS="awk bash cc egrep equery fgrep g++
		gawk gcc grep javac java-config nawk perl
		pkg-config python python-config sed"
elif [[ ${EBUILD_PHASE} == clean* ]] ; then
	unset QA_INTERCEPTORS
else
	QA_INTERCEPTORS="autoconf automake aclocal libtoolize"
fi
# level the QA interceptors if we're in depend
if [[ -n ${QA_INTERCEPTORS} ]] ; then
	for BIN in ${QA_INTERCEPTORS}; do
		BIN_PATH=$(type -Pf ${BIN})
		if [ "$?" != "0" ]; then
			BODY="echo \"*** missing command: ${BIN}\" >&2; return 127"
		else
			BODY="${BIN_PATH} \"\$@\"; return \$?"
		fi
		if [[ ${EBUILD_PHASE} == depend ]] ; then
			FUNC_SRC="${BIN}() {
				if [ \$ECLASS_DEPTH -gt 0 ]; then
					eqawarn \"QA Notice: '${BIN}' called in global scope: eclass \${ECLASS}\"
				else
					eqawarn \"QA Notice: '${BIN}' called in global scope: \${CATEGORY}/\${PF}\"
				fi
			${BODY}
			}"
		elif has ${BIN} autoconf automake aclocal libtoolize ; then
			FUNC_SRC="${BIN}() {
				if ! has \${FUNCNAME[1]} eautoreconf eaclocal _elibtoolize \\
					eautoheader eautoconf eautomake autotools_run_tool \\
					autotools_check_macro autotools_get_subdirs \\
					autotools_get_auxdir ; then
					eqawarn \"QA Notice: '${BIN}' called by \${FUNCNAME[1]}: \${CATEGORY}/\${PF}\"
					eqawarn \"Use autotools.eclass instead of calling '${BIN}' directly.\"
				fi
			${BODY}
			}"
		else
			FUNC_SRC="${BIN}() {
				eqawarn \"QA Notice: '${BIN}' called by \${FUNCNAME[1]}: \${CATEGORY}/\${PF}\"
			${BODY}
			}"
		fi
		eval "$FUNC_SRC" || echo "error creating QA interceptor ${BIN}" >&2
	done
	unset BIN_PATH BIN BODY FUNC_SRC
fi

# Subshell/helper die support (must export for the die helper).
export EBUILD_MASTER_PID=$BASHPID
trap 'exit 1' SIGTERM

if ! has "$EBUILD_PHASE" clean cleanrm depend && \
	[ -f "${T}"/environment ] ; then
	# The environment may have been extracted from environment.bz2 or
	# may have come from another version of ebuild.sh or something.
	# In any case, preprocess it to prevent any potential interference.
	preprocess_ebuild_env || \
		die "error processing environment"
	# Colon separated SANDBOX_* variables need to be cumulative.
	for x in SANDBOX_DENY SANDBOX_READ SANDBOX_PREDICT SANDBOX_WRITE ; do
		export PORTAGE_${x}=${!x}
	done
	PORTAGE_SANDBOX_ON=${SANDBOX_ON}
	export SANDBOX_ON=1
	source "${T}"/environment || \
		die "error sourcing environment"
	# We have to temporarily disable sandbox since the
	# SANDBOX_{DENY,READ,PREDICT,WRITE} values we've just loaded
	# may be unusable (triggering in spurious sandbox violations)
	# until we've merged them with our current values.
	export SANDBOX_ON=0
	for x in SANDBOX_DENY SANDBOX_PREDICT SANDBOX_READ SANDBOX_WRITE ; do
		y="PORTAGE_${x}"
		if [ -z "${!x}" ] ; then
			export ${x}=${!y}
		elif [ -n "${!y}" ] && [ "${!y}" != "${!x}" ] ; then
			# filter out dupes
			export ${x}=$(printf "${!y}:${!x}" | tr ":" "\0" | \
				sort -z -u | tr "\0" ":")
		fi
		export ${x}=${!x%:}
		unset PORTAGE_${x}
	done
	unset x y
	export SANDBOX_ON=${PORTAGE_SANDBOX_ON}
	unset PORTAGE_SANDBOX_ON
	[[ -n $EAPI ]] || EAPI=0
fi

if ! has "$EBUILD_PHASE" clean cleanrm ; then
	if [[ $EBUILD_PHASE = depend || ! -f $T/environment || \
		-f $PORTAGE_BUILDDIR/.ebuild_changed ]] || \
		has noauto $FEATURES ; then
		# The bashrcs get an opportunity here to set aliases that will be expanded
		# during sourcing of ebuilds and eclasses.
		source_all_bashrcs

		# When EBUILD_PHASE != depend, INHERITED comes pre-initialized
		# from cache. In order to make INHERITED content independent of
		# EBUILD_PHASE during inherit() calls, we unset INHERITED after
		# we make a backup copy for QA checks.
		__INHERITED_QA_CACHE=$INHERITED

		# *DEPEND and IUSE will be set during the sourcing of the ebuild.
		# In order to ensure correct interaction between ebuilds and
		# eclasses, they need to be unset before this process of
		# interaction begins.
		unset DEPEND RDEPEND PDEPEND INHERITED IUSE REQUIRED_USE \
			ECLASS E_IUSE E_REQUIRED_USE E_DEPEND E_RDEPEND E_PDEPEND

		if [[ $PORTAGE_DEBUG != 1 || ${-/x/} != $- ]] ; then
			source "$EBUILD" || die "error sourcing ebuild"
		else
			set -x
			source "$EBUILD" || die "error sourcing ebuild"
			set +x
		fi

		if [[ "${EBUILD_PHASE}" != "depend" ]] ; then
			RESTRICT=${PORTAGE_RESTRICT}
			[[ -e $PORTAGE_BUILDDIR/.ebuild_changed ]] && \
			rm "$PORTAGE_BUILDDIR/.ebuild_changed"
		fi

		[[ -n $EAPI ]] || EAPI=0

		if has "$EAPI" 0 1 2 3 3_pre2 ; then
			export RDEPEND=${RDEPEND-${DEPEND}}
			debug-print "RDEPEND: not set... Setting to: ${DEPEND}"
		fi

		# add in dependency info from eclasses
		IUSE+="${IUSE:+ }${E_IUSE}"
		DEPEND+="${DEPEND:+ }${E_DEPEND}"
		RDEPEND+="${RDEPEND:+ }${E_RDEPEND}"
		PDEPEND+="${PDEPEND:+ }${E_PDEPEND}"
		REQUIRED_USE+="${REQUIRED_USE:+ }${E_REQUIRED_USE}"
		
		unset ECLASS E_IUSE E_REQUIRED_USE E_DEPEND E_RDEPEND E_PDEPEND \
			__INHERITED_QA_CACHE

		# alphabetically ordered by $EBUILD_PHASE value
		case "$EAPI" in
			0|1)
				_valid_phases="src_compile pkg_config pkg_info src_install
					pkg_nofetch pkg_postinst pkg_postrm pkg_preinst pkg_prerm
					pkg_setup src_test src_unpack"
				;;
			2|3|3_pre2)
				_valid_phases="src_compile pkg_config src_configure pkg_info
					src_install pkg_nofetch pkg_postinst pkg_postrm pkg_preinst
					src_prepare pkg_prerm pkg_setup src_test src_unpack"
				;;
			*)
				_valid_phases="src_compile pkg_config src_configure pkg_info
					src_install pkg_nofetch pkg_postinst pkg_postrm pkg_preinst
					src_prepare pkg_prerm pkg_pretend pkg_setup src_test src_unpack"
				;;
		esac

		DEFINED_PHASES=
		for _f in $_valid_phases ; do
			if declare -F $_f >/dev/null ; then
				_f=${_f#pkg_}
				DEFINED_PHASES+=" ${_f#src_}"
			fi
		done
		[[ -n $DEFINED_PHASES ]] || DEFINED_PHASES=-

		unset _f _valid_phases

		if [[ $EBUILD_PHASE != depend ]] ; then

<<<<<<< HEAD
			case "$EAPI" in
				0|1|2|3)
					_ebuild_helpers_path="$PORTAGE_BIN_PATH/ebuild-helpers"
					;;
				*)
					_ebuild_helpers_path="$PORTAGE_BIN_PATH/ebuild-helpers/4:$PORTAGE_BIN_PATH/ebuild-helpers"
					;;
			esac

			#PATH=$_ebuild_helpers_path:$PREROOTPATH${PREROOTPATH:+:}/usr/local/sbin:/usr/local/bin:/usr/sbin:/usr/bin:/sbin:/bin${ROOTPATH:+:}$ROOTPATH
			# PREFIX: same notes apply as at the top of this file
			PATH="$_ebuild_helpers_path:$PREROOTPATH${PREROOTPATH:+:}${DEFAULT_PATH}${ROOTPATH:+:}$ROOTPATH${EXTRA_PATH:+:}${EXTRA_PATH}"
			unset _ebuild_helpers_path

			# Use default ABI libdir in accordance with bug #355283.
			x=LIBDIR_${DEFAULT_ABI}
			[[ -n $DEFAULT_ABI && -n ${!x} ]] && x=${!x} || x=lib

			if has distcc $FEATURES ; then
				PATH="${EPREFIX}/usr/$x/distcc/bin:$PATH"
=======
			if has distcc $FEATURES ; then
>>>>>>> 0cc174b6
				[[ -n $DISTCC_LOG ]] && addwrite "${DISTCC_LOG%/*}"
			fi

			if has ccache $FEATURES ; then
<<<<<<< HEAD
				PATH="${EPREFIX}/usr/$x/ccache/bin:$PATH"
=======
>>>>>>> 0cc174b6

				if [[ -n $CCACHE_DIR ]] ; then
					addread "$CCACHE_DIR"
					addwrite "$CCACHE_DIR"
				fi

				[[ -n $CCACHE_SIZE ]] && ccache -M $CCACHE_SIZE &> /dev/null
			fi

			if [[ -n $QA_PREBUILT ]] ; then

				# these ones support fnmatch patterns
				QA_EXECSTACK+=" $QA_PREBUILT"
				QA_TEXTRELS+=" $QA_PREBUILT"
				QA_WX_LOAD+=" $QA_PREBUILT"

				# these ones support regular expressions, so translate
				# fnmatch patterns to regular expressions
				for x in QA_DT_HASH QA_DT_NEEDED QA_PRESTRIPPED QA_SONAME ; do
					if [[ $(declare -p $x 2>/dev/null) = declare\ -a* ]] ; then
						eval "$x=(\"\${$x[@]}\" ${QA_PREBUILT//\*/.*})"
					else
						eval "$x+=\" ${QA_PREBUILT//\*/.*}\""
					fi
				done

				unset x
			fi

			# This needs to be exported since prepstrip is a separate shell script.
			[[ -n $QA_PRESTRIPPED ]] && export QA_PRESTRIPPED
			eval "[[ -n \$QA_PRESTRIPPED_${ARCH/-/_} ]] && \
				export QA_PRESTRIPPED_${ARCH/-/_}"
		fi
	fi
fi

# unset USE_EXPAND variables that contain only the special "*" token
for x in ${USE_EXPAND} ; do
	[ "${!x}" == "*" ] && unset ${x}
done
unset x

if has nostrip ${FEATURES} ${RESTRICT} || has strip ${RESTRICT}
then
	export DEBUGBUILD=1
fi

if [[ $EBUILD_PHASE = depend ]] ; then
	export SANDBOX_ON="0"
	set -f

	if [ -n "${dbkey}" ] ; then
		if [ ! -d "${dbkey%/*}" ]; then
			install -d -g ${PORTAGE_GID} -m2775 "${dbkey%/*}"
		fi
		# Make it group writable. 666&~002==664
		umask 002
	fi

	auxdbkeys="DEPEND RDEPEND SLOT SRC_URI RESTRICT HOMEPAGE LICENSE
		DESCRIPTION KEYWORDS INHERITED IUSE REQUIRED_USE PDEPEND PROVIDE EAPI
		PROPERTIES DEFINED_PHASES UNUSED_05 UNUSED_04
		UNUSED_03 UNUSED_02 UNUSED_01"

	#the extra $(echo) commands remove newlines
	[ -n "${EAPI}" ] || EAPI=0

	if [ -n "${dbkey}" ] ; then
		> "${dbkey}"
		for f in ${auxdbkeys} ; do
			echo $(echo ${!f}) >> "${dbkey}" || exit $?
		done
	else
		for f in ${auxdbkeys} ; do
			echo $(echo ${!f}) 1>&9 || exit $?
		done
		exec 9>&-
	fi
	set +f
else
	# Note: readonly variables interfere with preprocess_ebuild_env(), so
	# declare them only after it has already run.
	declare -r $PORTAGE_READONLY_METADATA $PORTAGE_READONLY_VARS
	case "$EAPI" in
		0|1|2)
			;;
		*)
			# PREFIX LOCAL: allow prefix vars in any EAPI
			#declare -r ED EPREFIX EROOT
			# PREFIX LOCAL
			;;
	esac

	if [[ -n $EBUILD_SH_ARGS ]] ; then
		(
			# Don't allow subprocesses to inherit the pipe which
			# emerge uses to monitor ebuild.sh.
			exec 9>&-
			ebuild_main ${EBUILD_SH_ARGS}
			exit 0
		)
		exit $?
	fi
fi

# Do not exit when ebuild.sh is sourced by other scripts.
true<|MERGE_RESOLUTION|>--- conflicted
+++ resolved
@@ -5,23 +5,6 @@
 PORTAGE_BIN_PATH="${PORTAGE_BIN_PATH:-@PORTAGE_BASE@/bin}"
 PORTAGE_PYM_PATH="${PORTAGE_PYM_PATH:-@PORTAGE_BASE@/pym}"
 
-<<<<<<< HEAD
-ROOTPATH=${ROOTPATH##:}
-ROOTPATH=${ROOTPATH%%:}
-PREROOTPATH=${PREROOTPATH##:}
-PREROOTPATH=${PREROOTPATH%%:}
-#PATH=$PORTAGE_BIN_PATH/ebuild-helpers:$PREROOTPATH${PREROOTPATH:+:}/usr/local/sbin:/usr/local/bin:/usr/sbin:/usr/bin:/sbin:/bin${ROOTPATH:+:}$ROOTPATH
-# PREFIX: our DEFAULT_PATH is equal to the above when not using an
-# offset prefix.  With such prefix, the usr/local bits are excluded, and
-# the prefixed variants of {usr/,}{s,}bin are taken.  The additional
-# paths given during configure, always come as last thing since they
-# should never override anything from the prefix itself.
-PATH="$PORTAGE_BIN_PATH/ebuild-helpers:$PREROOTPATH${PREROOTPATH:+:}${DEFAULT_PATH}${ROOTPATH:+:}$ROOTPATH${EXTRA_PATH:+:}${EXTRA_PATH}"
-export PATH
-
-
-=======
->>>>>>> 0cc174b6
 # Prevent aliases from causing portage to act inappropriately.
 # Make sure it's before everything so we don't mess aliases that follow.
 unalias -a
@@ -595,38 +578,11 @@
 
 		if [[ $EBUILD_PHASE != depend ]] ; then
 
-<<<<<<< HEAD
-			case "$EAPI" in
-				0|1|2|3)
-					_ebuild_helpers_path="$PORTAGE_BIN_PATH/ebuild-helpers"
-					;;
-				*)
-					_ebuild_helpers_path="$PORTAGE_BIN_PATH/ebuild-helpers/4:$PORTAGE_BIN_PATH/ebuild-helpers"
-					;;
-			esac
-
-			#PATH=$_ebuild_helpers_path:$PREROOTPATH${PREROOTPATH:+:}/usr/local/sbin:/usr/local/bin:/usr/sbin:/usr/bin:/sbin:/bin${ROOTPATH:+:}$ROOTPATH
-			# PREFIX: same notes apply as at the top of this file
-			PATH="$_ebuild_helpers_path:$PREROOTPATH${PREROOTPATH:+:}${DEFAULT_PATH}${ROOTPATH:+:}$ROOTPATH${EXTRA_PATH:+:}${EXTRA_PATH}"
-			unset _ebuild_helpers_path
-
-			# Use default ABI libdir in accordance with bug #355283.
-			x=LIBDIR_${DEFAULT_ABI}
-			[[ -n $DEFAULT_ABI && -n ${!x} ]] && x=${!x} || x=lib
-
 			if has distcc $FEATURES ; then
-				PATH="${EPREFIX}/usr/$x/distcc/bin:$PATH"
-=======
-			if has distcc $FEATURES ; then
->>>>>>> 0cc174b6
 				[[ -n $DISTCC_LOG ]] && addwrite "${DISTCC_LOG%/*}"
 			fi
 
 			if has ccache $FEATURES ; then
-<<<<<<< HEAD
-				PATH="${EPREFIX}/usr/$x/ccache/bin:$PATH"
-=======
->>>>>>> 0cc174b6
 
 				if [[ -n $CCACHE_DIR ]] ; then
 					addread "$CCACHE_DIR"
