--- conflicted
+++ resolved
@@ -1,10 +1,5 @@
-<<<<<<< HEAD
 #!@PORTAGE_BASH@
-# Copyright 1999-2015 Gentoo Foundation
-=======
-#!/bin/bash
 # Copyright 1999-2018 Gentoo Foundation
->>>>>>> 6c32161a
 # Distributed under the terms of the GNU General Public License v2
 
 # Prevent aliases from causing portage to act inappropriately.
