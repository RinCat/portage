--- conflicted
+++ resolved
@@ -1720,21 +1720,17 @@
 		# SELinux file labeling (needs to always be last in dyn_preinst)
 		# only attempt to label if setfiles is executable
 		# and 'context' is available on selinuxfs.
-<<<<<<< HEAD
-		if [ -f "${EPREFIX}"/selinux/context -a -x "${EPREFIX}"/usr/sbin/setfiles -a -x "${EPREFIX}"/usr/sbin/selinuxconfig ]; then
-=======
 		if [ -f /selinux/context -o -f /sys/fs/selinux/context ] && \
 			[ -x /usr/sbin/setfiles -a -x /usr/sbin/selinuxconfig ]; then
->>>>>>> c31e5b74
 			vecho ">>> Setting SELinux security labels"
 			(
-				eval "$("${EPREFIX}"/usr/sbin/selinuxconfig)" || \
+				eval "$(/usr/sbin/selinuxconfig)" || \
 					die "Failed to determine SELinux policy paths.";
 	
 				addwrite /selinux/context
 				addwrite /sys/fs/selinux/context
 	
-				"${EPREFIX}"/usr/sbin/setfiles "${file_contexts_path}" -r "${D}" "${D}"
+				/usr/sbin/setfiles "${file_contexts_path}" -r "${D}" "${D}"
 			) || die "Failed to set SELinux security labels."
 		else
 			# nonfatal, since merging can happen outside a SE kernel
