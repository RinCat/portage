#!/bin/bash
# Copyright 1999-2012 Gentoo Foundation
# Distributed under the terms of the GNU General Public License v2
#
# Miscellaneous shell functions that make use of the ebuild env but don't need
# to be included directly in ebuild.sh.
#
# We're sourcing ebuild.sh here so that we inherit all of it's goodness,
# including bashrc trickery.  This approach allows us to do our miscellaneous
# shell work withing the same env that ebuild.sh has, but without polluting
# ebuild.sh itself with unneeded logic and shell code.
#
# XXX hack: clear the args so ebuild.sh doesn't see them
MISC_FUNCTIONS_ARGS="$@"
shift $#

source "${PORTAGE_BIN_PATH:-/usr/lib/portage/bin}/ebuild.sh"

install_symlink_html_docs() {
<<<<<<< HEAD
	[[ " ${FEATURES} " == *" force-prefix "* ]] || \
		case "$EAPI" in 0|1|2) local ED=${D} ;; esac
	[[ -e "${ED}" ]] || return 0
=======
	if ! ___eapi_has_prefix_variables; then
		local ED=${D}
	fi
>>>>>>> d5ec77f8
	cd "${ED}" || die "cd failed"
	#symlink the html documentation (if DOC_SYMLINKS_DIR is set in make.conf)
	if [ -n "${DOC_SYMLINKS_DIR}" ] ; then
		local mydocdir docdir
		for docdir in "${HTMLDOC_DIR:-does/not/exist}" "${PF}/html" "${PF}/HTML" "${P}/html" "${P}/HTML" ; do
			if [ -d "usr/share/doc/${docdir}" ] ; then
				mydocdir="/usr/share/doc/${docdir}"
			fi
		done
		if [ -n "${mydocdir}" ] ; then
			local mysympath
			if [ -z "${SLOT}" -o "${SLOT}" = "0" ] ; then
				mysympath="${DOC_SYMLINKS_DIR}/${CATEGORY}/${PN}"
			else
				mysympath="${DOC_SYMLINKS_DIR}/${CATEGORY}/${PN}-${SLOT}"
			fi
			einfo "Symlinking ${mysympath} to the HTML documentation"
			dodir "${DOC_SYMLINKS_DIR}/${CATEGORY}"
			dosym "${mydocdir}" "${mysympath}"
		fi
	fi
}

# replacement for "readlink -f" or "realpath"
READLINK_F_WORKS=""
canonicalize() {
	if [[ -z ${READLINK_F_WORKS} ]] ; then
		if [[ $(readlink -f -- /../ 2>/dev/null) == "/" ]] ; then
			READLINK_F_WORKS=true
		else
			READLINK_F_WORKS=false
		fi
	fi
	if ${READLINK_F_WORKS} ; then
		readlink -f -- "$@"
		return
	fi

	local f=$1 b n=10 wd=$(pwd)
	while (( n-- > 0 )); do
		while [[ ${f: -1} = / && ${#f} -gt 1 ]]; do
			f=${f%/}
		done
		b=${f##*/}
		cd "${f%"${b}"}" 2>/dev/null || break
		if [[ ! -L ${b} ]]; then
			f=$(pwd -P)
			echo "${f%/}/${b}"
			cd "${wd}"
			return 0
		fi
		f=$(readlink "${b}")
	done
	cd "${wd}"
	return 1
}

prepcompress() {
	local -a include exclude incl_d incl_f
	local f g i real_f real_d
	if ! ___eapi_has_prefix_variables; then
		local ED=${D}
	fi

	# Canonicalize path names and check for their existence.
	real_d=$(canonicalize "${ED}")
	for (( i = 0; i < ${#PORTAGE_DOCOMPRESS[@]}; i++ )); do
		real_f=$(canonicalize "${ED}${PORTAGE_DOCOMPRESS[i]}")
		f=${real_f#"${real_d}"}
		if [[ ${real_f} != "${f}" ]] && [[ -d ${real_f} || -f ${real_f} ]]
		then
			include[${#include[@]}]=${f:-/}
		elif [[ ${i} -ge 3 ]]; then
			ewarn "prepcompress:" \
				"ignoring nonexistent path '${PORTAGE_DOCOMPRESS[i]}'"
		fi
	done
	for (( i = 0; i < ${#PORTAGE_DOCOMPRESS_SKIP[@]}; i++ )); do
		real_f=$(canonicalize "${ED}${PORTAGE_DOCOMPRESS_SKIP[i]}")
		f=${real_f#"${real_d}"}
		if [[ ${real_f} != "${f}" ]] && [[ -d ${real_f} || -f ${real_f} ]]
		then
			exclude[${#exclude[@]}]=${f:-/}
		elif [[ ${i} -ge 1 ]]; then
			ewarn "prepcompress:" \
				"ignoring nonexistent path '${PORTAGE_DOCOMPRESS_SKIP[i]}'"
		fi
	done

	# Remove redundant entries from lists.
	# For the include list, remove any entries that are:
	# a) contained in a directory in the include or exclude lists, or
	# b) identical with an entry in the exclude list.
	for (( i = ${#include[@]} - 1; i >= 0; i-- )); do
		f=${include[i]}
		for g in "${include[@]}"; do
			if [[ ${f} == "${g%/}"/* ]]; then
				unset include[i]
				continue 2
			fi
		done
		for g in "${exclude[@]}"; do
			if [[ ${f} = "${g}" || ${f} == "${g%/}"/* ]]; then
				unset include[i]
				continue 2
			fi
		done
	done
	# For the exclude list, remove any entries that are:
	# a) contained in a directory in the exclude list, or
	# b) _not_ contained in a directory in the include list.
	for (( i = ${#exclude[@]} - 1; i >= 0; i-- )); do
		f=${exclude[i]}
		for g in "${exclude[@]}"; do
			if [[ ${f} == "${g%/}"/* ]]; then
				unset exclude[i]
				continue 2
			fi
		done
		for g in "${include[@]}"; do
			[[ ${f} == "${g%/}"/* ]] && continue 2
		done
		unset exclude[i]
	done

	# Split the include list into directories and files
	for f in "${include[@]}"; do
		if [[ -d ${ED}${f} ]]; then
			incl_d[${#incl_d[@]}]=${f}
		else
			incl_f[${#incl_f[@]}]=${f}
		fi
	done

	# Queue up for compression.
	# ecompress{,dir} doesn't like to be called with empty argument lists.
	[[ ${#incl_d[@]} -gt 0 ]] && ecompressdir --queue "${incl_d[@]}"
	[[ ${#incl_f[@]} -gt 0 ]] && ecompress --queue "${incl_f[@]/#/${ED}}"
	[[ ${#exclude[@]} -gt 0 ]] && ecompressdir --ignore "${exclude[@]}"
	return 0
}

install_qa_check() {
	local f i qa_var x
	if ! ___eapi_has_prefix_variables; then
		local EPREFIX= ED=${D}
	fi

	[[ -d "${ED}" ]] || return 0
	cd "${ED}" || die "cd failed"

	qa_var="QA_FLAGS_IGNORED_${ARCH/-/_}"
	eval "[[ -n \${!qa_var} ]] && QA_FLAGS_IGNORED=(\"\${${qa_var}[@]}\")"
	if [[ ${#QA_FLAGS_IGNORED[@]} -eq 1 ]] ; then
		local shopts=$-
		set -o noglob
		QA_FLAGS_IGNORED=(${QA_FLAGS_IGNORED})
		set +o noglob
		set -${shopts}
	fi

	# Check for files built without respecting *FLAGS. Note that
	# -frecord-gcc-switches must be in all *FLAGS variables, in
	# order to avoid false positive results here.
	# NOTE: This check must execute before prepall/prepstrip, since
	# prepstrip strips the .GCC.command.line sections.
	if type -P scanelf > /dev/null && ! has binchecks ${RESTRICT} && \
		[[ "${CFLAGS}" == *-frecord-gcc-switches* ]] && \
		[[ "${CXXFLAGS}" == *-frecord-gcc-switches* ]] && \
		[[ "${FFLAGS}" == *-frecord-gcc-switches* ]] && \
		[[ "${FCFLAGS}" == *-frecord-gcc-switches* ]] ; then
		rm -f "${T}"/scanelf-ignored-CFLAGS.log
		for x in $(scanelf -qyRF '%k %p' -k \!.GCC.command.line "${ED}" | \
			sed -e "s:\!.GCC.command.line ::") ; do
			# Separate out file types that are known to support
			# .GCC.command.line sections, using the `file` command
			# similar to how prepstrip uses it.
			f=$(file "${x}") || continue
			[[ -z ${f} ]] && continue
			if [[ ${f} == *"SB executable"* ||
				${f} == *"SB shared object"* ]] ; then
				echo "${x}" >> "${T}"/scanelf-ignored-CFLAGS.log
			fi
		done

		if [[ -f "${T}"/scanelf-ignored-CFLAGS.log ]] ; then

			if [ "${QA_STRICT_FLAGS_IGNORED-unset}" = unset ] ; then
				for x in "${QA_FLAGS_IGNORED[@]}" ; do
					sed -e "s#^${x#/}\$##" -i "${T}"/scanelf-ignored-CFLAGS.log
				done
			fi
			# Filter anything under /usr/lib/debug/ in order to avoid
			# duplicate warnings for splitdebug files.
			sed -e "s#^usr/lib/debug/.*##" -e "/^\$/d" -e "s#^#/#" \
				-i "${T}"/scanelf-ignored-CFLAGS.log
			f=$(<"${T}"/scanelf-ignored-CFLAGS.log)
			if [[ -n ${f} ]] ; then
				__vecho -ne '\n'
				eqawarn "${BAD}QA Notice: Files built without respecting CFLAGS have been detected${NORMAL}"
				eqawarn " Please include the following list of files in your report:"
				eqawarn "${f}"
				__vecho -ne '\n'
				sleep 1
			else
				rm -f "${T}"/scanelf-ignored-CFLAGS.log
			fi
		fi
	fi

	export STRIP_MASK
	prepall
	___eapi_has_docompress && prepcompress
	ecompressdir --dequeue
	ecompress --dequeue

	# Prefix specific checks
	[[ ${ED} != ${D} ]] && install_qa_check_prefix

	f=
	for x in etc/app-defaults usr/man usr/info usr/X11R6 usr/doc usr/locale ; do
		[[ -d ${ED}/$x ]] && f+="  $x\n"
	done

	if [[ -n $f ]] ; then
		eqawarn "QA Notice: This ebuild installs into the following deprecated directories:"
		eqawarn
		eqawarn "$f"
	fi

	if [[ -d ${ED}/etc/udev/rules.d ]] ; then
		f=
		for x in $(ls "${ED}/etc/udev/rules.d") ; do
			f+="  etc/udev/rules.d/$x\n"
		done
		if [[ -n $f ]] ; then
			eqawarn "QA Notice: udev rules should be installed in /lib/udev/rules.d:"
			eqawarn
			eqawarn "$f"
		fi
	fi

	# Now we look for all world writable files.
	local unsafe_files=$(find "${ED}" -type f -perm -2 | sed -e "s:^${ED}:- :")
	if [[ -n ${unsafe_files} ]] ; then
		__vecho "QA Security Notice: world writable file(s):"
		__vecho "${unsafe_files}"
		__vecho "- This may or may not be a security problem, most of the time it is one."
		__vecho "- Please double check that $PF really needs a world writeable bit and file bugs accordingly."
		sleep 1
	fi

	if type -P scanelf > /dev/null && ! has binchecks ${RESTRICT}; then
		local insecure_rpath=0 tmp_quiet=${PORTAGE_QUIET}
		local x

		# display warnings when using stricter because we die afterwards
		if has stricter ${FEATURES} ; then
			unset PORTAGE_QUIET
		fi

		# Make sure we disallow insecure RUNPATH/RPATHs.
		#   1) References to PORTAGE_BUILDDIR are banned because it's a
		#      security risk. We don't want to load files from a
		#      temporary directory.
		#   2) If ROOT != "/", references to ROOT are banned because
		#      that directory won't exist on the target system.
		#   3) Null paths are banned because the loader will search $PWD when
		#      it finds null paths.
		local forbidden_dirs="${PORTAGE_BUILDDIR}"
		if [[ -n "${ROOT}" && "${ROOT}" != "/" ]]; then
			forbidden_dirs+=" ${ROOT}"
		fi
		local dir l rpath_files=$(scanelf -F '%F:%r' -qBR "${ED}")
		f=""
		for dir in ${forbidden_dirs}; do
			for l in $(echo "${rpath_files}" | grep -E ":${dir}|::|: "); do
				f+="  ${l%%:*}\n"
				if ! has stricter ${FEATURES}; then
					__vecho "Auto fixing rpaths for ${l%%:*}"
					TMPDIR="${dir}" scanelf -BXr "${l%%:*}" -o /dev/null
				fi
			done
		done

		# Reject set*id binaries with $ORIGIN in RPATH #260331
		x=$(
			find "${ED}" -type f \( -perm -u+s -o -perm -g+s \) -print0 | \
			xargs -0 scanelf -qyRF '%r %p' | grep '$ORIGIN'
		)

		# Print QA notice.
		if [[ -n ${f}${x} ]] ; then
			__vecho -ne '\n'
			eqawarn "QA Notice: The following files contain insecure RUNPATHs"
			eqawarn " Please file a bug about this at http://bugs.gentoo.org/"
			eqawarn " with the maintaining herd of the package."
			eqawarn "${f}${f:+${x:+\n}}${x}"
			__vecho -ne '\n'
			if [[ -n ${x} ]] || has stricter ${FEATURES} ; then
				insecure_rpath=1
			fi
		fi

		# TEXTRELs are baaaaaaaad
		# Allow devs to mark things as ignorable ... e.g. things that are
		# binary-only and upstream isn't cooperating (nvidia-glx) ... we
		# allow ebuild authors to set QA_TEXTRELS_arch and QA_TEXTRELS ...
		# the former overrides the latter ... regexes allowed ! :)
		qa_var="QA_TEXTRELS_${ARCH/-/_}"
		[[ -n ${!qa_var} ]] && QA_TEXTRELS=${!qa_var}
		[[ -n ${QA_STRICT_TEXTRELS} ]] && QA_TEXTRELS=""
		export QA_TEXTRELS="${QA_TEXTRELS} lib*/modules/*.ko"
		f=$(scanelf -qyRF '%t %p' "${ED}" | grep -v 'usr/lib/debug/')
		if [[ -n ${f} ]] ; then
			scanelf -qyRAF '%T %p' "${PORTAGE_BUILDDIR}"/ &> "${T}"/scanelf-textrel.log
			__vecho -ne '\n'
			eqawarn "QA Notice: The following files contain runtime text relocations"
			eqawarn " Text relocations force the dynamic linker to perform extra"
			eqawarn " work at startup, waste system resources, and may pose a security"
			eqawarn " risk.  On some architectures, the code may not even function"
			eqawarn " properly, if at all."
			eqawarn " For more information, see http://hardened.gentoo.org/pic-fix-guide.xml"
			eqawarn " Please include the following list of files in your report:"
			eqawarn "${f}"
			__vecho -ne '\n'
			die_msg="${die_msg} textrels,"
			sleep 1
		fi

		# Also, executable stacks only matter on linux (and just glibc atm ...)
		f=""
		case ${CTARGET:-${CHOST}} in
			*-linux-gnu*)
			# Check for files with executable stacks, but only on arches which
			# are supported at the moment.  Keep this list in sync with
			# http://hardened.gentoo.org/gnu-stack.xml (Arch Status)
			case ${CTARGET:-${CHOST}} in
				arm*|i?86*|ia64*|m68k*|s390*|sh*|x86_64*)
					# Allow devs to mark things as ignorable ... e.g. things
					# that are binary-only and upstream isn't cooperating ...
					# we allow ebuild authors to set QA_EXECSTACK_arch and
					# QA_EXECSTACK ... the former overrides the latter ...
					# regexes allowed ! :)

					qa_var="QA_EXECSTACK_${ARCH/-/_}"
					[[ -n ${!qa_var} ]] && QA_EXECSTACK=${!qa_var}
					[[ -n ${QA_STRICT_EXECSTACK} ]] && QA_EXECSTACK=""
					qa_var="QA_WX_LOAD_${ARCH/-/_}"
					[[ -n ${!qa_var} ]] && QA_WX_LOAD=${!qa_var}
					[[ -n ${QA_STRICT_WX_LOAD} ]] && QA_WX_LOAD=""
					export QA_EXECSTACK="${QA_EXECSTACK} lib*/modules/*.ko"
					export QA_WX_LOAD="${QA_WX_LOAD} lib*/modules/*.ko"
					f=$(scanelf -qyRAF '%e %p' "${ED}" | grep -v 'usr/lib/debug/')
					;;
			esac
			;;
		esac
		if [[ -n ${f} ]] ; then
			# One more pass to help devs track down the source
			scanelf -qyRAF '%e %p' "${PORTAGE_BUILDDIR}"/ &> "${T}"/scanelf-execstack.log
			__vecho -ne '\n'
			eqawarn "QA Notice: The following files contain writable and executable sections"
			eqawarn " Files with such sections will not work properly (or at all!) on some"
			eqawarn " architectures/operating systems.  A bug should be filed at"
			eqawarn " http://bugs.gentoo.org/ to make sure the issue is fixed."
			eqawarn " For more information, see http://hardened.gentoo.org/gnu-stack.xml"
			eqawarn " Please include the following list of files in your report:"
			eqawarn " Note: Bugs should be filed for the respective maintainers"
			eqawarn " of the package in question and not hardened@g.o."
			eqawarn "${f}"
			__vecho -ne '\n'
			die_msg="${die_msg} execstacks"
			sleep 1
		fi

		# Check for files built without respecting LDFLAGS
		if [[ "${LDFLAGS}" == *,--hash-style=gnu* ]] && \
			! has binchecks ${RESTRICT} ; then 
			f=$(scanelf -qyRF '%k %p' -k .hash "${ED}" | sed -e "s:\.hash ::")
			if [[ -n ${f} ]] ; then
				echo "${f}" > "${T}"/scanelf-ignored-LDFLAGS.log
				if [ "${QA_STRICT_FLAGS_IGNORED-unset}" = unset ] ; then
					for x in "${QA_FLAGS_IGNORED[@]}" ; do
						sed -e "s#^${x#/}\$##" -i "${T}"/scanelf-ignored-LDFLAGS.log
					done
				fi
				# Filter anything under /usr/lib/debug/ in order to avoid
				# duplicate warnings for splitdebug files.
				sed -e "s#^usr/lib/debug/.*##" -e "/^\$/d" -e "s#^#/#" \
					-i "${T}"/scanelf-ignored-LDFLAGS.log
				f=$(<"${T}"/scanelf-ignored-LDFLAGS.log)
				if [[ -n ${f} ]] ; then
					__vecho -ne '\n'
					eqawarn "${BAD}QA Notice: Files built without respecting LDFLAGS have been detected${NORMAL}"
					eqawarn " Please include the following list of files in your report:"
					eqawarn "${f}"
					__vecho -ne '\n'
					sleep 1
				else
					rm -f "${T}"/scanelf-ignored-LDFLAGS.log
				fi
			fi
		fi

		if [[ ${insecure_rpath} -eq 1 ]] ; then
			die "Aborting due to serious QA concerns with RUNPATH/RPATH"
		elif [[ -n ${die_msg} ]] && has stricter ${FEATURES} ; then
			die "Aborting due to QA concerns: ${die_msg}"
		fi

		# Check for shared libraries lacking SONAMEs
		qa_var="QA_SONAME_${ARCH/-/_}"
		eval "[[ -n \${!qa_var} ]] && QA_SONAME=(\"\${${qa_var}[@]}\")"
		f=$(scanelf -ByF '%S %p' "${ED}"{,usr/}lib*/lib*.so* | gawk '$2 == "" { print }' | sed -e "s:^[[:space:]]${ED}:/:")
		if [[ -n ${f} ]] ; then
			echo "${f}" > "${T}"/scanelf-missing-SONAME.log
			if [[ "${QA_STRICT_SONAME-unset}" == unset ]] ; then
				if [[ ${#QA_SONAME[@]} -gt 1 ]] ; then
					for x in "${QA_SONAME[@]}" ; do
						sed -e "s#^/${x#/}\$##" -i "${T}"/scanelf-missing-SONAME.log
					done
				else
					local shopts=$-
					set -o noglob
					for x in ${QA_SONAME} ; do
						sed -e "s#^/${x#/}\$##" -i "${T}"/scanelf-missing-SONAME.log
					done
					set +o noglob
					set -${shopts}
				fi
			fi
			sed -e "/^\$/d" -i "${T}"/scanelf-missing-SONAME.log
			f=$(<"${T}"/scanelf-missing-SONAME.log)
			if [[ -n ${f} ]] ; then
				__vecho -ne '\n'
				eqawarn "QA Notice: The following shared libraries lack a SONAME"
				eqawarn "${f}"
				__vecho -ne '\n'
				sleep 1
			else
				rm -f "${T}"/scanelf-missing-SONAME.log
			fi
		fi

		# Check for shared libraries lacking NEEDED entries
		qa_var="QA_DT_NEEDED_${ARCH/-/_}"
		eval "[[ -n \${!qa_var} ]] && QA_DT_NEEDED=(\"\${${qa_var}[@]}\")"
		f=$(scanelf -ByF '%n %p' "${ED}"{,usr/}lib*/lib*.so* | gawk '$2 == "" { print }' | sed -e "s:^[[:space:]]${ED}:/:")
		if [[ -n ${f} ]] ; then
			echo "${f}" > "${T}"/scanelf-missing-NEEDED.log
			if [[ "${QA_STRICT_DT_NEEDED-unset}" == unset ]] ; then
				if [[ ${#QA_DT_NEEDED[@]} -gt 1 ]] ; then
					for x in "${QA_DT_NEEDED[@]}" ; do
						sed -e "s#^/${x#/}\$##" -i "${T}"/scanelf-missing-NEEDED.log
					done
				else
					local shopts=$-
					set -o noglob
					for x in ${QA_DT_NEEDED} ; do
						sed -e "s#^/${x#/}\$##" -i "${T}"/scanelf-missing-NEEDED.log
					done
					set +o noglob
					set -${shopts}
				fi
			fi
			sed -e "/^\$/d" -i "${T}"/scanelf-missing-NEEDED.log
			f=$(<"${T}"/scanelf-missing-NEEDED.log)
			if [[ -n ${f} ]] ; then
				__vecho -ne '\n'
				eqawarn "QA Notice: The following shared libraries lack NEEDED entries"
				eqawarn "${f}"
				__vecho -ne '\n'
				sleep 1
			else
				rm -f "${T}"/scanelf-missing-NEEDED.log
			fi
		fi

		PORTAGE_QUIET=${tmp_quiet}
	fi

	# Create NEEDED.ELF.2 regardless of RESTRICT=binchecks, since this info is
	# too useful not to have (it's required for things like preserve-libs), and
	# it's tempting for ebuild authors to set RESTRICT=binchecks for packages
	# containing pre-built binaries.
	if type -P scanelf > /dev/null ; then
		# Save NEEDED information after removing self-contained providers
		rm -f "$PORTAGE_BUILDDIR"/build-info/NEEDED{,.ELF.2}
		scanelf -qyRF '%a;%p;%S;%r;%n' "${D}" | { while IFS= read -r l; do
			arch=${l%%;*}; l=${l#*;}
			obj="/${l%%;*}"; l=${l#*;}
			soname=${l%%;*}; l=${l#*;}
			rpath=${l%%;*}; l=${l#*;}; [ "${rpath}" = "  -  " ] && rpath=""
			needed=${l%%;*}; l=${l#*;}
			echo "${obj} ${needed}"	>> "${PORTAGE_BUILDDIR}"/build-info/NEEDED
			echo "${arch:3};${obj};${soname};${rpath};${needed}" >> "${PORTAGE_BUILDDIR}"/build-info/NEEDED.ELF.2
		done }

		[ -n "${QA_SONAME_NO_SYMLINK}" ] && \
			echo "${QA_SONAME_NO_SYMLINK}" > \
			"${PORTAGE_BUILDDIR}"/build-info/QA_SONAME_NO_SYMLINK

		if has binchecks ${RESTRICT} && \
			[ -s "${PORTAGE_BUILDDIR}/build-info/NEEDED.ELF.2" ] ; then
			eqawarn "QA Notice: RESTRICT=binchecks prevented checks on these ELF files:"
			eqawarn "$(while read -r x; do x=${x#*;} ; x=${x%%;*} ; echo "${x#${EPREFIX}}" ; done < "${PORTAGE_BUILDDIR}"/build-info/NEEDED.ELF.2)"
		fi
	fi

	local unsafe_files=$(find "${ED}" -type f '(' -perm -2002 -o -perm -4002 ')' | sed -e "s:^${ED}:/:")
	if [[ -n ${unsafe_files} ]] ; then
		eqawarn "QA Notice: Unsafe files detected (set*id and world writable)"
		eqawarn "${unsafe_files}"
		die "Unsafe files found in \${D}.  Portage will not install them."
	fi

	if [[ -d ${D}/${D} ]] ; then
		declare -i INSTALLTOD=0
		for i in $(find "${D}/${D}/"); do
			eqawarn "QA Notice: /${i##${D}/${D}} installed in \${D}/\${D}"
			((INSTALLTOD++))
		done
		die "Aborting due to QA concerns: ${INSTALLTOD} files installed in ${D}/${D}"
		unset INSTALLTOD
	fi

	# Sanity check syntax errors in init.d scripts
	local d
	for d in /etc/conf.d /etc/init.d ; do
		[[ -d ${ED}/${d} ]] || continue
		for i in "${ED}"/${d}/* ; do
			[[ -L ${i} ]] && continue
			# if empty conf.d/init.d dir exists (baselayout), then i will be "/etc/conf.d/*" and not exist
			[[ ! -e ${i} ]] && continue
			bash -n "${i}" || die "The init.d file has syntax errors: ${i}"
		done
	done

	# Look for leaking LDFLAGS into pkg-config files
	f=$(egrep -sH '^Libs.*-Wl,(-O[012]|--hash-style)' "${ED}"/usr/*/pkgconfig/*.pc)
	if [[ -n ${f} ]] ; then
		eqawarn "QA Notice: pkg-config files with wrong LDFLAGS detected:"
		eqawarn "${f//${D}}"
	fi

	# this should help to ensure that all (most?) shared libraries are executable
	# and that all libtool scripts / static libraries are not executable
	local j
	for i in "${ED}"opt/*/lib* \
	         "${ED}"lib* \
	         "${ED}"usr/lib* ; do
		[[ ! -d ${i} ]] && continue

		for j in "${i}"/*.so.* "${i}"/*.so ; do
			[[ ! -e ${j} ]] && continue
			[[ -L ${j} ]] && continue
			[[ -x ${j} ]] && continue
			__vecho "making executable: ${j#${ED}}"
			chmod +x "${j}"
		done

		for j in "${i}"/*.a "${i}"/*.la ; do
			[[ ! -e ${j} ]] && continue
			[[ -L ${j} ]] && continue
			[[ ! -x ${j} ]] && continue
			__vecho "removing executable bit: ${j#${ED}}"
			chmod -x "${j}"
		done

		for j in "${i}"/*.{a,dll,dylib,sl,so}.* "${i}"/*.{a,dll,dylib,sl,so} ; do
			[[ ! -e ${j} ]] && continue
			[[ ! -L ${j} ]] && continue
			linkdest=$(readlink "${j}")
			if [[ ${linkdest} == /* ]] ; then
				__vecho -ne '\n'
				eqawarn "QA Notice: Found an absolute symlink in a library directory:"
				eqawarn "           ${j#${D}} -> ${linkdest}"
				eqawarn "           It should be a relative symlink if in the same directory"
				eqawarn "           or a linker script if it crosses the /usr boundary."
			fi
		done
	done

	# When installing static libraries into /usr/lib and shared libraries into 
	# /lib, we have to make sure we have a linker script in /usr/lib along side 
	# the static library, or gcc will utilize the static lib when linking :(.
	# http://bugs.gentoo.org/4411
	abort="no"
	local a s
	for a in "${ED}"usr/lib*/*.a ; do
		s=${a%.a}.so
		if [[ ! -e ${s} ]] ; then
			s=${s%usr/*}${s##*/usr/}
			if [[ -e ${s} ]] ; then
				__vecho -ne '\n'
				eqawarn "QA Notice: Missing gen_usr_ldscript for ${s##*/}"
	 			abort="yes"
			fi
		fi
	done
	[[ ${abort} == "yes" ]] && die "add those ldscripts"

	# Make sure people don't store libtool files or static libs in /lib
	f=$(ls "${ED}"lib*/*.{a,la} 2>/dev/null)
	if [[ -n ${f} ]] ; then
		__vecho -ne '\n'
		eqawarn "QA Notice: Excessive files found in the / partition"
		eqawarn "${f}"
		__vecho -ne '\n'
		die "static archives (*.a) and libtool library files (*.la) do not belong in /"
	fi

	# Verify that the libtool files don't contain bogus $D entries.
	local abort=no gentoo_bug=no always_overflow=no
	for a in "${ED}"usr/lib*/*.la ; do
		s=${a##*/}
		if grep -qs "${ED}" "${a}" ; then
			__vecho -ne '\n'
			eqawarn "QA Notice: ${s} appears to contain PORTAGE_TMPDIR paths"
			abort="yes"
		fi
	done
	[[ ${abort} == "yes" ]] && die "soiled libtool library files found"

	# Evaluate misc gcc warnings
	if [[ -n ${PORTAGE_LOG_FILE} && -r ${PORTAGE_LOG_FILE} ]] ; then
		# In debug mode, this variable definition and corresponding grep calls
		# will produce false positives if they're shown in the trace.
		local reset_debug=0
		if [[ ${-/x/} != $- ]] ; then
			set +x
			reset_debug=1
		fi
		local m msgs=(
			": warning: dereferencing type-punned pointer will break strict-aliasing rules"
			": warning: dereferencing pointer .* does break strict-aliasing rules"
			": warning: implicit declaration of function"
			": warning: incompatible implicit declaration of built-in function"
			": warning: is used uninitialized in this function" # we'll ignore "may" and "might"
			": warning: comparisons like X<=Y<=Z do not have their mathematical meaning"
			": warning: null argument where non-null required"
			": warning: array subscript is below array bounds"
			": warning: array subscript is above array bounds"
			": warning: attempt to free a non-heap object"
			": warning: .* called with .*bigger.* than .* destination buffer"
			": warning: call to .* will always overflow destination buffer"
			": warning: assuming pointer wraparound does not occur when comparing"
			": warning: hex escape sequence out of range"
			": warning: [^ ]*-hand operand of comma .*has no effect"
			": warning: converting to non-pointer type .* from NULL"
			": warning: NULL used in arithmetic"
			": warning: passing NULL to non-pointer argument"
			": warning: the address of [^ ]* will always evaluate as"
			": warning: the address of [^ ]* will never be NULL"
			": warning: too few arguments for format"
			": warning: reference to local variable .* returned"
			": warning: returning reference to temporary"
			": warning: function returns address of local variable"
			# this may be valid code :/
			#": warning: multi-character character constant"
			# need to check these two ...
			#": warning: assuming signed overflow does not occur when"
			#": warning: comparison with string literal results in unspecified behav"
			# yacc/lex likes to trigger this one
			#": warning: extra tokens at end of .* directive"
			# only gcc itself triggers this ?
			#": warning: .*noreturn.* function does return"
			# these throw false positives when 0 is used instead of NULL
			#": warning: missing sentinel in function call"
			#": warning: not enough variable arguments to fit a sentinel"
		)
		abort="no"
		i=0
		local grep_cmd=grep
		[[ $PORTAGE_LOG_FILE = *.gz ]] && grep_cmd=zgrep
		while [[ -n ${msgs[${i}]} ]] ; do
			m=${msgs[$((i++))]}
			# force C locale to work around slow unicode locales #160234
			f=$(LC_ALL=C $grep_cmd "${m}" "${PORTAGE_LOG_FILE}")
			if [[ -n ${f} ]] ; then
				abort="yes"
				# for now, don't make this fatal (see bug #337031)
				#case "$m" in
				#	": warning: call to .* will always overflow destination buffer") always_overflow=yes ;;
				#esac
				if [[ $always_overflow = yes ]] ; then
					eerror
					eerror "QA Notice: Package triggers severe warnings which indicate that it"
					eerror "           may exhibit random runtime failures."
					eerror
					eerror "${f}"
					eerror
					eerror " Please file a bug about this at http://bugs.gentoo.org/"
					eerror " with the maintaining herd of the package."
					eerror
				else
					__vecho -ne '\n'
					eqawarn "QA Notice: Package triggers severe warnings which indicate that it"
					eqawarn "           may exhibit random runtime failures."
					eqawarn "${f}"
					__vecho -ne '\n'
				fi
			fi
		done
		local cat_cmd=cat
		[[ $PORTAGE_LOG_FILE = *.gz ]] && cat_cmd=zcat
		[[ $reset_debug = 1 ]] && set -x
		f=$($cat_cmd "${PORTAGE_LOG_FILE}" | \
			"${PORTAGE_PYTHON:-/usr/bin/python}" "$PORTAGE_BIN_PATH"/check-implicit-pointer-usage.py || die "check-implicit-pointer-usage.py failed")
		if [[ -n ${f} ]] ; then

			# In the future this will be a forced "die". In preparation,
			# increase the log level from "qa" to "eerror" so that people
			# are aware this is a problem that must be fixed asap.

			# just warn on 32bit hosts but bail on 64bit hosts
			case ${CHOST} in
				alpha*|hppa64*|ia64*|powerpc64*|mips64*|sparc64*|sparcv9*|x86_64*) gentoo_bug=yes ;;
			esac

			abort=yes

			if [[ $gentoo_bug = yes ]] ; then
				eerror
				eerror "QA Notice: Package triggers severe warnings which indicate that it"
				eerror "           will almost certainly crash on 64bit architectures."
				eerror
				eerror "${f}"
				eerror
				eerror " Please file a bug about this at http://bugs.gentoo.org/"
				eerror " with the maintaining herd of the package."
				eerror
			else
				__vecho -ne '\n'
				eqawarn "QA Notice: Package triggers severe warnings which indicate that it"
				eqawarn "           will almost certainly crash on 64bit architectures."
				eqawarn "${f}"
				__vecho -ne '\n'
			fi

		fi
		if [[ ${abort} == "yes" ]] ; then
			if [[ $gentoo_bug = yes || $always_overflow = yes ]] ; then
				die "install aborted due to severe warnings shown above"
			else
				echo "Please do not file a Gentoo bug and instead" \
				"report the above QA issues directly to the upstream" \
				"developers of this software." | fmt -w 70 | \
				while read -r line ; do eqawarn "${line}" ; done
				eqawarn "Homepage: ${HOMEPAGE}"
				has stricter ${FEATURES} && \
					die "install aborted due to severe warnings shown above"
			fi
		fi
	fi

	# Portage regenerates this on the installed system.
	rm -f "${ED}"/usr/share/info/dir{,.gz,.bz2} || die "rm failed!"

	if has multilib-strict ${FEATURES} && \
	   [[ -x /usr/bin/file && -x /usr/bin/find ]] && \
	   [[ -n ${MULTILIB_STRICT_DIRS} && -n ${MULTILIB_STRICT_DENY} ]]
	then
		local abort=no dir file firstrun=yes
		MULTILIB_STRICT_EXEMPT=$(echo ${MULTILIB_STRICT_EXEMPT} | sed -e 's:\([(|)]\):\\\1:g')
		for dir in ${MULTILIB_STRICT_DIRS} ; do
			[[ -d ${ED}/${dir} ]] || continue
			for file in $(find ${ED}/${dir} -type f | grep -v "^${ED}/${dir}/${MULTILIB_STRICT_EXEMPT}"); do
				if file ${file} | egrep -q "${MULTILIB_STRICT_DENY}" ; then
					if [[ ${firstrun} == yes ]] ; then
						echo "Files matching a file type that is not allowed:"
						firstrun=no
					fi
					abort=yes
					echo "   ${file#${ED}//}"
				fi
			done
		done
		[[ ${abort} == yes ]] && die "multilib-strict check failed!"
	fi

	# ensure packages don't install systemd units automagically
	if ! has systemd ${INHERITED} && \
		[[ -d "${ED}"/lib/systemd/system ]]
	then
		eqawarn "QA Notice: package installs systemd unit files (/lib/systemd/system)"
		eqawarn "           but does not inherit systemd.eclass."
		has stricter ${FEATURES} \
			&& die "install aborted due to missing inherit of systemd.eclass"
	fi
}

install_qa_check_prefix() {
	if [[ -d ${ED}/${D} ]] ; then
		find "${ED}/${D}" | \
		while read i ; do
			eqawarn "QA Notice: /${i##${ED}/${D}} installed in \${ED}/\${D}"
		done
		die "Aborting due to QA concerns: files installed in ${ED}/${D}"
	fi

	if [[ -d ${ED}/${EPREFIX} ]] ; then
		find "${ED}/${EPREFIX}/" | \
		while read i ; do
			eqawarn "QA Notice: ${i#${D}} double prefix"
		done
		die "Aborting due to QA concerns: double prefix files installed"
	fi

	if [[ -d ${D} ]] ; then
		INSTALLTOD=$(find ${D%/} | egrep -v "^${ED}" | sed -e "s|^${D%/}||" | awk '{if (length($0) <= length("'"${EPREFIX}"'")) { if (substr("'"${EPREFIX}"'", 1, length($0)) != $0) {print $0;} } else if (substr($0, 1, length("'"${EPREFIX}"'")) != "'"${EPREFIX}"'") {print $0;} }')
		if [[ -n ${INSTALLTOD} ]] ; then
			eqawarn "QA Notice: the following files are outside of the prefix:"
			eqawarn "${INSTALLTOD}"
			die "Aborting due to QA concerns: there are files installed outside the prefix"
		fi
	fi

	# all further checks rely on ${ED} existing
	[[ -d ${ED} ]] || return

	# this does not really belong here, but it's closely tied to
	# the code below; many runscripts generate positives here, and we
	# know they don't work (bug #196294) so as long as that one
	# remains an issue, simply remove them as they won't work
	# anyway, avoid etc/init.d/functions.sh from being thrown away
	if [[ ( -d "${ED}"/etc/conf.d || -d "${ED}"/etc/init.d ) && ! -f "${ED}"/etc/init.d/functions.sh ]] ; then
		ewarn "removed /etc/init.d and /etc/conf.d directories until bug #196294 has been resolved"
		rm -Rf "${ED}"/etc/{conf,init}.d
	fi

	# check shebangs, bug #282539
	rm -f "${T}"/non-prefix-shebangs-errs
	local WHITELIST=" /usr/bin/env "
	# this is hell expensive, but how else?
	find "${ED}" -executable \! -type d -print0 \
			| xargs -0 grep -H -n -m1 "^#!" \
			| while read f ;
	do
		local fn=${f%%:*}
		local pos=${f#*:} ; pos=${pos%:*}
		local line=${f##*:}
		# shebang always appears on the first line ;)
		[[ ${pos} != 1 ]] && continue
		local oldIFS=${IFS}
		IFS=$'\r'$'\n'$'\t'" "
		line=( ${line#"#!"} )
		IFS=${oldIFS}
		[[ ${WHITELIST} == *" ${line[0]} "* ]] && continue
		local fp=${fn#${D}} ; fp=/${fp%/*}
		# line[0] can be an absolutised path, bug #342929
		local eprefix=$(canonicalize ${EPREFIX})
		local rf=${fn}
		# in case we deal with a symlink, make sure we don't replace it
		# with a real file (sed -i does that)
		if [[ -L ${fn} ]] ; then
			rf=$(readlink ${fn})
			[[ ${rf} != /* ]] && rf=${fn%/*}/${rf}
			# ignore symlinks pointing to outside prefix
			# as seen in sys-devel/native-cctools
			[[ $(canonicalize "/${rf#${D}}") != ${eprefix}/* ]] && continue
		fi
		# does the shebang start with ${EPREFIX}, and does it exist?
		if [[ ${line[0]} == ${EPREFIX}/* || ${line[0]} == ${eprefix}/* ]] ; then
			if [[ ! -e ${ROOT%/}${line[0]} && ! -e ${D%/}${line[0]} ]] ; then
				# hmm, refers explicitly to $EPREFIX, but doesn't exist,
				# if it's in PATH that's wrong in any case
				if [[ ":${PATH}:" == *":${fp}:"* ]] ; then
					echo "${fn#${D}}:${line[0]} (explicit EPREFIX but target not found)" \
						>> "${T}"/non-prefix-shebangs-errs
				else
					eqawarn "${fn#${D}} has explicit EPREFIX in shebang but target not found (${line[0]})"
				fi
			fi
			continue
		fi
		# unprefixed shebang, is the script directly in $PATH?
		if [[ ":${PATH}:" == *":${fp}:"* ]] ; then
			if [[ -e ${EROOT}${line[0]} || -e ${ED}${line[0]} ]] ; then
				# is it unprefixed, but we can just fix it because a
				# prefixed variant exists
				eqawarn "prefixing shebang of ${fn#${D}}"
				# statement is made idempotent on purpose, because
				# symlinks may point to the same target, and hence the
				# same real file may be sedded multiple times since we
				# read the shebangs in one go upfront for performance
				# reasons
				sed -i -e '1s:^#! \?'"${line[0]}"':#!'"${EPREFIX}"${line[0]}':' "${rf}"
				continue
			else
				# this is definitely wrong: script in $PATH and invalid shebang
				echo "${fn#${D}}:${line[0]} (script ${fn##*/} installed in PATH but interpreter ${line[0]} not found)" \
					>> "${T}"/non-prefix-shebangs-errs
			fi
		else
			# unprefixed/invalid shebang, but outside $PATH, this may be
			# intended (e.g. config.guess) so remain silent by default
			has stricter ${FEATURES} && \
				eqawarn "invalid shebang in ${fn#${D}}: ${line[0]}"
		fi
	done
	if [[ -e "${T}"/non-prefix-shebangs-errs ]] ; then
		eqawarn "QA Notice: the following files use invalid (possible non-prefixed) shebangs:"
		while read line ; do
			eqawarn "  ${line}"
		done < "${T}"/non-prefix-shebangs-errs
		rm -f "${T}"/non-prefix-shebangs-errs
		die "Aborting due to QA concerns: invalid shebangs found"
	fi
}

install_mask() {
	local root="$1"
	shift
	local install_mask="$*"

	# we don't want globbing for initial expansion, but afterwards, we do
	local shopts=$-
	set -o noglob
	local no_inst
	for no_inst in ${install_mask}; do
		set +o noglob
		__quiet_mode || einfo "Removing ${no_inst}"
		# normal stuff
		rm -Rf "${root}"/${no_inst} >&/dev/null

		# we also need to handle globs (*.a, *.h, etc)
		find "${root}" \( -path "${no_inst}" -or -name "${no_inst}" \) \
			-exec rm -fR {} \; >/dev/null 2>&1
	done
	# set everything back the way we found it
	set +o noglob
	set -${shopts}
}

preinst_mask() {
	if [ -z "${D}" ]; then
		 eerror "${FUNCNAME}: D is unset"
		 return 1
	fi

	if ! ___eapi_has_prefix_variables; then
		local ED=${D}
	fi

	# Make sure $PWD is not ${D} so that we don't leave gmon.out files
	# in there in case any tools were built with -pg in CFLAGS.
	cd "${T}"

	# remove man pages, info pages, docs if requested
	local f
	for f in man info doc; do
		if has no${f} $FEATURES; then
			INSTALL_MASK="${INSTALL_MASK} /usr/share/${f}"
		fi
	done

	install_mask "${ED}" "${INSTALL_MASK}"

	# remove share dir if unnessesary
	if has nodoc $FEATURES || has noman $FEATURES || has noinfo $FEATURES; then
		rmdir "${ED}usr/share" &> /dev/null
	fi
}

preinst_sfperms() {
	if [ -z "${D}" ]; then
		 eerror "${FUNCNAME}: D is unset"
		 return 1
	fi

	if ! ___eapi_has_prefix_variables; then
		local ED=${D}
	fi

	# Smart FileSystem Permissions
	if has sfperms $FEATURES; then
		local i
		find "${ED}" -type f -perm -4000 -print0 | \
		while read -r -d $'\0' i ; do
			if [ -n "$(find "$i" -perm -2000)" ] ; then
				ebegin ">>> SetUID and SetGID: [chmod o-r] /${i#${ED}}"
				chmod o-r "$i"
				eend $?
			else
				ebegin ">>> SetUID: [chmod go-r] /${i#${ED}}"
				chmod go-r "$i"
				eend $?
			fi
		done
		find "${ED}" -type f -perm -2000 -print0 | \
		while read -r -d $'\0' i ; do
			if [ -n "$(find "$i" -perm -4000)" ] ; then
				# This case is already handled
				# by the SetUID check above.
				true
			else
				ebegin ">>> SetGID: [chmod o-r] /${i#${ED}}"
				chmod o-r "$i"
				eend $?
			fi
		done
	fi
}

preinst_suid_scan() {
	if [ -z "${D}" ]; then
		 eerror "${FUNCNAME}: D is unset"
		 return 1
	fi

	if ! ___eapi_has_prefix_variables; then
		local ED=${D}
	fi

	# total suid control.
	if has suidctl $FEATURES; then
		local i sfconf x
		sfconf=${PORTAGE_CONFIGROOT}etc/portage/suidctl.conf
		# sandbox prevents us from writing directly
		# to files outside of the sandbox, but this
		# can easly be bypassed using the addwrite() function
		addwrite "${sfconf}"
		__vecho ">>> Performing suid scan in ${ED}"
		for i in $(find "${ED}" -type f \( -perm -4000 -o -perm -2000 \) ); do
			if [ -s "${sfconf}" ]; then
				install_path=/${i#${ED}}
				if grep -q "^${install_path}\$" "${sfconf}" ; then
					__vecho "- ${install_path} is an approved suid file"
				else
					__vecho ">>> Removing sbit on non registered ${install_path}"
					for x in 5 4 3 2 1 0; do sleep 0.25 ; done
					ls_ret=$(ls -ldh "${i}")
					chmod ugo-s "${i}"
					grep "^#${install_path}$" "${sfconf}" > /dev/null || {
						__vecho ">>> Appending commented out entry to ${sfconf} for ${PF}"
						echo "## ${ls_ret%${ED}*}${install_path}" >> "${sfconf}"
						echo "#${install_path}" >> "${sfconf}"
						# no delwrite() eh?
						# delwrite ${sconf}
					}
				fi
			else
				__vecho "suidctl feature set but you are lacking a ${sfconf}"
			fi
		done
	fi
}

preinst_selinux_labels() {
	if [ -z "${D}" ]; then
		 eerror "${FUNCNAME}: D is unset"
		 return 1
	fi
	if has selinux ${FEATURES}; then
		# SELinux file labeling (needs to execute after preinst)
		# only attempt to label if setfiles is executable
		# and 'context' is available on selinuxfs.
		if [ -f /selinux/context -o -f /sys/fs/selinux/context ] && \
			[ -x /usr/sbin/setfiles -a -x /usr/sbin/selinuxconfig ]; then
			__vecho ">>> Setting SELinux security labels"
			(
				eval "$(/usr/sbin/selinuxconfig)" || \
					die "Failed to determine SELinux policy paths.";
	
				addwrite /selinux/context
				addwrite /sys/fs/selinux/context
	
				/usr/sbin/setfiles "${file_contexts_path}" -r "${D}" "${D}"
			) || die "Failed to set SELinux security labels."
		else
			# nonfatal, since merging can happen outside a SE kernel
			# like during a recovery situation
			__vecho "!!! Unable to set SELinux security labels"
		fi
	fi
}

__dyn_package() {
	local PROOT

	if ! ___eapi_has_prefix_variables; then
		local EPREFIX= ED=${D}
	fi

	# Make sure $PWD is not ${D} so that we don't leave gmon.out files
	# in there in case any tools were built with -pg in CFLAGS.

	cd "${T}"

	if [[ -n ${PKG_INSTALL_MASK} ]] ; then
		PROOT=${T}/packaging/
		# make a temporary copy of ${D} so that any modifications we do that
		# are binpkg specific, do not influence the actual installed image.
		rm -rf "${PROOT}" || die "failed removing stale package tree"
		cp -pPR $(cp --help | grep -qs -e-l && echo -l) \
			"${D}" "${PROOT}" \
			|| die "failed creating packaging tree"

		install_mask "${PROOT%/}${EPREFIX}/" "${PKG_INSTALL_MASK}"
	else
		PROOT=${D}
	fi

	local tar_options=""
	[[ $PORTAGE_VERBOSE = 1 ]] && tar_options+=" -v"
	# Sandbox is disabled in case the user wants to use a symlink
	# for $PKGDIR and/or $PKGDIR/All.
	export SANDBOX_ON="0"
	[ -z "${PORTAGE_BINPKG_TMPFILE}" ] && \
		die "PORTAGE_BINPKG_TMPFILE is unset"
	mkdir -p "${PORTAGE_BINPKG_TMPFILE%/*}" || die "mkdir failed"
	tar $tar_options -cf - $PORTAGE_BINPKG_TAR_OPTS -C "${PROOT}" . | \
		$PORTAGE_BZIP2_COMMAND -c > "$PORTAGE_BINPKG_TMPFILE"
	assert "failed to pack binary package: '$PORTAGE_BINPKG_TMPFILE'"
	PYTHONPATH=${PORTAGE_PYM_PATH}${PYTHONPATH:+:}${PYTHONPATH} \
		"${PORTAGE_PYTHON:-/usr/bin/python}" "$PORTAGE_BIN_PATH"/xpak-helper.py recompose \
		"$PORTAGE_BINPKG_TMPFILE" "$PORTAGE_BUILDDIR/build-info"
	if [ $? -ne 0 ]; then
		rm -f "${PORTAGE_BINPKG_TMPFILE}"
		die "Failed to append metadata to the tbz2 file"
	fi
	local md5_hash=""
	if type md5sum &>/dev/null ; then
		md5_hash=$(md5sum "${PORTAGE_BINPKG_TMPFILE}")
		md5_hash=${md5_hash%% *}
	elif type md5 &>/dev/null ; then
		md5_hash=$(md5 "${PORTAGE_BINPKG_TMPFILE}")
		md5_hash=${md5_hash##* }
	fi
	[ -n "${md5_hash}" ] && \
		echo ${md5_hash} > "${PORTAGE_BUILDDIR}"/build-info/BINPKGMD5
	__vecho ">>> Done."

	# cleanup our temp tree
	[[ -n ${PKG_INSTALL_MASK} ]] && rm -rf "${PROOT}"
	cd "${PORTAGE_BUILDDIR}"
	>> "$PORTAGE_BUILDDIR/.packaged" || \
		die "Failed to create $PORTAGE_BUILDDIR/.packaged"
}

__dyn_spec() {
	local sources_dir=/usr/src/rpm/SOURCES
	mkdir -p "${sources_dir}"
	declare -a tar_args=("${EBUILD}")
	[[ -d ${FILESDIR} ]] && tar_args=("${EBUILD}" "${FILESDIR}")
	tar czf "${sources_dir}/${PF}.tar.gz" \
		"${tar_args[@]}" || \
		die "Failed to create base rpm tarball."

	cat <<__END1__ > ${PF}.spec
Summary: ${DESCRIPTION}
Name: ${PN}
Version: ${PV}
Release: ${PR}
Copyright: GPL
Group: portage/${CATEGORY}
Source: ${PF}.tar.gz
Buildroot: ${D}
%description
${DESCRIPTION}

${HOMEPAGE}

%prep
%setup -c

%build

%install

%clean

%files
/
__END1__

}

__dyn_rpm() {
	if ! ___eapi_has_prefix_variables; then
		local EPREFIX=
	fi

	cd "${T}" || die "cd failed"
	local machine_name=$(uname -m)
	local dest_dir=${EPREFIX}/usr/src/rpm/RPMS/${machine_name}
	addwrite ${EPREFIX}/usr/src/rpm
	addwrite "${RPMDIR}"
	__dyn_spec
	rpmbuild -bb --clean --rmsource "${PF}.spec" || die "Failed to integrate rpm spec file"
	install -D "${dest_dir}/${PN}-${PV}-${PR}.${machine_name}.rpm" \
		"${RPMDIR}/${CATEGORY}/${PN}-${PV}-${PR}.rpm" || \
		die "Failed to move rpm"
}

die_hooks() {
	[[ -f $PORTAGE_BUILDDIR/.die_hooks ]] && return
	local x
	for x in $EBUILD_DEATH_HOOKS ; do
		$x >&2
	done
	> "$PORTAGE_BUILDDIR/.die_hooks"
}

success_hooks() {
	local x
	for x in $EBUILD_SUCCESS_HOOKS ; do
		$x
	done
}

install_hooks() {
	local hooks_dir="${PORTAGE_CONFIGROOT}etc/portage/hooks/install"
	local fp
	local ret=0
	shopt -s nullglob
	for fp in "${hooks_dir}"/*; do
		if [ -x "$fp" ]; then
			"$fp"
			ret=$(( $ret | $? ))
		fi
	done
	shopt -u nullglob
	return $ret
}

if [ -n "${MISC_FUNCTIONS_ARGS}" ]; then
	__source_all_bashrcs
	[ "$PORTAGE_DEBUG" == "1" ] && set -x
	for x in ${MISC_FUNCTIONS_ARGS}; do
		${x}
	done
	unset x
	[[ -n $PORTAGE_EBUILD_EXIT_FILE ]] && > "$PORTAGE_EBUILD_EXIT_FILE"
	if [[ -n $PORTAGE_IPC_DAEMON ]] ; then
		[[ ! -s $SANDBOX_LOG ]]
		"$PORTAGE_BIN_PATH"/ebuild-ipc exit $?
	fi
fi

:<|MERGE_RESOLUTION|>--- conflicted
+++ resolved
@@ -17,15 +17,11 @@
 source "${PORTAGE_BIN_PATH:-/usr/lib/portage/bin}/ebuild.sh"
 
 install_symlink_html_docs() {
-<<<<<<< HEAD
 	[[ " ${FEATURES} " == *" force-prefix "* ]] || \
-		case "$EAPI" in 0|1|2) local ED=${D} ;; esac
-	[[ -e "${ED}" ]] || return 0
-=======
 	if ! ___eapi_has_prefix_variables; then
 		local ED=${D}
 	fi
->>>>>>> d5ec77f8
+	[[ -e "${ED}" ]] || return 0
 	cd "${ED}" || die "cd failed"
 	#symlink the html documentation (if DOC_SYMLINKS_DIR is set in make.conf)
 	if [ -n "${DOC_SYMLINKS_DIR}" ] ; then
