<<<<<<< HEAD
#!@PREFIX_PORTAGE_PYTHON@
# Copyright 1999-2006 Gentoo Foundation
=======
#!/usr/bin/python
# Copyright 1999-2012 Gentoo Foundation
>>>>>>> 1ceea27a
# Distributed under the terms of the GNU General Public License v2

#
# archive-conf -- save off a config file in the dispatch-conf archive dir
#
#  Written by Wayne Davison <gentoo@blorf.net> with code snagged from
#  Jeremy Wohl's dispatch-conf script and the portage chkcontents script.
#

from __future__ import print_function

import sys
<<<<<<< HEAD
=======

from os import path as osp
pym_path = osp.join(osp.dirname(osp.dirname(osp.realpath(__file__))), "pym")
sys.path.insert(0, pym_path)
import portage
>>>>>>> 1ceea27a

from portage import os
from portage import dispatch_conf

FIND_EXTANT_CONTENTS  = "find %s -name CONTENTS"

MANDATORY_OPTS  = [ 'archive-dir' ]

try:
    import fchksum
    def perform_checksum(filename): return fchksum.fmd5t(filename)
except ImportError:
    import md5
    def md5_to_hex(md5sum):
        hexform = ""
        for ix in range(len(md5sum)):
            hexform = hexform + "%02x" % ord(md5sum[ix])
        return hexform.lower()
    
    def perform_checksum(filename):
        f = open(filename, 'rb')
        blocksize=32768
        data = f.read(blocksize)
        size = 0
        sum = md5.new()
        while data:
            sum.update(data)
            size = size + len(data)
            data = f.read(blocksize)
        return (md5_to_hex(sum.digest()),size)

def archive_conf():
    args = []
    content_files = []
    md5_match_hash = {}

    options = portage.dispatch_conf.read_config(MANDATORY_OPTS)

    for conf in sys.argv[1:]:
        if not os.path.isabs(conf):
            conf = os.path.abspath(conf)
        args += [ conf ]
        md5_match_hash[conf] = ''

    # Find all the CONTENT files in VDB_PATH.
    content_files += os.popen(FIND_EXTANT_CONTENTS %
			(os.path.join(portage.settings['EROOT'], portage.VDB_PATH))).readlines()

    # Search for the saved md5 checksum of all the specified config files
    # and see if the current file is unmodified or not.
    try:
        todo_cnt = len(args)
        for file in content_files:
            file = file.rstrip()
            try:
                contents = open(file, "r")
            except IOError as e:
                print('archive-conf: Unable to open %s: %s' % (file, e), file=sys.stderr)
                sys.exit(1)
            lines = contents.readlines()
            for line in lines:
                items = line.split()
                if items[0] == 'obj':
                    for conf in args:
                        if items[1] == conf:
                            stored = items[2].lower()
                            real = perform_checksum(conf)[0].lower()
                            if stored == real:
                                md5_match_hash[conf] = conf
                            todo_cnt -= 1
                            if todo_cnt == 0:
                                raise StopIteration()
    except StopIteration:
        pass

    for conf in args:
        archive = os.path.join(options['archive-dir'], conf.lstrip('/'))
        if options['use-rcs'] == 'yes':
            portage.dispatch_conf.rcs_archive(archive, conf, md5_match_hash[conf], '')
            if md5_match_hash[conf]:
                portage.dispatch_conf.rcs_archive_post_process(archive)
        else:
            portage.dispatch_conf.file_archive(archive, conf, md5_match_hash[conf], '')
            if md5_match_hash[conf]:
                portage.dispatch_conf.file_archive_post_process(archive)

# run
if len(sys.argv) > 1:
    archive_conf()
else:
    print('Usage: archive-conf /CONFIG/FILE [/CONFIG/FILE...]', file=sys.stderr)<|MERGE_RESOLUTION|>--- conflicted
+++ resolved
@@ -1,10 +1,5 @@
-<<<<<<< HEAD
 #!@PREFIX_PORTAGE_PYTHON@
-# Copyright 1999-2006 Gentoo Foundation
-=======
-#!/usr/bin/python
 # Copyright 1999-2012 Gentoo Foundation
->>>>>>> 1ceea27a
 # Distributed under the terms of the GNU General Public License v2
 
 #
@@ -17,14 +12,11 @@
 from __future__ import print_function
 
 import sys
-<<<<<<< HEAD
-=======
 
 from os import path as osp
 pym_path = osp.join(osp.dirname(osp.dirname(osp.realpath(__file__))), "pym")
 sys.path.insert(0, pym_path)
 import portage
->>>>>>> 1ceea27a
 
 from portage import os
 from portage import dispatch_conf
