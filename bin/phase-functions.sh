--- conflicted
+++ resolved
@@ -590,20 +590,15 @@
 	fi
 	trap "abort_install" SIGINT SIGQUIT
 	ebuild_phase pre_src_install
-<<<<<<< HEAD
-	rm -rf "${PORTAGE_BUILDDIR}/image"
-	is_auto-multilib && rm -rf "${PORTAGE_BUILDDIR}"/image.${ABI}
-	mkdir "${PORTAGE_BUILDDIR}/image"
-	for LOOP_ABI in $(get_abi_list); do
-		is_ebuild && { set_abi ${LOOP_ABI}; source "${T}"/environment || die ; }
-=======
 
 	_x=${ED}
 	case "$EAPI" in 0|1|2) _x=${D} ;; esac
 	rm -rf "${D}"
+	is_auto-multilib && rm -rf "${D}".${ABI}
 	mkdir -p "${_x}"
 	unset _x
->>>>>>> 0cc174b6
+	for LOOP_ABI in $(get_abi_list); do                                                                                                                                                                                                                                                                                
+		is_ebuild && { set_abi ${LOOP_ABI}; source "${T}"/environment || die ; }
 
 	if [[ -d $S ]] ; then
 		cd "${S}"
