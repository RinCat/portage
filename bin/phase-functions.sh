#!/bin/bash
# Copyright 1999-2018 Gentoo Foundation
# Distributed under the terms of the GNU General Public License v2

# Hardcoded bash lists are needed for backward compatibility with
# <portage-2.1.4 since they assume that a newly installed version
# of ebuild.sh will work for pkg_postinst, pkg_prerm, and pkg_postrm
# when portage is upgrading itself.

PORTAGE_READONLY_METADATA="BDEPEND DEFINED_PHASES DEPEND DESCRIPTION
	EAPI HDEPEND HOMEPAGE INHERITED IUSE REQUIRED_USE KEYWORDS LICENSE
	PDEPEND RDEPEND REPOSITORY RESTRICT SLOT SRC_URI"

PORTAGE_READONLY_VARS="D EBUILD EBUILD_PHASE EBUILD_PHASE_FUNC \
	EBUILD_SH_ARGS EMERGE_FROM FILESDIR MERGE_TYPE \
	PM_EBUILD_HOOK_DIR \
	PORTAGE_ACTUAL_DISTDIR PORTAGE_ARCHLIST PORTAGE_BASHRC  \
	PORTAGE_BINPKG_FILE PORTAGE_BINPKG_TAR_OPTS PORTAGE_BINPKG_TMPFILE \
	PORTAGE_BIN_PATH PORTAGE_BUILDDIR PORTAGE_BUILD_GROUP \
	PORTAGE_BUILD_USER PORTAGE_BUNZIP2_COMMAND \
	PORTAGE_BZIP2_COMMAND PORTAGE_COLORMAP PORTAGE_CONFIGROOT \
	PORTAGE_DEBUG PORTAGE_DEPCACHEDIR PORTAGE_EBUILD_EXIT_FILE \
	PORTAGE_ECLASS_LOCATIONS \
	PORTAGE_GID PORTAGE_GRPNAME PORTAGE_INST_GID PORTAGE_INST_UID \
	PORTAGE_INTERNAL_CALLER PORTAGE_IPC_DAEMON PORTAGE_IUSE PORTAGE_LOG_FILE \
	PORTAGE_MUTABLE_FILTERED_VARS PORTAGE_OVERRIDE_EPREFIX \
	PORTAGE_PYM_PATH PORTAGE_PYTHON PORTAGE_PYTHONPATH \
	PORTAGE_READONLY_METADATA PORTAGE_READONLY_VARS \
	PORTAGE_REPO_NAME PORTAGE_REPOSITORIES PORTAGE_RESTRICT \
	PORTAGE_SAVED_READONLY_VARS PORTAGE_SIGPIPE_STATUS \
	PORTAGE_TMPDIR PORTAGE_UPDATE_ENV PORTAGE_USERNAME \
	PORTAGE_VERBOSE PORTAGE_WORKDIR_MODE PORTAGE_XATTR_EXCLUDE \
	REPLACING_VERSIONS REPLACED_BY_VERSION T WORKDIR \
	__PORTAGE_HELPER __PORTAGE_TEST_HARDLINK_LOCKS"

PORTAGE_SAVED_READONLY_VARS="A CATEGORY P PF PN PR PV PVR"

# Variables that portage sets but doesn't mark readonly.
# In order to prevent changed values from causing unexpected
# interference, they are filtered out of the environment when
# it is saved or loaded (any mutations do not persist).
PORTAGE_MUTABLE_FILTERED_VARS="AA HOSTNAME"

# @FUNCTION: __filter_readonly_variables
# @DESCRIPTION: [--filter-sandbox] [--allow-extra-vars]
# Read an environment from stdin and echo to stdout while filtering variables
# with names that are known to cause interference:
#
#   * some specific variables for which bash does not allow assignment
#   * some specific variables that affect portage or sandbox behavior
#   * variable names that begin with a digit or that contain any
#     non-alphanumeric characters that are not be supported by bash
#
# --filter-sandbox causes all SANDBOX_* variables to be filtered, which
# is only desired in certain cases, such as during preprocessing or when
# saving environment.bz2 for a binary or installed package.
#
# --filter-features causes the special FEATURES variable to be filtered.
# Generally, we want it to persist between phases since the user might
# want to modify it via bashrc to enable things like splitdebug and
# installsources for specific packages. They should be able to modify it
# in pre_pkg_setup() and have it persist all the way through the install
# phase. However, if FEATURES exist inside environment.bz2 then they
# should be overridden by current settings.
#
# --filter-locale causes locale related variables such as LANG and LC_*
# variables to be filtered. These variables should persist between phases,
# in case they are modified by the ebuild. However, the current user
# settings should be used when loading the environment from a binary or
# installed package.
#
# --filter-path causes the PATH variable to be filtered. This variable
# should persist between phases, in case it is modified by the ebuild.
# However, old settings should be overridden when loading the
# environment from a binary or installed package.
#
# ---allow-extra-vars causes some extra vars to be allowd through, such
# as ${PORTAGE_SAVED_READONLY_VARS} and ${PORTAGE_MUTABLE_FILTERED_VARS}.
# This is enabled automatically if EMERGE_FROM=binary, since it preserves
# variables from when the package was originally built.
#
# In bash-3.2_p20+ an attempt to assign BASH_*, FUNCNAME, GROUPS or any
# readonly variable cause the shell to exit while executing the "source"
# builtin command. To avoid this problem, this function filters those
# variables out and discards them. See bug #190128.
__filter_readonly_variables() {
	local x filtered_vars
	local readonly_bash_vars="BASHOPTS BASHPID DIRSTACK EUID
		FUNCNAME GROUPS PIPESTATUS PPID SHELLOPTS UID"
	local bash_misc_vars="BASH BASH_.* COLUMNS COMP_WORDBREAKS HISTCMD
		HISTFILE HOSTNAME HOSTTYPE IFS LINENO MACHTYPE OLDPWD
		OPTERR OPTIND OSTYPE POSIXLY_CORRECT PS4 PWD RANDOM
		SECONDS SHLVL _"
	local filtered_sandbox_vars="SANDBOX_ACTIVE SANDBOX_BASHRC
		SANDBOX_DEBUG_LOG SANDBOX_DISABLED SANDBOX_LIB
		SANDBOX_LOG SANDBOX_ON"
	# Untrusted due to possible application of package renames to binpkgs
	local binpkg_untrusted_vars="CATEGORY P PF PN PR PV PVR"
	local misc_garbage_vars="_portage_filter_opts"
	filtered_vars="$readonly_bash_vars $bash_misc_vars
		$PORTAGE_READONLY_VARS $misc_garbage_vars"

	# Don't filter/interfere with prefix variables unless they are
	# supported by the current EAPI.
	if ___eapi_has_prefix_variables; then
		filtered_vars+=" ED EPREFIX EROOT"
	fi
	if ___eapi_has_PORTDIR_ECLASSDIR; then
		filtered_vars+=" PORTDIR ECLASSDIR"
	fi

	if has --filter-sandbox $* ; then
		filtered_vars="${filtered_vars} SANDBOX_.*"
	else
		filtered_vars="${filtered_vars} ${filtered_sandbox_vars}"
	fi
	if has --filter-features $* ; then
		filtered_vars="${filtered_vars} FEATURES PORTAGE_FEATURES"
	fi
	if has --filter-path $* ; then
		filtered_vars+=" PATH"
	fi
	if has --filter-locale $* ; then
		filtered_vars+=" LANG LC_ALL LC_COLLATE
			LC_CTYPE LC_MESSAGES LC_MONETARY
			LC_NUMERIC LC_PAPER LC_TIME"
	fi
	if ! has --allow-extra-vars $* ; then
		if [ "${EMERGE_FROM}" = binary ] ; then
			# preserve additional variables from build time,
			# while excluding untrusted variables
			filtered_vars+=" ${binpkg_untrusted_vars}"
		else
			filtered_vars+=" ${PORTAGE_SAVED_READONLY_VARS}"
			filtered_vars+=" ${PORTAGE_MUTABLE_FILTERED_VARS}"
		fi
	fi
	if has --filter-metadata $* ; then
		filtered_vars+=" ${PORTAGE_READONLY_METADATA} filter_opts"
	fi

	"${PORTAGE_PYTHON:-/usr/bin/python}" "${PORTAGE_BIN_PATH}"/filter-bash-environment.py "${filtered_vars}" || die "filter-bash-environment.py failed"
}

# @FUNCTION: __preprocess_ebuild_env
# @DESCRIPTION:
# Filter any readonly variables from ${T}/environment, source it, and then
# save it via __save_ebuild_env(). This process should be sufficient to prevent
# any stale variables or functions from an arbitrary environment from
# interfering with the current environment. This is useful when an existing
# environment needs to be loaded from a binary or installed package.
__preprocess_ebuild_env() {
	local _portage_filter_opts="--filter-features --filter-locale --filter-path --filter-sandbox"

	# If environment.raw is present, this is a signal from the python side,
	# indicating that the environment may contain stale FEATURES and
	# SANDBOX_{DENY,PREDICT,READ,WRITE} variables that should be filtered out.
	# Otherwise, we don't need to filter the environment.
	[ -f "${T}/environment.raw" ] || return 0

	__filter_readonly_variables $_portage_filter_opts < "${T}"/environment \
		>> "$T/environment.filtered" || return $?
	unset _portage_filter_opts
	mv "${T}"/environment.filtered "${T}"/environment || return $?
	rm -f "${T}/environment.success" || return $?
	# WARNING: Code inside this subshell should avoid making assumptions
	# about variables or functions after source "${T}"/environment has been
	# called. Any variables that need to be relied upon should already be
	# filtered out above.
	(
		export SANDBOX_ON=1
		source "${T}/environment" || exit $?
		# We have to temporarily disable sandbox since the
		# SANDBOX_{DENY,READ,PREDICT,WRITE} values we've just loaded
		# may be unusable (triggering in spurious sandbox violations)
		# until we've merged them with our current values.
		export SANDBOX_ON=0

		# It's remotely possible that __save_ebuild_env() has been overridden
		# by the above source command. To protect ourselves, we override it
		# here with our own version. ${PORTAGE_BIN_PATH} is safe to use here
		# because it's already filtered above.
		source "${PORTAGE_BIN_PATH}/save-ebuild-env.sh" || exit $?

		# Rely on __save_ebuild_env() to filter out any remaining variables
		# and functions that could interfere with the current environment.
		__save_ebuild_env || exit $?
		>> "$T/environment.success" || exit $?
	) > "${T}/environment.filtered"
	local retval
	if [ -e "${T}/environment.success" ] ; then
		__filter_readonly_variables --filter-features < \
			"${T}/environment.filtered" > "${T}/environment"
		retval=$?
	else
		retval=1
	fi
	rm -f "${T}"/environment.{filtered,raw,success}
	return ${retval}
}

__ebuild_phase() {
	declare -F "$1" >/dev/null && __qa_call $1
}

__ebuild_phase_with_hooks() {
	local x phase_name=${1}
	for x in {pre_,,post_}${phase_name} ; do
		__ebuild_phase ${x}
	done
}

__dyn_pretend() {
	if [[ -e $PORTAGE_BUILDDIR/.pretended ]] ; then
		__vecho ">>> It appears that '$PF' is already pretended; skipping."
		__vecho ">>> Remove '$PORTAGE_BUILDDIR/.pretended' to force pretend."
		return 0
	fi
	__ebuild_phase pre_pkg_pretend
	__ebuild_phase pkg_pretend
	>> "$PORTAGE_BUILDDIR/.pretended" || \
		die "Failed to create $PORTAGE_BUILDDIR/.pretended"
	__ebuild_phase post_pkg_pretend
}

__dyn_setup() {
	if [[ " ${FEATURES} " == *" force-multilib "* ]]; then
		if ! is_auto-multilib && ! use multilib_abi_"${DEFAULT_ABI}" ; then
			ewarn
			ewarn "You disabled all ABIs"
			ewarn "You should enable at least one ABI"
			ewarn "Enabling the default ABI now"
			ewarn
		fi
	fi
	for LOOP_ABI in $(get_abi_list); do
		if [[ " ${FEATURES} " == *" force-multilib "* ]]; then
			set_abi ${LOOP_ABI}
			rm -f "${T}"/environment
			if [[ -e $PORTAGE_BUILDDIR/.setuped.${ABI} ]] ; then
				__vecho ">>> It appears that '$PF' is already setup; skipping."
				__vecho ">>> Remove '$PORTAGE_BUILDDIR/.setuped.${ABI}' to force setup."
				return 0
			fi
		fi
	__ebuild_phase pre_pkg_setup
	__ebuild_phase pkg_setup
	>> "$PORTAGE_BUILDDIR/.setuped.${ABI}" || \
		die "Failed to create $PORTAGE_BUILDDIR/.setuped"

	done

	>> "$PORTAGE_BUILDDIR/.setuped" || \
		die "Failed to create $PORTAGE_BUILDDIR/.setuped"
	__ebuild_phase post_pkg_setup

}

__dyn_unpack() {
	if [[ -f ${PORTAGE_BUILDDIR}/.unpacked ]] ; then
		__vecho ">>> WORKDIR is up-to-date, keeping..."
		return 0
	fi
	if [ ! -d "${WORKDIR}" ]; then
		install -m${PORTAGE_WORKDIR_MODE:-0700} -d "${WORKDIR}" || die "Failed to create dir '${WORKDIR}'"
	fi
	cd "${WORKDIR}" || die "Directory change failed: \`cd '${WORKDIR}'\`"
	__ebuild_phase pre_src_unpack
	__vecho ">>> Unpacking source$(_get_abi_string)..."
	__ebuild_phase src_unpack

	>> "$PORTAGE_BUILDDIR/.unpacked" || \
		die "Failed to create $PORTAGE_BUILDDIR/.unpacked"
	__vecho ">>> Source unpacked in ${WORKDIR}"
__ebuild_phase post_src_unpack
}

__dyn_clean() {
	if [ -z "${PORTAGE_BUILDDIR}" ]; then
		echo "Aborting clean phase because PORTAGE_BUILDDIR is unset!"
		return 1
	elif [ ! -d "${PORTAGE_BUILDDIR}" ] ; then
		return 0
	fi
	if has chflags $FEATURES ; then
		chflags -R noschg,nouchg,nosappnd,nouappnd "${PORTAGE_BUILDDIR}"
		chflags -R nosunlnk,nouunlnk "${PORTAGE_BUILDDIR}" 2>/dev/null
	fi

	# Some kernels, such as Solaris, return EINVAL when an attempt
	# is made to remove the current working directory.
	cd "${PORTAGE_PYM_PATH}" || \
		die "PORTAGE_PYM_PATH does not exist: '${PORTAGE_PYM_PATH}'"

	rm -rf "${PORTAGE_BUILDDIR}/image" "${PORTAGE_BUILDDIR}/homedir"
	rm -f "${PORTAGE_BUILDDIR}/.installed"

	if [[ $EMERGE_FROM = binary ]] || \
		! has keeptemp $FEATURES && ! has keepwork $FEATURES ; then
		rm -rf "${T}"
	fi

	if [[ $EMERGE_FROM = binary ]] || ! has keepwork $FEATURES; then
		rm -f "$PORTAGE_BUILDDIR"/.{ebuild_changed,logid,pretended*,setuped*,unpacked*,prepared*} \
			"$PORTAGE_BUILDDIR"/.{configured*,compiled*,tested*,packaged*} \
			"$PORTAGE_BUILDDIR"/.abi \
			"$PORTAGE_BUILDDIR"/.die_hooks \
			"$PORTAGE_BUILDDIR"/.ipc_{in,out,lock} \
			"$PORTAGE_BUILDDIR"/.exit_status

		rm -rf "${PORTAGE_BUILDDIR}"/{build-info,abi-code}
		rm -rf "${WORKDIR}"
		rm -f "${PORTAGE_BUILDDIR}/files"
	fi

	if [ -f "${PORTAGE_BUILDDIR}/.unpacked" ]; then
		find "${PORTAGE_BUILDDIR}" -type d ! -regex "^${WORKDIR}" | sort -r | tr "\n" "\0" | $XARGS -0 rmdir &>/dev/null
	fi

	# do not bind this to doebuild defined DISTDIR; don't trust doebuild, and if mistakes are made it'll
	# result in it wiping the users distfiles directory (bad).
	rm -rf "${PORTAGE_BUILDDIR}/distdir"

	rmdir "$PORTAGE_BUILDDIR" 2>/dev/null

	true
}

__abort_handler() {
	local msg
	if [ "$2" != "fail" ]; then
		msg="${EBUILD}: ${1} aborted; exiting."
	else
		msg="${EBUILD}: ${1} failed; exiting."
	fi
	echo
	echo "$msg"
	echo
	eval ${3}
	#unset signal handler
	trap - SIGINT SIGQUIT
}

__abort_prepare() {
	__abort_handler src_prepare $1
	rm -f "$PORTAGE_BUILDDIR/.prepared"
	exit 1
}

__abort_configure() {
	__abort_handler src_configure $1
	rm -f "$PORTAGE_BUILDDIR/.configured"
	exit 1
}

__abort_compile() {
	__abort_handler "src_compile" $1
	rm -f "${PORTAGE_BUILDDIR}/.compiled"
	exit 1
}

__abort_test() {
	__abort_handler "__dyn_test" $1
	rm -f "${PORTAGE_BUILDDIR}/.tested"
	exit 1
}

__abort_install() {
	__abort_handler "src_install" $1
	rm -rf "${PORTAGE_BUILDDIR}/image"
	exit 1
}

__has_phase_defined_up_to() {
	local phase
	for phase in unpack prepare configure compile install; do
		has ${phase} ${DEFINED_PHASES} && return 0
		[[ ${phase} == $1 ]] && return 1
	done
	# We shouldn't actually get here
	return 1
}

__dyn_prepare() {

	if [[ -e $PORTAGE_BUILDDIR/.prepared ]] ; then
		__vecho ">>> It appears that '$PF' is already prepared; skipping."
		__vecho ">>> Remove '$PORTAGE_BUILDDIR/.prepared' to force prepare."
		return 0
	fi

	for LOOP_ABI in $(get_abi_list); do
		if [[ " ${FEATURES} " == *" force-multilib "* ]]; then

			if [ "${PORTAGE_BUILDDIR}"/.prepared.${LOOP_ABI} -nt "${WORKDIR}" ]; then
				echo ">>> It appears that ${PN} is already prepared for ABI=${LOOP_ABI}; skipping."
				echo ">>> Remove '$PORTAGE_BUILDDIR/.prepared.${LOOP_ABI}' to force prepare."
				continue
			fi
		fi
	if [[ -d $S ]] ; then
		cd "${S}"
	elif ___eapi_has_S_WORKDIR_fallback; then
		cd "${WORKDIR}"
	elif [[ -z ${A} ]] && ! __has_phase_defined_up_to prepare; then
		cd "${WORKDIR}"
	else
		die "The source directory '${S}' doesn't exist"
	fi

	trap __abort_prepare SIGINT SIGQUIT

	__ebuild_phase pre_src_prepare
	__vecho ">>> Preparing source in $PWD$(_get_abi_string) ..."
	__ebuild_phase src_prepare

	done

	# keep path in eapply_user in sync!
	if ___eapi_has_eapply_user && [[ ! -f ${T}/.portage_user_patches_applied ]]; then
		die "eapply_user (or default) must be called in src_prepare()!"
	fi

	>> "$PORTAGE_BUILDDIR/.prepared" || \
		die "Failed to create $PORTAGE_BUILDDIR/.prepared"
	__vecho ">>> Source prepared."
	__ebuild_phase post_src_prepare

	trap - SIGINT SIGQUIT
}

# @FUNCTION: __start_distcc
# @DESCRIPTION:
# Start distcc-pump if necessary.
__start_distcc() {
	if has distcc $FEATURES && has distcc-pump $FEATURES ; then
		if [[ -z $INCLUDE_SERVER_PORT ]] || [[ ! -w $INCLUDE_SERVER_PORT ]] ; then
			# adding distcc to PATH repeatedly results in fatal distcc recursion :)
			eval $(pump --startup | grep -v PATH)
			trap "pump --shutdown >/dev/null" EXIT
		fi
	fi
}

__dyn_configure() {

	if [[ -e $PORTAGE_BUILDDIR/.configured ]] ; then
		__vecho ">>> It appears that '$PF' is already configured; skipping."
		__vecho ">>> Remove '$PORTAGE_BUILDDIR/.configured' to force configuration."
		return 0
	fi

	for LOOP_ABI in $(get_abi_list); do
		if [[ " ${FEATURES} " == *" force-multilib "* ]]; then

			if [ ${PORTAGE_BUILDDIR}/.configured.${LOOP_ABI} -nt "${WORKDIR}" ]; then
				echo ">>> It appears that ${PN} is already configured for ABI=${LOOP_ABI}; skipping."
				echo ">>> Remove '$PORTAGE_BUILDDIR/.configured.${LOOP_ABI}' to force configuration."
				continue
			fi
		fi
	if [[ -d $S ]] ; then
		cd "${S}"
	elif ___eapi_has_S_WORKDIR_fallback; then
		cd "${WORKDIR}"
	elif [[ -z ${A} ]] && ! __has_phase_defined_up_to configure; then
		cd "${WORKDIR}"
	else
		die "The source directory '${S}' doesn't exist"
	fi

	trap __abort_configure SIGINT SIGQUIT
	__start_distcc

	__ebuild_phase pre_src_configure

	__vecho ">>> Configuring source in $PWD$(_get_abi_string) ..."
	__ebuild_phase src_configure

	done
	>> "$PORTAGE_BUILDDIR/.configured" || \
		die "Failed to create $PORTAGE_BUILDDIR/.configured"
	__vecho ">>> Source configured."

	__ebuild_phase post_src_configure

	trap - SIGINT SIGQUIT
}

__dyn_compile() {

	if [[ -e $PORTAGE_BUILDDIR/.compiled ]] ; then
		__vecho ">>> It appears that '${PF}' is already compiled; skipping."
		__vecho ">>> Remove '$PORTAGE_BUILDDIR/.compiled' to force compilation."
		return 0
	fi

	for LOOP_ABI in $(get_abi_list); do
		if [[ " ${FEATURES} " == *" force-multilib "* ]]; then

			if [ ${PORTAGE_BUILDDIR}/.compiled.${LOOP_ABI} -nt "${WORKDIR}" ]; then
				echo ">>> It appears that ${PN} is already compiled for ABI=${LOOP_ABI}; skipping."
				echo ">>> Remove '$PORTAGE_BUILDDIR/.compiled.${LOOP_ABI}' to force compilation."
				continue
			fi
		fi
	if [[ -d $S ]] ; then
		cd "${S}"
	elif ___eapi_has_S_WORKDIR_fallback; then
		cd "${WORKDIR}"
	elif [[ -z ${A} ]] && ! __has_phase_defined_up_to compile; then
		cd "${WORKDIR}"
	else
		die "The source directory '${S}' doesn't exist"
	fi

	trap __abort_compile SIGINT SIGQUIT
	__start_distcc

	__ebuild_phase pre_src_compile

	__vecho ">>> Compiling source in $PWD$(_get_abi_string) ..."
	__ebuild_phase src_compile

	done
	>> "$PORTAGE_BUILDDIR/.compiled" || \
		die "Failed to create $PORTAGE_BUILDDIR/.compiled"
	__vecho ">>> Source compiled."

	__ebuild_phase post_src_compile

	trap - SIGINT SIGQUIT
}

__dyn_test() {

	if [[ -e $PORTAGE_BUILDDIR/.tested ]] ; then
		__vecho ">>> It appears that ${PN} has already been tested; skipping."
		__vecho ">>> Remove '${PORTAGE_BUILDDIR}/.tested' to force test."
		return
	fi

	trap "__abort_test" SIGINT SIGQUIT
	for LOOP_ABI in $(get_abi_list); do
		__start_distcc

	if [ -d "${S}" ]; then
		cd "${S}"
	else
		cd "${WORKDIR}"
	fi

	if has test ${RESTRICT} ; then
		einfo "Skipping make test/check due to ebuild restriction."
		__vecho ">>> Test phase [disabled because of RESTRICT=test]: ${CATEGORY}/${PF}"

	# If ${EBUILD_FORCE_TEST} == 1 and FEATURES came from ${T}/environment
	# then it might not have FEATURES=test like it's supposed to here.
	elif [[ ${EBUILD_FORCE_TEST} != 1 ]] && ! has test ${FEATURES} ; then
		__vecho ">>> Test phase [not enabled]: ${CATEGORY}/${PF}"
	else
		if [[ " ${FEATURES} " == *" force-multilib "* ]]; then
			if [ ${PORTAGE_BUILDDIR}/.tested.${LOOP_ABI} -nt "${WORKDIR}" ]; then
				echo ">>> It appears that ${PN} is already tested for ABI=${LOOP_ABI}; skipping."
				echo ">>> Remove '$PORTAGE_BUILDDIR/.tested.${LOOP_ABI}' to force testing."
				continue
			fi
		fi
		local save_sp=${SANDBOX_PREDICT}
		addpredict /
		__ebuild_phase pre_src_test

		__vecho ">>> Test phase: ${CATEGORY}/${PF}"
		__ebuild_phase src_test

		__vecho ">>> Completed testing ${CATEGORY}/${PF}"

		>> "$PORTAGE_BUILDDIR/.tested" || \
			die "Failed to create $PORTAGE_BUILDDIR/.tested"
		__ebuild_phase post_src_test
		SANDBOX_PREDICT=${save_sp}
	fi

	done

	trap - SIGINT SIGQUIT
}

__dyn_install() {
	[ -z "$PORTAGE_BUILDDIR" ] && die "${FUNCNAME}: PORTAGE_BUILDDIR is unset"
	if has noauto $FEATURES ; then
		rm -f "${PORTAGE_BUILDDIR}/.installed"
	elif [[ -e $PORTAGE_BUILDDIR/.installed ]] ; then
		__vecho ">>> It appears that '${PF}' is already installed; skipping."
		__vecho ">>> Remove '${PORTAGE_BUILDDIR}/.installed' to force install."
		return 0
	fi
	trap "__abort_install" SIGINT SIGQUIT
	__start_distcc

	# Handle setting QA_* based on QA_PREBUILT
	# Those variables shouldn't be needed before src_install()
	# (QA_PRESTRIPPED is used in prepstrip, others in install-qa-checks)
	# and delay in setting them allows us to set them in pkg_setup()
	if [[ -n $QA_PREBUILT ]] ; then
		# these ones support fnmatch patterns
		QA_EXECSTACK+=" $QA_PREBUILT"
		QA_TEXTRELS+=" $QA_PREBUILT"
		QA_WX_LOAD+=" $QA_PREBUILT"

		# these ones support regular expressions, so translate
		# fnmatch patterns to regular expressions
		for x in QA_DT_NEEDED QA_FLAGS_IGNORED QA_PRESTRIPPED QA_SONAME ; do
			if [[ $(declare -p $x 2>/dev/null) = declare\ -a* ]] ; then
				eval "${x}=(\"\${${x}[@]}\" ${QA_PREBUILT//\*/.*})"
			else
				eval "${x}+=\" ${QA_PREBUILT//\*/.*}\""
			fi
		done

		unset x
	fi
	# This needs to be exported since prepstrip is a separate shell script.
	[[ -n $QA_PRESTRIPPED ]] && export QA_PRESTRIPPED
	eval "[[ -n \$QA_PRESTRIPPED_${ARCH/-/_} ]] && \
		export QA_PRESTRIPPED_${ARCH/-/_}"

	__ebuild_phase pre_src_install

	if ___eapi_has_prefix_variables; then
		_x=${ED}
	else
		_x=${D}
	fi
	rm -rf "${D}"
	[[ " ${FEATURES} " == *" force-multilib "* ]] && is_auto-multilib && rm -rf "${D}".${ABI}
	mkdir -p "${_x}"
	unset _x
	for LOOP_ABI in $(get_abi_list); do

	if [[ -d $S ]] ; then
		cd "${S}"
	elif ___eapi_has_S_WORKDIR_fallback; then
		cd "${WORKDIR}"
	elif [[ -z ${A} ]] && ! __has_phase_defined_up_to install; then
		cd "${WORKDIR}"
	else
		die "The source directory '${S}' doesn't exist"
	fi

	__vecho
	__vecho ">>> Install ${PF} into ${D} category ${CATEGORY}"
	#our custom version of libtool uses $S and $D to fix
	#invalid paths in .la files
	export S D

	# Reset exeinto(), docinto(), insinto(), and into() state variables
	# in case the user is running the install phase multiple times
	# consecutively via the ebuild command.
	if ___eapi_has_DESTTREE_INSDESTTREE; then
		export DESTTREE=/usr
		export INSDESTTREE=""
	else
		export _E_DESTTREE_=/usr
		export _E_INSDESTTREE_=""
	fi
	export _E_EXEDESTTREE_=""
	export _E_DOCDESTTREE_=""

	__ebuild_phase src_install

		if ( [[ " ${FEATURES} " == *" force-multilib "* ]] && is_auto-multilib ) ; then
			_finalize_abi_install
			cp "${T}"/environment "${PORTAGE_BUILDDIR}"/build-info/environment.${LOOP_ABI} || die
		fi
	done
	if [[ -d "${D}" ]]; then
		if [[ " ${FEATURES} " == *" force-multilib "* ]]; then
			if [[ ${CATEGORY}/${PN} == sys-devel/libtool ]] ; then
				ewarn "Preserving libltdl.la because of extensive usage"
				ewarn "even in m4 macros of libtool"
			else
				find "${D}" -name '*.la' ! -exec grep -q shouldnotlink=yes {} \; -exec rm {} \;
			fi
		fi

	>> "$PORTAGE_BUILDDIR/.installed" || \
		die "Failed to create $PORTAGE_BUILDDIR/.installed"
	__vecho ">>> Completed installing ${PF} into ${D}"
	__vecho
	__ebuild_phase post_src_install

	# record build & installed size in build log
	if type -P du &>/dev/null; then
		local nsz=( $(du -ks "${WORKDIR}") )
		local isz=( $(du -ks "${D}") )

		# subshell to avoid polluting the caller env with the helper
		# functions below
		(
			# align $1 to the right to the width of the widest of $1 and $2
			padl() {
				local s1=$1
				local s2=$2
				local width=${#s1}
				[[ ${#s2} -gt ${width} ]] && width=${#s2}
				printf "%*s" ${width} "${s1}"
			}

			# transform number in KiB into MiB, GiB or TiB based on size
			human() {
				local s1=$1
				local units=( KiB MiB GiB TiB )

				s1=$((s1 * 10))
				while [[ ${s1} -gt 10240 && ${#units[@]} -gt 1 ]] ; do
					s1=$((s1 / 1024 ))
					units=( ${units[@]:1} )
				done

				local r=${s1: -1}
				s1=$((s1 / 10))
				printf "%s.%s %s" "${s1}" "${r}" "${units[0]}"
			}

			size() {
				local s1=$1
				local s2=$2
				local out="$(padl "${s1}" "${s2}") KiB"

				if [[ ${s1} -gt 1024 ]] ; then
					s1=$(human ${s1})
					if [[ ${s2} -gt 1024 ]] ; then
						s2=$(human ${s2})
						s1=$(padl "${s1}" "${s2}")
					fi
					out+=" (${s1})"
				fi
				echo "${out}"
			}
			einfo "Final size of build directory: $(size ${nsz[0]} ${isz[0]})"
			einfo "Final size of installed tree:  $(size ${isz[0]} ${nsz[0]})"
		)
		__vecho
	fi

	cd "${PORTAGE_BUILDDIR}"/build-info
	set -f
	local f x

	IFS=$' \t\n\r'
	for f in CATEGORY DEFINED_PHASES FEATURES INHERITED IUSE \
		PF PKGUSE SLOT KEYWORDS HOMEPAGE DESCRIPTION \
		ASFLAGS CBUILD CC CFLAGS CHOST CTARGET CXX \
		CXXFLAGS EXTRA_ECONF EXTRA_EINSTALL EXTRA_MAKE \
		LDFLAGS LIBCFLAGS LIBCXXFLAGS QA_CONFIGURE_OPTIONS \
		QA_DESKTOP_FILE QA_PREBUILT PROVIDES_EXCLUDE REQUIRES_EXCLUDE \
		PKG_INSTALL_MASK; do

		x=$(echo -n ${!f})
		[[ -n $x ]] && echo "$x" > $f
	done
<<<<<<< HEAD
	if [[ $CATEGORY != virtual ]] ; then
		for f in ASFLAGS CBUILD CC CFLAGS CHOST CTARGET CXX \
			CXXFLAGS EXTRA_ECONF EXTRA_EINSTALL EXTRA_MAKE \
			LDFLAGS LIBCFLAGS LIBCXXFLAGS QA_CONFIGURE_OPTIONS \
			QA_DESKTOP_FILE QA_PREBUILT PROVIDES_EXCLUDE REQUIRES_EXCLUDE ; do
			x=$(echo -n ${!f})
			[[ -n $x ]] && echo "$x" > $f
		done
		# whitespace preserved
		for f in QA_AM_MAINTAINER_MODE ; do
			[[ -n ${!f} ]] && echo "${!f}" > $f
		done
	fi
	if [[ " ${FEATURES} " == *" force-multilib "* ]]; then
		#IUSE is changed in _post_src_install_chost_fix
		#in pym/portage/package/ebuild/doebuild.py
		#which is run after dyn_install, so useless to
		#add internal USE flags here 
		if is_auto-multilib; then
			echo "$(get_abi_order)" > MULTILIB_ABIS
		fi
	fi
=======
	# whitespace preserved
	for f in QA_AM_MAINTAINER_MODE ; do
		[[ -n ${!f} ]] && echo "${!f}" > $f
	done
>>>>>>> 7a072e17
	echo "${USE}"       > USE
	echo "${EAPI:-0}"   > EAPI

	# Save EPREFIX, since it makes it easy to use chpathtool to
	# adjust the content of a binary package so that it will
	# work in a different EPREFIX from the one is was built for.
	if ___eapi_has_prefix_variables && [[ -n ${EPREFIX} ]]; then
		echo "${EPREFIX}" > EPREFIX
	fi

	set +f

	# local variables can leak into the saved environment.
	unset f

	# Use safe cwd, avoiding unsafe import for bug #469338.
	cd "${PORTAGE_PYM_PATH}"
	__save_ebuild_env --exclude-init-phases | __filter_readonly_variables \
		--filter-path --filter-sandbox --allow-extra-vars > \
		"${PORTAGE_BUILDDIR}"/build-info/environment
	assert "__save_ebuild_env failed"
	cd "${PORTAGE_BUILDDIR}"/build-info || die

	${PORTAGE_BZIP2_COMMAND} -f9 environment

	cp "${EBUILD}" "${PF}.ebuild"
	[ -n "${PORTAGE_REPO_NAME}" ]  && echo "${PORTAGE_REPO_NAME}" > repository
	if has nostrip ${FEATURES} ${RESTRICT} || has strip ${RESTRICT}
	then
		>> DEBUGBUILD
	fi

	else
		if [[ " ${FEATURES} " == *" force-multilib "* ]]; then
			cd "${PORTAGE_BUILDDIR}"
			if [[ $EMERGE_FROM = binary ]] || ! has keepwork $FEATURES; then
				rm -f "$PORTAGE_BUILDDIR"/.{ebuild_changed,exit_status,logid,unpacked,prepared} \
					"$PORTAGE_BUILDDIR"/.{configured,compiled,tested,packaged} \
					"$PORTAGE_BUILDDIR"/.die_hooks

				rm -rf "${WORKDIR}"
			fi

			if [ -f "${PORTAGE_BUILDDIR}/.unpacked" ]; then
				find "${PORTAGE_BUILDDIR}" -type d ! -regex "^${WORKDIR}" | sort -r | tr "\n" "\0" | $XARGS -0 rmdir &>/dev/null
			fi
		fi
	fi
	trap - SIGINT SIGQUIT
}

__dyn_help() {
	echo
	echo "Portage"
	echo "Copyright 1999-2010 Gentoo Foundation"
	echo
	echo "How to use the ebuild command:"
	echo
	echo "The first argument to ebuild should be an existing .ebuild file."
	echo
	echo "One or more of the following options can then be specified.  If more"
	echo "than one option is specified, each will be executed in order."
	echo
	echo "  help        : show this help screen"
	echo "  pretend     : execute package specific pretend actions"
	echo "  setup       : execute package specific setup actions"
	echo "  fetch       : download source archive(s) and patches"
	echo "  nofetch     : display special fetch instructions"
	echo "  digest      : create a manifest file for the package"
	echo "  manifest    : create a manifest file for the package"
	echo "  unpack      : unpack sources (auto-dependencies if needed)"
	echo "  prepare     : prepare sources (auto-dependencies if needed)"
	echo "  configure   : configure sources (auto-fetch/unpack if needed)"
	echo "  compile     : compile sources (auto-fetch/unpack/configure if needed)"
	echo "  test        : test package (auto-fetch/unpack/configure/compile if needed)"
	echo "  preinst     : execute pre-install instructions"
	echo "  postinst    : execute post-install instructions"
	echo "  install     : install the package to the temporary install directory"
	echo "  qmerge      : merge image into live filesystem, recording files in db"
	echo "  merge       : do fetch, unpack, compile, install and qmerge"
	echo "  prerm       : execute pre-removal instructions"
	echo "  postrm      : execute post-removal instructions"
	echo "  unmerge     : remove package from live filesystem"
	echo "  config      : execute package specific configuration actions"
	echo "  package     : create a tarball package in ${PKGDIR}/All"
	echo "  rpm         : build a RedHat RPM package"
	echo "  clean       : clean up all source and temporary files"
	echo
	echo "The following settings will be used for the ebuild process:"
	echo
	echo "  package     : ${PF}"
	echo "  slot        : ${SLOT}"
	echo "  category    : ${CATEGORY}"
	echo "  description : ${DESCRIPTION}"
	echo "  system      : ${CHOST}"
	echo "  c flags     : ${CFLAGS}"
	echo "  c++ flags   : ${CXXFLAGS}"
	echo "  make flags  : ${MAKEOPTS}"
	echo -n "  build mode  : "
	if has nostrip ${FEATURES} ${RESTRICT} || has strip ${RESTRICT} ;
	then
		echo "debug (large)"
	else
		echo "production (stripped)"
	fi
	echo "  merge to    : ${ROOT}"
	echo
	if [ -n "$USE" ]; then
		echo "Additionally, support for the following optional features will be enabled:"
		echo
		echo "  ${USE}"
	fi
	echo
}

# @FUNCTION: __ebuild_arg_to_phase
# @DESCRIPTION:
# Translate a known ebuild(1) argument into the precise
# name of it's corresponding ebuild phase.
__ebuild_arg_to_phase() {
	[ $# -ne 1 ] && die "expected exactly 1 arg, got $#: $*"
	local arg=$1
	local phase_func=""

	case "$arg" in
		pretend)
			___eapi_has_pkg_pretend && \
				phase_func=pkg_pretend
			;;
		setup)
			phase_func=pkg_setup
			;;
		nofetch)
			phase_func=pkg_nofetch
			;;
		unpack)
			phase_func=src_unpack
			;;
		prepare)
			___eapi_has_src_prepare && \
				phase_func=src_prepare
			;;
		configure)
			___eapi_has_src_configure && \
				phase_func=src_configure
			;;
		compile)
			phase_func=src_compile
			;;
		test)
			phase_func=src_test
			;;
		install)
			phase_func=src_install
			;;
		preinst)
			phase_func=pkg_preinst
			;;
		postinst)
			phase_func=pkg_postinst
			;;
		prerm)
			phase_func=pkg_prerm
			;;
		postrm)
			phase_func=pkg_postrm
			;;
	esac

	[[ -z $phase_func ]] && return 1
	echo "$phase_func"
	return 0
}

__ebuild_phase_funcs() {
	[ $# -ne 2 ] && die "expected exactly 2 args, got $#: $*"
	local eapi=$1
	local phase_func=$2
	local all_phases="src_compile pkg_config src_configure pkg_info
		src_install pkg_nofetch pkg_postinst pkg_postrm pkg_preinst
		src_prepare pkg_prerm pkg_pretend pkg_setup src_test src_unpack"
	local x

	# First, set up the error handlers for default*
	for x in ${all_phases} ; do
		eval "default_${x}() {
			die \"default_${x}() is not supported in EAPI='${eapi}' in phase ${phase_func}\"
		}"
	done

	# We can just call the specific handler -- it will either error out
	# on invalid phase or run it.
	eval "default() {
		default_${phase_func}
	}"

	case "$eapi" in
		0|1) # EAPIs not supporting 'default'

			for x in pkg_nofetch src_unpack src_test ; do
				declare -F $x >/dev/null || \
					eval "$x() { __eapi0_$x; }"
			done

			if ! declare -F src_compile >/dev/null ; then
				case "$eapi" in
					0)
						src_compile() { __eapi0_src_compile; }
						;;
					*)
						src_compile() { __eapi1_src_compile; }
						;;
				esac
			fi
			;;

		*) # EAPIs supporting 'default'

			# defaults starting with EAPI 0
			[[ ${phase_func} == pkg_nofetch ]] && \
				default_pkg_nofetch() { __eapi0_pkg_nofetch; }
			[[ ${phase_func} == src_unpack ]] && \
				default_src_unpack() { __eapi0_src_unpack; }
			[[ ${phase_func} == src_test ]] && \
				default_src_test() { __eapi0_src_test; }

			# defaults starting with EAPI 2
			[[ ${phase_func} == src_prepare ]] && \
				default_src_prepare() { __eapi2_src_prepare; }
			[[ ${phase_func} == src_configure ]] && \
				default_src_configure() { __eapi2_src_configure; }
			[[ ${phase_func} == src_compile ]] && \
				default_src_compile() { __eapi2_src_compile; }

			# bind supported phases to the defaults
			declare -F pkg_nofetch >/dev/null || \
				pkg_nofetch() { default; }
			declare -F src_unpack >/dev/null || \
				src_unpack() { default; }
			declare -F src_prepare >/dev/null || \
				src_prepare() { default; }
			declare -F src_configure >/dev/null || \
				src_configure() { default; }
			declare -F src_compile >/dev/null || \
				src_compile() { default; }
			declare -F src_test >/dev/null || \
				src_test() { default; }

			# defaults starting with EAPI 4
			if ! has ${eapi} 2 3; then
				[[ ${phase_func} == src_install ]] && \
					default_src_install() { __eapi4_src_install; }

				declare -F src_install >/dev/null || \
					src_install() { default; }
			fi

			# defaults starting with EAPI 6
			if ! has ${eapi} 2 3 4 4-python 4-slot-abi 5 5-progress 5-hdepend; then
				[[ ${phase_func} == src_prepare ]] && \
					default_src_prepare() { __eapi6_src_prepare; }
				[[ ${phase_func} == src_install ]] && \
					default_src_install() { __eapi6_src_install; }

				declare -F src_prepare >/dev/null || \
					src_prepare() { default; }
			fi
			;;
	esac
}

__ebuild_main() {

	# Subshell/helper die support (must export for the die helper).
	# Since this function is typically executed in a subshell,
	# setup EBUILD_MASTER_PID to refer to the current $BASHPID,
	# which seems to give the best results when further
	# nested subshells call die.
	export EBUILD_MASTER_PID=${BASHPID:-$(__bashpid)}
	trap 'exit 1' SIGTERM

	#a reasonable default for $S
	[[ -z ${S} ]] && export S=${WORKDIR}/${P}

	if [[ -s $SANDBOX_LOG ]] ; then
		# We use SANDBOX_LOG to check for sandbox violations,
		# so we ensure that there can't be a stale log to
		# interfere with our logic.
		local x=
		if [[ -n $SANDBOX_ON ]] ; then
			x=$SANDBOX_ON
			export SANDBOX_ON=0
		fi

		rm -f "$SANDBOX_LOG" || \
			die "failed to remove stale sandbox log: '$SANDBOX_LOG'"

		if [[ -n $x ]] ; then
			export SANDBOX_ON=$x
		fi
		unset x
	fi

	# Force configure scripts that automatically detect ccache to
	# respect FEATURES="-ccache".
	has ccache $FEATURES || export CCACHE_DISABLE=1

	local phase_func=$(__ebuild_arg_to_phase "$EBUILD_PHASE")
	[[ -n $phase_func ]] && __ebuild_phase_funcs "$EAPI" "$phase_func"
	unset phase_func

	__source_all_bashrcs

	case ${1} in
	nofetch)
		__ebuild_phase_with_hooks pkg_nofetch
		;;
	config|info)
		if has "${1}" config info && \
			! declare -F "pkg_${1}" >/dev/null ; then
			ewarn  "pkg_${1}() is not defined: '${EBUILD##*/}'"
		fi
		export SANDBOX_ON="0"
		if [ "${PORTAGE_DEBUG}" != "1" ] || [ "${-/x/}" != "$-" ]; then
			__ebuild_phase_with_hooks pkg_${1}
		else
			set -x
			__ebuild_phase_with_hooks pkg_${1}
			set +x
		fi
		if [[ -n $PORTAGE_UPDATE_ENV ]] ; then
			# Update environment.bz2 in case installation phases
			# need to pass some variables to uninstallation phases.
			# Use safe cwd, avoiding unsafe import for bug #469338.
			cd "${PORTAGE_PYM_PATH}"
			__save_ebuild_env --exclude-init-phases | \
				__filter_readonly_variables --filter-path \
				--filter-sandbox --allow-extra-vars \
				| ${PORTAGE_BZIP2_COMMAND} -c -f9 > "$PORTAGE_UPDATE_ENV"
			assert "__save_ebuild_env failed"
		fi
		;;
	prerm|postrm|preinst|postinst)
		if [[ " ${FEATURES} " == *" force-multilib "* ]]; then
			for LOOP_ABI in $(get_abi_order); do
				if is_auto-multilib ; then
					case ${1} in
						preinst|postinst)
							set_abi ${LOOP_ABI}
							source "${T}"/environment
							;;
						prerm|postrm)
							# if = backward compactibility for previous versions, which did not
							# install a per-ABI environment
							if [[ -f "${ROOT}"var/db/pkg/${CATEGORY}/${PF}/environment.${LOOP_ABI}.bz2 ]] ; then
								bzcat "${ROOT}"var/db/pkg/${CATEGORY}/${PF}/environment.${LOOP_ABI}.bz2 > "${T}"/environment || die
								__preprocess_ebuild_env --filter-metadata
							fi
							;;
					esac
					# >/dev/null = backward compactibility for prerm/postrm
					source "${T}"/environment 2>/dev/null || die
				fi
				export SANDBOX_ON="0"
				if [ "${PORTAGE_DEBUG}" != "1" ] || [ "${-/x/}" != "$-" ]; then
					__ebuild_phase_with_hooks pkg_${1}
				else
					set -x
					__ebuild_phase_with_hooks pkg_${1}
					set +x
				fi

				if [[ -n $PORTAGE_UPDATE_ENV ]] ; then
					# Update environment.bz2 in case installation phases
					# need to pass some variables to uninstallation phases.
					__save_ebuild_env --exclude-init-phases | \
						__filter_readonly_variables --filter-path \
						--filter-sandbox --allow-extra-vars \
						| ${PORTAGE_BZIP2_COMMAND} -c -f9 > "$PORTAGE_UPDATE_ENV"
					assert "__save_ebuild_env failed"
				fi
				if is_auto-multilib ; then
					case ${1} in
						preinst|postinst)
							unset_abi
							source "${T}"/environment
							;;
						prerm|postrm)
							#if = backward compactibility for previous versions, which did not
							#install a per-ABI environment
							if [[ -f "${ROOT}"var/db/pkg/${CATEGORY}/${PF}/environment.${LOOP_ABI}.bz2 ]] ; then
								__preprocess_ebuild_env --filter-metadata
								bzcat "${ROOT}"var/db/pkg/${CATEGORY}/${PF}/environment.${LOOP_ABI}.bz2 > "${T}"/environment || die
							fi
							;;
					esac
					# >/dev/null = backward compactibility for prerm/postrm
					source "${T}"/environment 2>/dev/null || die
				fi
			done
		else
			export SANDBOX_ON="0"
			if [ "${PORTAGE_DEBUG}" != "1" ] || [ "${-/x/}" != "$-" ]; then
				__ebuild_phase_with_hooks pkg_${1}
			else
				set -x
				__ebuild_phase_with_hooks pkg_${1}
				set +x
			fi
			if [[ -n $PORTAGE_UPDATE_ENV ]] ; then
				# Update environment.bz2 in case installation phases
				# need to pass some variables to uninstallation phases.
				__save_ebuild_env --exclude-init-phases | \
					__filter_readonly_variables --filter-path \
					--filter-sandbox --allow-extra-vars \
					| ${PORTAGE_BZIP2_COMMAND} -c -f9 > "$PORTAGE_UPDATE_ENV"
				assert "__save_ebuild_env failed"
			fi
		fi
		;;
	unpack|prepare|configure|compile|test|clean|install)
		if [[ ${SANDBOX_DISABLED:-0} = 0 ]] ; then
			export SANDBOX_ON="1"
		else
			export SANDBOX_ON="0"
		fi

		case "${1}" in
		configure|compile)

			local x
			for x in ASFLAGS CCACHE_DIR CCACHE_SIZE \
				CFLAGS CXXFLAGS LDFLAGS LIBCFLAGS LIBCXXFLAGS ; do
				[[ ${!x+set} = set ]] && export $x
			done
			unset x

			has distcc $FEATURES && [[ -n $DISTCC_DIR ]] && \
				[[ ${SANDBOX_WRITE/$DISTCC_DIR} = $SANDBOX_WRITE ]] && \
				addwrite "$DISTCC_DIR"

			x=LIBDIR_$ABI
			[ -z "$PKG_CONFIG_PATH" -a -n "$ABI" -a -n "${!x}" ] && \
				export PKG_CONFIG_PATH=${EPREFIX}/usr/${!x}/pkgconfig

			if has noauto $FEATURES && \
				[[ ! -f $PORTAGE_BUILDDIR/.unpacked ]] ; then
				echo
				echo "!!! We apparently haven't unpacked..." \
					"This is probably not what you"
				echo "!!! want to be doing... You are using" \
					"FEATURES=noauto so I'll assume"
				echo "!!! that you know what you are doing..." \
					"You have 5 seconds to abort..."
				echo

				sleep 5
			fi

			cd "$PORTAGE_BUILDDIR"
			if [ ! -d build-info ] ; then
				mkdir build-info
				cp "$EBUILD" "build-info/$PF.ebuild"
			fi

			#our custom version of libtool uses $S and $D to fix
			#invalid paths in .la files
			export S D

			;;
		esac

		if [ "${PORTAGE_DEBUG}" != "1" ] || [ "${-/x/}" != "$-" ]; then
			__dyn_${1}
		else
			set -x
			__dyn_${1}
			set +x
		fi
		export SANDBOX_ON="0"
		;;
	help|pretend|setup)
		#pkg_setup needs to be out of the sandbox for tmp file creation;
		#for example, awking and piping a file in /tmp requires a temp file to be created
		#in /etc.  If pkg_setup is in the sandbox, both our lilo and apache ebuilds break.
		export SANDBOX_ON="0"
		if [ "${PORTAGE_DEBUG}" != "1" ] || [ "${-/x/}" != "$-" ]; then
			__dyn_${1}
		else
			set -x
			__dyn_${1}
			set +x
		fi
		;;
	_internal_test)
		;;
	*)
		export SANDBOX_ON="1"
		echo "Unrecognized arg '${1}'"
		echo
		__dyn_help
		exit 1
		;;
	esac

	# Save the env only for relevant phases.
	if ! has "${1}" clean help info nofetch ; then
		umask 002
		# Use safe cwd, avoiding unsafe import for bug #469338.
		cd "${PORTAGE_PYM_PATH}"
		__save_ebuild_env | __filter_readonly_variables \
			--filter-features > "$T/environment"
		assert "__save_ebuild_env failed"
		chgrp "${PORTAGE_GRPNAME:-portage}" "$T/environment"
		chmod g+w "$T/environment"
	fi
	[[ -n $PORTAGE_EBUILD_EXIT_FILE ]] && > "$PORTAGE_EBUILD_EXIT_FILE"
	if [[ -n $PORTAGE_IPC_DAEMON ]] ; then
		[[ ! -s $SANDBOX_LOG ]]
		"$PORTAGE_BIN_PATH"/ebuild-ipc exit $?
	fi
}<|MERGE_RESOLUTION|>--- conflicted
+++ resolved
@@ -760,19 +760,10 @@
 		x=$(echo -n ${!f})
 		[[ -n $x ]] && echo "$x" > $f
 	done
-<<<<<<< HEAD
-	if [[ $CATEGORY != virtual ]] ; then
-		for f in ASFLAGS CBUILD CC CFLAGS CHOST CTARGET CXX \
-			CXXFLAGS EXTRA_ECONF EXTRA_EINSTALL EXTRA_MAKE \
-			LDFLAGS LIBCFLAGS LIBCXXFLAGS QA_CONFIGURE_OPTIONS \
-			QA_DESKTOP_FILE QA_PREBUILT PROVIDES_EXCLUDE REQUIRES_EXCLUDE ; do
-			x=$(echo -n ${!f})
-			[[ -n $x ]] && echo "$x" > $f
-		done
-		# whitespace preserved
-		for f in QA_AM_MAINTAINER_MODE ; do
-			[[ -n ${!f} ]] && echo "${!f}" > $f
-		done
+	# whitespace preserved
+	for f in QA_AM_MAINTAINER_MODE ; do
+		[[ -n ${!f} ]] && echo "${!f}" > $f
+	done
 	fi
 	if [[ " ${FEATURES} " == *" force-multilib "* ]]; then
 		#IUSE is changed in _post_src_install_chost_fix
@@ -783,12 +774,6 @@
 			echo "$(get_abi_order)" > MULTILIB_ABIS
 		fi
 	fi
-=======
-	# whitespace preserved
-	for f in QA_AM_MAINTAINER_MODE ; do
-		[[ -n ${!f} ]] && echo "${!f}" > $f
-	done
->>>>>>> 7a072e17
 	echo "${USE}"       > USE
 	echo "${EAPI:-0}"   > EAPI
 
