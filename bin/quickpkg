--- conflicted
+++ resolved
@@ -138,12 +138,11 @@
 				except IndexError as e:
 					eout.eerror("Invalid or unsupported compression method: %s" % e.args[0])
 					return 1
-<<<<<<< HEAD
 				if find_binary(compression_binary) is None:
 					missing_package = compression["package"]
 					eout.eerror("File compression unsupported %s. Missing package: %s" % (binpkg_compression, missing_package))
 					return 1
-				cmd = [varexpand(x, mydict=settings) for x in shlex_split(compression["compress"])]
+				cmd = shlex_split(varexpand(compression["compress"], mydict=settings))
 				# Filter empty elements that make Popen fail
 				cmd = [x for x in cmd if x != ""]
 				with open(binpkg_tmpfile, "wb") as fobj:
@@ -170,29 +169,6 @@
 				ensure_dirs(os.path.dirname(binpkg_tmpfile))
 				excluded_config_files = dblnk.quickpkg(binpkg_tmpfile,
 					metadata,
-=======
-				# Empty BINPKG_COMPRESS disables compression.
-				binpkg_compression = 'none'
-				compression = {
-					'compress': 'cat',
-					'package': 'sys-apps/coreutils',
-				}
-			try:
-				compression_binary = shlex_split(varexpand(compression["compress"], mydict=settings))[0]
-			except IndexError as e:
-				eout.eerror("Invalid or unsupported compression method: %s" % e.args[0])
-				return 1
-			if find_binary(compression_binary) is None:
-				missing_package = compression["package"]
-				eout.eerror("File compression unsupported %s. Missing package: %s" % (binpkg_compression, missing_package))
-				return 1
-			cmd = shlex_split(varexpand(compression["compress"], mydict=settings))
-			# Filter empty elements that make Popen fail
-			cmd = [x for x in cmd if x != ""]
-			with open(binpkg_tmpfile, "wb") as fobj:
-				proc = subprocess.Popen(cmd, stdin=subprocess.PIPE, stdout=fobj)
-				excluded_config_files = dblnk.quickpkg(proc.stdin,
->>>>>>> 614c3aac
 					include_config=include_config,
 					include_unmodified_config=include_unmodified_config)
 			else:
