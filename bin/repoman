<<<<<<< HEAD
#!@PREFIX_PORTAGE_PYTHON@ -bO
# Copyright 1999-2014 Gentoo Foundation
=======
#!/usr/bin/python -bO
# Copyright 1999-2015 Gentoo Foundation
>>>>>>> c3ef903d
# Distributed under the terms of the GNU General Public License v2

# Next to do: dep syntax checking in mask files
# Then, check to make sure deps are satisfiable (to avoid "can't find match for" problems)
# that last one is tricky because multiple profiles need to be checked.

from __future__ import print_function, unicode_literals

import codecs
import copy
import errno
import io
import logging
import re
import signal
import stat
import subprocess
import sys
import tempfile
import textwrap
import time
import platform
from itertools import chain
from stat import S_ISDIR
from pprint import pformat

try:
	from urllib.parse import urlparse
except ImportError:
	from urlparse import urlparse

from os import path as osp
if osp.isfile(osp.join(osp.dirname(osp.dirname(osp.realpath(__file__))), ".portage_not_installed")):
	sys.path.insert(0, osp.join(osp.dirname(osp.dirname(osp.realpath(__file__))), "pym"))
import portage
portage._internal_caller = True
portage._disable_legacy_globals()

try:
	import xml.etree.ElementTree
	from xml.parsers.expat import ExpatError
except (SystemExit, KeyboardInterrupt):
	raise
except (ImportError, SystemError, RuntimeError, Exception):
	# broken or missing xml support
	# http://bugs.python.org/issue14988
	msg = ["Please enable python's \"xml\" USE flag in order to use repoman."]
	from portage.output import EOutput
	out = EOutput()
	for line in msg:
		out.eerror(line)
	sys.exit(1)

from portage import os
from portage import _encodings
from portage import _unicode_encode
import portage.util.formatter as formatter
import repoman.checks
from repoman.checks import run_checks
from repoman.check_missingslot import check_missingslot
from repoman import utilities
from repoman.herdbase import make_herd_base
from _emerge.Package import Package
from _emerge.RootConfig import RootConfig
from _emerge.UserQuery import UserQuery
import portage.checksum
import portage.const
import portage.repository.config
from portage import cvstree, normalize_path
from portage import util
from portage.exception import (FileNotFound, InvalidAtom, MissingParameter,
	ParseError, PermissionDenied)
from portage.dep import Atom
from portage.process import find_binary, spawn
from portage.output import bold, create_color_func, \
	green, nocolor, red
from portage.output import ConsoleStyleFile, StyleWriter
from portage.util import writemsg_level
from portage.util._argparse import ArgumentParser
from portage.package.ebuild.digestgen import digestgen
from portage.eapi import eapi_has_iuse_defaults, eapi_has_required_use

if sys.hexversion >= 0x3000000:
	basestring = str

util.initialize_logger()

# 14 is the length of DESCRIPTION=""
max_desc_len = 100
allowed_filename_chars="a-zA-Z0-9._+-"
pv_toolong_re = re.compile(r'[0-9]{19,}')
GPG_KEY_ID_REGEX = r'(0x)?([0-9a-fA-F]{8}|[0-9a-fA-F]{16}|[0-9a-fA-F]{24}|[0-9a-fA-F]{32}|[0-9a-fA-F]{40})!?'
bad = create_color_func("BAD")

# A sane umask is needed for files that portage creates.
os.umask(0o22)
# Repoman sets it's own ACCEPT_KEYWORDS and we don't want it to
# behave incrementally.
repoman_incrementals = tuple(x for x in \
	portage.const.INCREMENTALS if x != 'ACCEPT_KEYWORDS')
config_root = os.environ.get("PORTAGE_CONFIGROOT")
repoman_settings = portage.config(config_root=config_root, local_config=False)

if repoman_settings.get("NOCOLOR", "").lower() in ("yes", "true") or \
	repoman_settings.get('TERM') == 'dumb' or \
	not sys.stdout.isatty():
	nocolor()

def warn(txt):
	print("repoman: " + txt)

def err(txt):
	warn(txt)
	sys.exit(1)

def exithandler(signum=None, _frame=None):
	logging.fatal("Interrupted; exiting...")
	if signum is None:
		sys.exit(1)
	else:
		sys.exit(128 + signum)

signal.signal(signal.SIGINT, exithandler)

def ParseArgs(argv, qahelp):
	"""This function uses a customized optionParser to parse command line arguments for repoman
	Args:
	  argv - a sequence of command line arguments
		qahelp - a dict of qa warning to help message
	Returns:
	  (opts, args), just like a call to parser.parse_args()
	"""

	argv = portage._decode_argv(argv)

	modes = {
		'commit' : 'Run a scan then commit changes',
		'ci' : 'Run a scan then commit changes',
		'fix' : 'Fix simple QA issues (stray digests, missing digests)',
		'full' : 'Scan directory tree and print all issues (not a summary)',
		'help' : 'Show this screen',
		'manifest' : 'Generate a Manifest (fetches files if necessary)',
		'manifest-check' : 'Check Manifests for missing or incorrect digests',
		'scan' : 'Scan directory tree for QA issues'
	}

	output_choices = {
		'default' : 'The normal output format',
		'column' : 'Columnar output suitable for use with grep'
	}

	mode_keys = list(modes)
	mode_keys.sort()

	output_keys = sorted(output_choices)

	parser = ArgumentParser(usage="repoman [options] [mode]",
		description="Modes: %s" % " | ".join(mode_keys),
		epilog="For more help consult the man page.")

	parser.add_argument('-a', '--ask', dest='ask', action='store_true', default=False,
		help='Request a confirmation before commiting')

	parser.add_argument('-m', '--commitmsg', dest='commitmsg',
		help='specify a commit message on the command line')

	parser.add_argument('-M', '--commitmsgfile', dest='commitmsgfile',
		help='specify a path to a file that contains a commit message')

	parser.add_argument('--digest',
		choices=('y', 'n'), metavar='<y|n>',
		help='Automatically update Manifest digests for modified files')

	parser.add_argument('-p', '--pretend', dest='pretend', default=False,
		action='store_true', help='don\'t commit or fix anything; just show what would be done')

	parser.add_argument('-q', '--quiet', dest="quiet", action="count", default=0,
		help='do not print unnecessary messages')

	parser.add_argument(
		'--echangelog', choices=('y', 'n', 'force'), metavar="<y|n|force>",
		help='for commit mode, call echangelog if ChangeLog is unmodified (or '
		'regardless of modification if \'force\' is specified)')

	parser.add_argument('--experimental-inherit', choices=('y', 'n'),
		metavar="<y|n>", default='n',
		help='Enable experimental inherit.missing checks which may misbehave'
			' when the internal eclass database becomes outdated')

	parser.add_argument('-f', '--force', dest='force', default=False, action='store_true',
		help='Commit with QA violations')

	parser.add_argument('-S', '--straight-to-stable', dest='straight_to_stable', default=False,
		action='store_true', help='Allow committing straight to stable')

	parser.add_argument('--vcs', dest='vcs',
		help='Force using specific VCS instead of autodetection')

	parser.add_argument('-v', '--verbose', dest="verbosity", action='count',
		help='be very verbose in output', default=0)

	parser.add_argument('-V', '--version', dest='version', action='store_true',
		help='show version info')

	parser.add_argument('-x', '--xmlparse', dest='xml_parse', action='store_true',
		default=False, help='forces the metadata.xml parse check to be carried out')

	parser.add_argument(
		'--if-modified', choices=('y', 'n'), default='n',
		metavar="<y|n>",
		help='only check packages that have uncommitted modifications')

	parser.add_argument('-i', '--ignore-arches', dest='ignore_arches', action='store_true',
		default=False, help='ignore arch-specific failures (where arch != host)')

	parser.add_argument("--ignore-default-opts",
		action="store_true",
		help="do not use the REPOMAN_DEFAULT_OPTS environment variable")

	parser.add_argument('-I', '--ignore-masked', dest='ignore_masked', action='store_true',
		default=False, help='ignore masked packages (not allowed with commit mode)')

	parser.add_argument('--include-arches', dest='include_arches',
		metavar='ARCHES', action='append',
		help='A space separated list of arches used to '
		'filter the selection of profiles for dependency checks')

	parser.add_argument('-d', '--include-dev', dest='include_dev', action='store_true',
		default=False, help='include dev profiles in dependency checks')

	parser.add_argument('-e', '--include-exp-profiles', choices=('y', 'n'),
		default=False, help='include exp profiles in dependency checks',
		metavar='<y|n>')

	parser.add_argument('--unmatched-removal', dest='unmatched_removal', action='store_true',
		default=False, help='enable strict checking of package.mask and package.unmask files for unmatched removal atoms')

	parser.add_argument('--without-mask', dest='without_mask', action='store_true',
		default=False, help='behave as if no package.mask entries exist (not allowed with commit mode)')

	parser.add_argument('--output-style', dest='output_style', choices=output_keys,
		help='select output type', default='default')

	parser.add_argument('--mode', dest='mode', choices=mode_keys,
		help='specify which mode repoman will run in (default=full)')

	opts, args = parser.parse_known_args(argv[1:])

	if not opts.ignore_default_opts:
		default_opts = portage.util.shlex_split(
			repoman_settings.get("REPOMAN_DEFAULT_OPTS", ""))
		if default_opts:
			opts, args = parser.parse_known_args(default_opts + sys.argv[1:])

	if opts.mode == 'help':
		parser.print_help(short=False)

	for arg in args:
		if arg in modes:
			if not opts.mode:
				opts.mode = arg
				break
		else:
			parser.error("invalid mode: %s" % arg)

	if not opts.mode:
		opts.mode = 'full'

	if opts.mode == 'ci':
		opts.mode = 'commit'  # backwards compat shortcut

	# Use the verbosity and quiet options to fiddle with the loglevel appropriately
	for val in range(opts.verbosity):
		logger = logging.getLogger()
		logger.setLevel(logger.getEffectiveLevel() - 10)

	for val in range(opts.quiet):
		logger = logging.getLogger()
		logger.setLevel(logger.getEffectiveLevel() + 10)

	if opts.mode == 'commit' and not (opts.force or opts.pretend):
		if opts.ignore_masked:
			opts.ignore_masked = False
			logging.warning('Commit mode automatically disables --ignore-masked')
		if opts.without_mask:
			opts.without_mask = False
			logging.warning('Commit mode automatically disables --without-mask')

	return (opts, args)

qahelp = {
	"CVS/Entries.IO_error": "Attempting to commit, and an IO error was encountered access the Entries file",
	"ebuild.invalidname": "Ebuild files with a non-parseable or syntactically incorrect name (or using 2.1 versioning extensions)",
	"ebuild.namenomatch": "Ebuild files that do not have the same name as their parent directory",
	"changelog.ebuildadded": "An ebuild was added but the ChangeLog was not modified",
	"changelog.missing": "Missing ChangeLog files",
	"ebuild.notadded": "Ebuilds that exist but have not been added to cvs",
	"ebuild.patches": "PATCHES variable should be a bash array to ensure white space safety",
	"changelog.notadded": "ChangeLogs that exist but have not been added to cvs",
	"dependency.bad": "User-visible ebuilds with unsatisfied dependencies (matched against *visible* ebuilds)",
	"dependency.badmasked": "Masked ebuilds with unsatisfied dependencies (matched against *all* ebuilds)",
	"dependency.badindev": "User-visible ebuilds with unsatisfied dependencies (matched against *visible* ebuilds) in developing arch",
	"dependency.badmaskedindev": "Masked ebuilds with unsatisfied dependencies (matched against *all* ebuilds) in developing arch",
	"dependency.badtilde": "Uses the ~ dep operator with a non-zero revision part, which is useless (the revision is ignored)",
	"dependency.missingslot": "RDEPEND matches more than one SLOT but does not specify a slot and/or use the := or :* slot operator",
	"dependency.perlcore": "This ebuild directly depends on a package in perl-core; it should use the corresponding virtual instead.",
	"dependency.syntax": "Syntax error in dependency string (usually an extra/missing space/parenthesis)",
	"dependency.unknown": "Ebuild has a dependency that refers to an unknown package (which may be valid if it is a blocker for a renamed/removed package, or is an alternative choice provided by an overlay)",
	"file.executable": "Ebuilds, digests, metadata.xml, Manifest, and ChangeLog do not need the executable bit",
	"file.size": "Files in the files directory must be under 20 KiB",
	"file.size.fatal": "Files in the files directory must be under 60 KiB",
	"file.name": "File/dir name must be composed of only the following chars: %s " % allowed_filename_chars,
	"file.UTF8": "File is not UTF8 compliant",
	"inherit.deprecated": "Ebuild inherits a deprecated eclass",
	"inherit.missing": "Ebuild uses functions from an eclass but does not inherit it",
	"inherit.unused": "Ebuild inherits an eclass but does not use it",
	"java.eclassesnotused": "With virtual/jdk in DEPEND you must inherit a java eclass",
	"wxwidgets.eclassnotused": "Ebuild DEPENDs on x11-libs/wxGTK without inheriting wxwidgets.eclass",
	"KEYWORDS.dropped": "Ebuilds that appear to have dropped KEYWORDS for some arch",
	"KEYWORDS.missing": "Ebuilds that have a missing or empty KEYWORDS variable",
	"KEYWORDS.stable": "Ebuilds that have been added directly with stable KEYWORDS",
	"KEYWORDS.stupid": "Ebuilds that use KEYWORDS=-* instead of package.mask",
	"LICENSE.missing": "Ebuilds that have a missing or empty LICENSE variable",
	"LICENSE.virtual": "Virtuals that have a non-empty LICENSE variable",
	"DESCRIPTION.missing": "Ebuilds that have a missing or empty DESCRIPTION variable",
	"DESCRIPTION.toolong": "DESCRIPTION is over %d characters" % max_desc_len,
	"EAPI.definition": "EAPI definition does not conform to PMS section 7.3.1 (first non-comment, non-blank line)",
	"EAPI.deprecated": "Ebuilds that use features that are deprecated in the current EAPI",
	"EAPI.incompatible": "Ebuilds that use features that are only available with a different EAPI",
	"EAPI.unsupported": "Ebuilds that have an unsupported EAPI version (you must upgrade portage)",
	"SLOT.invalid": "Ebuilds that have a missing or invalid SLOT variable value",
	"HOMEPAGE.missing": "Ebuilds that have a missing or empty HOMEPAGE variable",
	"HOMEPAGE.virtual": "Virtuals that have a non-empty HOMEPAGE variable",
	"PDEPEND.suspect": "PDEPEND contains a package that usually only belongs in DEPEND.",
	"LICENSE.syntax": "Syntax error in LICENSE (usually an extra/missing space/parenthesis)",
	"PROVIDE.syntax": "Syntax error in PROVIDE (usually an extra/missing space/parenthesis)",
	"PROPERTIES.syntax": "Syntax error in PROPERTIES (usually an extra/missing space/parenthesis)",
	"RESTRICT.syntax": "Syntax error in RESTRICT (usually an extra/missing space/parenthesis)",
	"REQUIRED_USE.syntax": "Syntax error in REQUIRED_USE (usually an extra/missing space/parenthesis)",
	"SRC_URI.syntax": "Syntax error in SRC_URI (usually an extra/missing space/parenthesis)",
	"SRC_URI.mirror": "A uri listed in profiles/thirdpartymirrors is found in SRC_URI",
	"ebuild.syntax": "Error generating cache entry for ebuild; typically caused by ebuild syntax error or digest verification failure",
	"ebuild.output": "A simple sourcing of the ebuild produces output; this breaks ebuild policy.",
	"ebuild.nesteddie": "Placing 'die' inside ( ) prints an error, but doesn't stop the ebuild.",
	"variable.invalidchar": "A variable contains an invalid character that is not part of the ASCII character set",
	"variable.readonly": "Assigning a readonly variable",
	"variable.usedwithhelpers": "Ebuild uses D, ROOT, ED, EROOT or EPREFIX with helpers",
	"LIVEVCS.stable": "This ebuild is a live checkout from a VCS but has stable keywords.",
	"LIVEVCS.unmasked": "This ebuild is a live checkout from a VCS but has keywords and is not masked in the global package.mask.",
	"IUSE.invalid": "This ebuild has a variable in IUSE that is not in the use.desc or its metadata.xml file",
	"IUSE.missing": "This ebuild has a USE conditional which references a flag that is not listed in IUSE",
	"IUSE.rubydeprecated": "The ebuild has set a ruby interpreter in USE_RUBY, that is not available as a ruby target anymore",
	"LICENSE.invalid": "This ebuild is listing a license that doesnt exist in portages license/ dir.",
	"LICENSE.deprecated": "This ebuild is listing a deprecated license.",
	"KEYWORDS.invalid": "This ebuild contains KEYWORDS that are not listed in profiles/arch.list or for which no valid profile was found",
	"RDEPEND.implicit": "RDEPEND is unset in the ebuild which triggers implicit RDEPEND=$DEPEND assignment (prior to EAPI 4)",
	"RDEPEND.suspect": "RDEPEND contains a package that usually only belongs in DEPEND.",
	"RESTRICT.invalid": "This ebuild contains invalid RESTRICT values.",
	"digest.assumed": "Existing digest must be assumed correct (Package level only)",
	"digest.missing": "Some files listed in SRC_URI aren't referenced in the Manifest",
	"digest.unused": "Some files listed in the Manifest aren't referenced in SRC_URI",
	"ebuild.majorsyn": "This ebuild has a major syntax error that may cause the ebuild to fail partially or fully",
	"ebuild.minorsyn": "This ebuild has a minor syntax error that contravenes gentoo coding style",
	"ebuild.badheader": "This ebuild has a malformed header",
	"manifest.bad": "Manifest has missing or incorrect digests",
	"metadata.missing": "Missing metadata.xml files",
	"metadata.bad": "Bad metadata.xml files",
	"metadata.warning": "Warnings in metadata.xml files",
	"portage.internal": "The ebuild uses an internal Portage function or variable",
	"repo.eapi.banned": "The ebuild uses an EAPI which is banned by the repository's metadata/layout.conf settings",
	"repo.eapi.deprecated": "The ebuild uses an EAPI which is deprecated by the repository's metadata/layout.conf settings",
	"virtual.oldstyle": "The ebuild PROVIDEs an old-style virtual (see GLEP 37)",
	"virtual.suspect": "Ebuild contains a package that usually should be pulled via virtual/, not directly.",
	"usage.obsolete": "The ebuild makes use of an obsolete construct",
	"upstream.workaround": "The ebuild works around an upstream bug, an upstream bug should be filed and tracked in bugs.gentoo.org"
}

qacats = list(qahelp)
qacats.sort()

qawarnings = set((
"changelog.ebuildadded",
"changelog.missing",
"changelog.notadded",
"dependency.unknown",
"digest.assumed",
"digest.unused",
"ebuild.notadded",
"ebuild.nesteddie",
"dependency.badmasked",
"dependency.badindev",
"dependency.badmaskedindev",
"dependency.badtilde",
"dependency.missingslot",
"dependency.perlcore",
"DESCRIPTION.toolong",
"EAPI.deprecated",
"HOMEPAGE.virtual",
"LICENSE.deprecated",
"LICENSE.virtual",
"KEYWORDS.dropped",
"KEYWORDS.stupid",
"KEYWORDS.missing",
"IUSE.invalid",
"PDEPEND.suspect",
"RDEPEND.implicit",
"RDEPEND.suspect",
"virtual.suspect",
"RESTRICT.invalid",
"ebuild.minorsyn",
"ebuild.badheader",
"ebuild.patches",
"file.size",
"inherit.unused",
"inherit.deprecated",
"java.eclassesnotused",
"wxwidgets.eclassnotused",
"metadata.warning",
"portage.internal",
"repo.eapi.deprecated",
"usage.obsolete",
"upstream.workaround",
"LIVEVCS.stable",
"LIVEVCS.unmasked",
"IUSE.rubydeprecated",
"SRC_URI.mirror",
))

non_ascii_re = re.compile(r'[^\x00-\x7f]')

missingvars = ["KEYWORDS", "LICENSE", "DESCRIPTION", "HOMEPAGE"]
allvars = set(x for x in portage.auxdbkeys if not x.startswith("UNUSED_"))
allvars.update(Package.metadata_keys)
allvars = sorted(allvars)
commitmessage = None
for x in missingvars:
	x += ".missing"
	if x not in qacats:
		logging.warning('* missingvars values need to be added to qahelp ("%s")' % x)
		qacats.append(x)
		qawarnings.add(x)

valid_restrict = frozenset(["binchecks", "bindist",
	"fetch", "installsources", "mirror", "preserve-libs",
	"primaryuri", "splitdebug", "strip", "test", "userpriv"])

live_eclasses = portage.const.LIVE_ECLASSES

suspect_rdepend = frozenset([
	"app-arch/cabextract",
	"app-arch/rpm2targz",
	"app-doc/doxygen",
	"dev-lang/nasm",
	"dev-lang/swig",
	"dev-lang/yasm",
	"dev-perl/extutils-pkgconfig",
	"dev-util/byacc",
	"dev-util/cmake",
	"dev-util/ftjam",
	"dev-util/gperf",
	"dev-util/gtk-doc",
	"dev-util/gtk-doc-am",
	"dev-util/intltool",
	"dev-util/jam",
	"dev-util/pkg-config-lite",
	"dev-util/pkgconf",
	"dev-util/pkgconfig",
	"dev-util/pkgconfig-openbsd",
	"dev-util/scons",
	"dev-util/unifdef",
	"dev-util/yacc",
	"media-gfx/ebdftopcf",
	"sys-apps/help2man",
	"sys-devel/autoconf",
	"sys-devel/automake",
	"sys-devel/bin86",
	"sys-devel/bison",
	"sys-devel/dev86",
	"sys-devel/flex",
	"sys-devel/m4",
	"sys-devel/pmake",
	"virtual/linux-sources",
	"virtual/pkgconfig",
	"x11-misc/bdftopcf",
	"x11-misc/imake",
])

suspect_virtual = {
	"dev-util/pkg-config-lite":"virtual/pkgconfig",
	"dev-util/pkgconf":"virtual/pkgconfig",
	"dev-util/pkgconfig":"virtual/pkgconfig",
	"dev-util/pkgconfig-openbsd":"virtual/pkgconfig",
	"dev-libs/libusb":"virtual/libusb",
	"dev-libs/libusbx":"virtual/libusb",
	"dev-libs/libusb-compat":"virtual/libusb",
}

ruby_deprecated = frozenset([
	"ruby_targets_ree18",
	"ruby_targets_ruby18",
])

metadata_xml_encoding = 'UTF-8'
metadata_xml_declaration = '<?xml version="1.0" encoding="%s"?>' % \
	(metadata_xml_encoding,)
metadata_doctype_name = 'pkgmetadata'
metadata_dtd_uri = 'http://www.gentoo.org/dtd/metadata.dtd'
# force refetch if the local copy creation time is older than this
metadata_dtd_ctime_interval = 60 * 60 * 24 * 7 # 7 days

# file.executable
no_exec = frozenset(["Manifest", "ChangeLog", "metadata.xml"])

options, arguments = ParseArgs(sys.argv, qahelp)

if options.version:
	print("Portage", portage.VERSION)
	sys.exit(0)

if options.experimental_inherit == 'y':
	# This is experimental, so it's non-fatal.
	qawarnings.add("inherit.missing")
	repoman.checks._init(experimental_inherit=True)

# Set this to False when an extraordinary issue (generally
# something other than a QA issue) makes it impossible to
# commit (like if Manifest generation fails).
can_force = True

portdir, portdir_overlay, mydir = utilities.FindPortdir(repoman_settings)
if portdir is None:
	sys.exit(1)

myreporoot = os.path.basename(portdir_overlay)
myreporoot += mydir[len(portdir_overlay):]

if options.vcs:
	if options.vcs in ('cvs', 'svn', 'git', 'bzr', 'hg'):
		vcs = options.vcs
	else:
		vcs = None
else:
	vcses = utilities.FindVCS()
	if len(vcses) > 1:
		print(red('*** Ambiguous workdir -- more than one VCS found at the same depth: %s.' % ', '.join(vcses)))
		print(red('*** Please either clean up your workdir or specify --vcs option.'))
		sys.exit(1)
	elif vcses:
		vcs = vcses[0]
	else:
		vcs = None

if options.if_modified == "y" and vcs is None:
	logging.info("Not in a version controlled repository; "
		"disabling --if-modified.")
	options.if_modified = "n"

# Disable copyright/mtime check if vcs does not preserve mtime (bug #324075).
vcs_preserves_mtime = vcs in ('cvs', None)

vcs_local_opts = repoman_settings.get("REPOMAN_VCS_LOCAL_OPTS", "").split()
vcs_global_opts = repoman_settings.get("REPOMAN_VCS_GLOBAL_OPTS")
if vcs_global_opts is None:
	if vcs in ('cvs', 'svn'):
		vcs_global_opts = "-q"
	else:
		vcs_global_opts = ""
vcs_global_opts = vcs_global_opts.split()

if options.mode == 'commit' and not options.pretend and not vcs:
	logging.info("Not in a version controlled repository; enabling pretend mode.")
	options.pretend = True

# Ensure that current repository is in the list of enabled repositories.
repodir = os.path.realpath(portdir_overlay)
try:
	repoman_settings.repositories.get_repo_for_location(repodir)
except KeyError:
	repo_name = portage.repository.config.RepoConfig._read_valid_repo_name(portdir_overlay)[0]
	layout_conf_data = portage.repository.config.parse_layout_conf(portdir_overlay)[0]
	if layout_conf_data['repo-name']:
		repo_name = layout_conf_data['repo-name']
	tmp_conf_file = io.StringIO(textwrap.dedent("""
		[%s]
		location = %s
		""") % (repo_name, portdir_overlay))
	# Ensure that the repository corresponding to $PWD overrides a
	# repository of the same name referenced by the existing PORTDIR
	# or PORTDIR_OVERLAY settings.
	repoman_settings['PORTDIR_OVERLAY'] = "%s %s" % \
		(repoman_settings.get('PORTDIR_OVERLAY', ''),
		portage._shell_quote(portdir_overlay))
	repositories = portage.repository.config.load_repository_config(repoman_settings, extra_files=[tmp_conf_file])
	# We have to call the config constructor again so that attributes
	# dependent on config.repositories are initialized correctly.
	repoman_settings = portage.config(config_root=config_root, local_config=False, repositories=repositories)

root = repoman_settings['EROOT']
trees = {
	root : {'porttree' : portage.portagetree(settings=repoman_settings)}
}
portdb = trees[root]['porttree'].dbapi

# Constrain dependency resolution to the master(s)
# that are specified in layout.conf.
repo_config = repoman_settings.repositories.get_repo_for_location(repodir)
portdb.porttrees = list(repo_config.eclass_db.porttrees)
portdir = portdb.porttrees[0]
commit_env = os.environ.copy()
# list() is for iteration on a copy.
for repo in list(repoman_settings.repositories):
	# all paths are canonical
	if repo.location not in repo_config.eclass_db.porttrees:
		del repoman_settings.repositories[repo.name]

if repo_config.allow_provide_virtual:
	qawarnings.add("virtual.oldstyle")

if repo_config.sign_commit:
	if vcs == 'git':
		# NOTE: It's possible to use --gpg-sign=key_id to specify the key in
		# the commit arguments. If key_id is unspecified, then it must be
		# configured by `git config user.signingkey key_id`.
		vcs_local_opts.append("--gpg-sign")
		if repoman_settings.get("PORTAGE_GPG_DIR"):
			# Pass GNUPGHOME to git for bug #462362.
			commit_env["GNUPGHOME"] = repoman_settings["PORTAGE_GPG_DIR"]

		# Pass GPG_TTY to git for bug #477728.
		try:
			commit_env["GPG_TTY"] = os.ttyname(sys.stdin.fileno())
		except OSError:
			pass

# In order to disable manifest signatures, repos may set
# "sign-manifests = false" in metadata/layout.conf. This
# can be used to prevent merge conflicts like those that
# thin-manifests is designed to prevent.
sign_manifests = "sign" in repoman_settings.features and \
	repo_config.sign_manifest

if repo_config.sign_manifest and repo_config.name == "gentoo" and \
	options.mode in ("commit",) and not sign_manifests:
	msg = ("The '%s' repository has manifest signatures enabled, "
	"but FEATURES=sign is currently disabled. In order to avoid this "
	"warning, enable FEATURES=sign in make.conf. Alternatively, "
	"repositories can disable manifest signatures by setting "
	"'sign-manifests = false' in metadata/layout.conf.") % \
	(repo_config.name,)
	for line in textwrap.wrap(msg, 60):
		logging.warning(line)

if sign_manifests and options.mode in ("commit",) and \
	repoman_settings.get("PORTAGE_GPG_KEY") and \
	re.match(r'^%s$' % GPG_KEY_ID_REGEX,
	repoman_settings["PORTAGE_GPG_KEY"]) is None:
	logging.error("PORTAGE_GPG_KEY value is invalid: %s" %
		repoman_settings["PORTAGE_GPG_KEY"])
	sys.exit(1)

manifest_hashes = repo_config.manifest_hashes
if manifest_hashes is None:
	manifest_hashes = portage.const.MANIFEST2_HASH_DEFAULTS

if options.mode in ("commit", "fix", "manifest"):
	if portage.const.MANIFEST2_REQUIRED_HASH not in manifest_hashes:
		msg = ("The 'manifest-hashes' setting in the '%s' repository's "
		"metadata/layout.conf does not contain the '%s' hash which "
		"is required by this portage version. You will have to "
		"upgrade portage if you want to generate valid manifests for "
		"this repository.") % \
		(repo_config.name, portage.const.MANIFEST2_REQUIRED_HASH)
		for line in textwrap.wrap(msg, 70):
			logging.error(line)
		sys.exit(1)

	unsupported_hashes = manifest_hashes.difference(
		portage.const.MANIFEST2_HASH_FUNCTIONS)
	if unsupported_hashes:
		msg = ("The 'manifest-hashes' setting in the '%s' repository's "
		"metadata/layout.conf contains one or more hash types '%s' "
		"which are not supported by this portage version. You will "
		"have to upgrade portage if you want to generate valid "
		"manifests for this repository.") % \
		(repo_config.name, " ".join(sorted(unsupported_hashes)))
		for line in textwrap.wrap(msg, 70):
			logging.error(line)
		sys.exit(1)

if options.echangelog is None and repo_config.update_changelog:
	options.echangelog = 'y'

if vcs is None:
	options.echangelog = 'n'

# The --echangelog option causes automatic ChangeLog generation,
# which invalidates changelog.ebuildadded and changelog.missing
# checks.
# Note: Some don't use ChangeLogs in distributed SCMs.
# It will be generated on server side from scm log,
# before package moves to the rsync server.
# This is needed because they try to avoid merge collisions.
# Gentoo's Council decided to always use the ChangeLog file.
# TODO: shouldn't this just be switched on the repo, iso the VCS?
check_changelog = options.echangelog not in ('y', 'force') and vcs in ('cvs', 'svn')

if 'digest' in repoman_settings.features and options.digest != 'n':
	options.digest = 'y'

logging.debug("vcs: %s" % (vcs,))
logging.debug("repo config: %s" % (repo_config,))
logging.debug("options: %s" % (options,))

# It's confusing if these warnings are displayed without the user
# being told which profile they come from, so disable them.
env = os.environ.copy()
env['FEATURES'] = env.get('FEATURES', '') + ' -unknown-features-warn'

categories = []
for path in repo_config.eclass_db.porttrees:
	categories.extend(portage.util.grabfile(
		os.path.join(path, 'profiles', 'categories')))
repoman_settings.categories = frozenset(
	portage.util.stack_lists([categories], incremental=1))
categories = repoman_settings.categories

portdb.settings = repoman_settings
root_config = RootConfig(repoman_settings, trees[root], None)
# We really only need to cache the metadata that's necessary for visibility
# filtering. Anything else can be discarded to reduce memory consumption.
portdb._aux_cache_keys.clear()
portdb._aux_cache_keys.update(["EAPI", "IUSE", "KEYWORDS", "repository", "SLOT"])

reposplit = myreporoot.split(os.path.sep)
repolevel = len(reposplit)

# check if it's in $PORTDIR/$CATEGORY/$PN , otherwise bail if commiting.
# Reason for this is if they're trying to commit in just $FILESDIR/*, the Manifest needs updating.
# this check ensures that repoman knows where it is, and the manifest recommit is at least possible.
if options.mode == 'commit' and repolevel not in [1, 2, 3]:
	print(red("***")+" Commit attempts *must* be from within a vcs co, category, or package directory.")
	print(red("***")+" Attempting to commit from a packages files directory will be blocked for instance.")
	print(red("***")+" This is intended behaviour, to ensure the manifest is recommitted for a package.")
	print(red("***"))
	err("Unable to identify level we're commiting from for %s" % '/'.join(reposplit))

# Make startdir relative to the canonical repodir, so that we can pass
# it to digestgen and it won't have to be canonicalized again.
if repolevel == 1:
	startdir = repodir
else:
	startdir = normalize_path(mydir)
	startdir = os.path.join(repodir, *startdir.split(os.sep)[-2 - repolevel + 3:])

def caterror(mycat):
	err(mycat + " is not an official category.  Skipping QA checks in this directory.\nPlease ensure that you add " + catdir + " to " + repodir + "/profiles/categories\nif it is a new category.")

def repoman_getstatusoutput(cmd):
	"""
	Implements an interface similar to getstatusoutput(), but with
	customized unicode handling (see bug #310789) and without the shell.
	"""
	args = portage.util.shlex_split(cmd)

	if sys.hexversion < 0x3020000 and sys.hexversion >= 0x3000000 and \
		not os.path.isabs(args[0]):
		# Python 3.1 _execvp throws TypeError for non-absolute executable
		# path passed as bytes (see http://bugs.python.org/issue8513).
		fullname = find_binary(args[0])
		if fullname is None:
			raise portage.exception.CommandNotFound(args[0])
		args[0] = fullname

	encoding = _encodings['fs']
	args = [_unicode_encode(x,
		encoding=encoding, errors='strict') for x in args]
	proc = subprocess.Popen(args, stdout=subprocess.PIPE,
		stderr=subprocess.STDOUT)
	output = portage._unicode_decode(proc.communicate()[0],
		encoding=encoding, errors='strict')
	if output and output[-1] == "\n":
		# getstatusoutput strips one newline
		output = output[:-1]
	return (proc.wait(), output)

class repoman_popen(portage.proxy.objectproxy.ObjectProxy):
	"""
	Implements an interface similar to os.popen(), but with customized
	unicode handling (see bug #310789) and without the shell.
	"""

	__slots__ = ('_proc', '_stdout')

	def __init__(self, cmd):
		args = portage.util.shlex_split(cmd)

		if sys.hexversion < 0x3020000 and sys.hexversion >= 0x3000000 and \
			not os.path.isabs(args[0]):
			# Python 3.1 _execvp throws TypeError for non-absolute executable
			# path passed as bytes (see http://bugs.python.org/issue8513).
			fullname = find_binary(args[0])
			if fullname is None:
				raise portage.exception.CommandNotFound(args[0])
			args[0] = fullname

		encoding = _encodings['fs']
		args = [_unicode_encode(x,
			encoding=encoding, errors='strict') for x in args]
		proc = subprocess.Popen(args, stdout=subprocess.PIPE)
		object.__setattr__(self, '_proc', proc)
		object.__setattr__(self, '_stdout',
			codecs.getreader(encoding)(proc.stdout, 'strict'))

	def _get_target(self):
		return object.__getattribute__(self, '_stdout')

	__enter__ = _get_target

	def __exit__(self, exc_type, exc_value, traceback):
		proc = object.__getattribute__(self, '_proc')
		proc.wait()
		proc.stdout.close()

class ProfileDesc(object):
	__slots__ = ('abs_path', 'arch', 'status', 'sub_path', 'tree_path',)
	def __init__(self, arch, status, sub_path, tree_path):
		self.arch = arch
		self.status = status
		if sub_path:
			sub_path = normalize_path(sub_path.lstrip(os.sep))
		self.sub_path = sub_path
		self.tree_path = tree_path
		if tree_path:
			self.abs_path = os.path.join(tree_path, 'profiles', self.sub_path)
		else:
			self.abs_path = tree_path

	def __str__(self):
		if self.sub_path:
			return self.sub_path
		return 'empty profile'

profile_list = []
valid_profile_types = frozenset(['dev', 'exp', 'stable'])

# get lists of valid keywords, licenses, and use
kwlist = set()
liclist = set()
uselist = set()
global_pmasklines = []

for path in portdb.porttrees:
	try:
		liclist.update(os.listdir(os.path.join(path, "licenses")))
	except OSError:
		pass
	kwlist.update(portage.grabfile(os.path.join(path,
		"profiles", "arch.list")))

	use_desc = portage.grabfile(os.path.join(path, 'profiles', 'use.desc'))
	for x in use_desc:
		x = x.split()
		if x:
			uselist.add(x[0])

	expand_desc_dir = os.path.join(path, 'profiles', 'desc')
	try:
		expand_list = os.listdir(expand_desc_dir)
	except OSError:
		pass
	else:
		for fn in expand_list:
			if not fn[-5:] == '.desc':
				continue
			use_prefix = fn[:-5].lower() + '_'
			for x in portage.grabfile(os.path.join(expand_desc_dir, fn)):
				x = x.split()
				if x:
					uselist.add(use_prefix + x[0])

	global_pmasklines.append(portage.util.grabfile_package(
		os.path.join(path, 'profiles', 'package.mask'), recursive=1, verify_eapi=True))

	desc_path = os.path.join(path, 'profiles', 'profiles.desc')
	try:
		desc_file = io.open(_unicode_encode(desc_path,
			encoding=_encodings['fs'], errors='strict'),
			mode='r', encoding=_encodings['repo.content'], errors='replace')
	except EnvironmentError:
		pass
	else:
		for i, x in enumerate(desc_file):
			if x[0] == "#":
				continue
			arch = x.split()
			if len(arch) == 0:
				continue
			if len(arch) != 3:
				err("wrong format: \"" + bad(x.strip()) + "\" in " + \
					desc_path + " line %d" % (i + 1, ))
			elif arch[0] not in kwlist:
				err("invalid arch: \"" + bad(arch[0]) + "\" in " + \
					desc_path + " line %d" % (i + 1, ))
			elif arch[2] not in valid_profile_types:
				err("invalid profile type: \"" + bad(arch[2]) + "\" in " + \
					desc_path + " line %d" % (i + 1, ))
			profile_desc = ProfileDesc(arch[0], arch[2], arch[1], path)
			if not os.path.isdir(profile_desc.abs_path):
				logging.error(
					"Invalid %s profile (%s) for arch %s in %s line %d",
					arch[2], arch[1], arch[0], desc_path, i + 1)
				continue
			if os.path.exists(
				os.path.join(profile_desc.abs_path, 'deprecated')):
				continue
			profile_list.append(profile_desc)
		desc_file.close()

repoman_settings['PORTAGE_ARCHLIST'] = ' '.join(sorted(kwlist))
repoman_settings.backup_changes('PORTAGE_ARCHLIST')

global_pmasklines = portage.util.stack_lists(global_pmasklines, incremental=1)
global_pmaskdict = {}
for x in global_pmasklines:
	global_pmaskdict.setdefault(x.cp, []).append(x)
del global_pmasklines

def has_global_mask(pkg):
	mask_atoms = global_pmaskdict.get(pkg.cp)
	if mask_atoms:
		pkg_list = [pkg]
		for x in mask_atoms:
			if portage.dep.match_from_list(x, pkg_list):
				return x
	return None

# Ensure that profile sub_path attributes are unique. Process in reverse order
# so that profiles with duplicate sub_path from overlays will override
# profiles with the same sub_path from parent repos.
profiles = {}
profile_list.reverse()
profile_sub_paths = set()
for prof in profile_list:
	if prof.sub_path in profile_sub_paths:
		continue
	profile_sub_paths.add(prof.sub_path)
	profiles.setdefault(prof.arch, []).append(prof)

# Use an empty profile for checking dependencies of
# packages that have empty KEYWORDS.
prof = ProfileDesc('**', 'stable', '', '')
profiles.setdefault(prof.arch, []).append(prof)

for x in repoman_settings.archlist():
	if x[0] == "~":
		continue
	if x not in profiles:
		print(red("\"" + x + "\" doesn't have a valid profile listed in profiles.desc."))
		print(red("You need to either \"cvs update\" your profiles dir or follow this"))
		print(red("up with the " + x + " team."))
		print()

liclist_deprecated = set()
if "DEPRECATED" in repoman_settings._license_manager._license_groups:
	liclist_deprecated.update(
		repoman_settings._license_manager.expandLicenseTokens(["@DEPRECATED"]))

if not liclist:
	logging.fatal("Couldn't find licenses?")
	sys.exit(1)

if not kwlist:
	logging.fatal("Couldn't read KEYWORDS from arch.list")
	sys.exit(1)

if not uselist:
	logging.fatal("Couldn't find use.desc?")
	sys.exit(1)

scanlist = []
if repolevel == 2:
	# we are inside a category directory
	catdir = reposplit[-1]
	if catdir not in categories:
		caterror(catdir)
	mydirlist = os.listdir(startdir)
	for x in mydirlist:
		if x == "CVS" or x.startswith("."):
			continue
		if os.path.isdir(startdir + "/" + x):
			scanlist.append(catdir + "/" + x)
	repo_subdir = catdir + os.sep
elif repolevel == 1:
	for x in categories:
		if not os.path.isdir(startdir + "/" + x):
			continue
		for y in os.listdir(startdir + "/" + x):
			if y == "CVS" or y.startswith("."):
				continue
			if os.path.isdir(startdir + "/" + x + "/" + y):
				scanlist.append(x + "/" + y)
	repo_subdir = ""
elif repolevel == 3:
	catdir = reposplit[-2]
	if catdir not in categories:
		caterror(catdir)
	scanlist.append(catdir + "/" + reposplit[-1])
	repo_subdir = scanlist[-1] + os.sep
else:
	msg = 'Repoman is unable to determine PORTDIR or PORTDIR_OVERLAY' + \
		' from the current working directory'
	logging.critical(msg)
	sys.exit(1)

repo_subdir_len = len(repo_subdir)
scanlist.sort()

logging.debug("Found the following packages to scan:\n%s" % '\n'.join(scanlist))

def vcs_files_to_cps(vcs_file_iter):
	"""
	Iterate over the given modified file paths returned from the vcs,
	and return a frozenset containing category/pn strings for each
	modified package.
	"""

	modified_cps = []

	if repolevel == 3:
		if reposplit[-2] in categories and \
			next(vcs_file_iter, None) is not None:
			modified_cps.append("/".join(reposplit[-2:]))

	elif repolevel == 2:
		category = reposplit[-1]
		if category in categories:
			for filename in vcs_file_iter:
				f_split = filename.split(os.sep)
				# ['.', pn, ...]
				if len(f_split) > 2:
					modified_cps.append(category + "/" + f_split[1])

	else:
		# repolevel == 1
		for filename in vcs_file_iter:
			f_split = filename.split(os.sep)
			# ['.', category, pn, ...]
			if len(f_split) > 3 and f_split[1] in categories:
				modified_cps.append("/".join(f_split[1:3]))

	# Exclude packages that have been removed, since calling
	# code assumes that the packages exist.
	return frozenset(x for x in frozenset(modified_cps)
		if os.path.exists(os.path.join(repodir, x)))

def git_supports_gpg_sign():
	status, cmd_output = \
		repoman_getstatusoutput("git --version")
	cmd_output = cmd_output.split()
	if cmd_output:
		version = re.match(r'^(\d+)\.(\d+)\.(\d+)', cmd_output[-1])
		if version is not None:
			version = [int(x) for x in version.groups()]
			if version[0] > 1 or \
				(version[0] == 1 and version[1] > 7) or \
				(version[0] == 1 and version[1] == 7 and version[2] >= 9):
				return True
	return False

def dev_keywords(profiles):
	"""
	Create a set of KEYWORDS values that exist in 'dev'
	profiles. These are used
	to trigger a message notifying the user when they might
	want to add the --include-dev option.
	"""
	type_arch_map = {}
	for arch, arch_profiles in profiles.items():
		for prof in arch_profiles:
			arch_set = type_arch_map.get(prof.status)
			if arch_set is None:
				arch_set = set()
				type_arch_map[prof.status] = arch_set
			arch_set.add(arch)

	dev_keywords = type_arch_map.get('dev', set())
	dev_keywords.update(['~' + arch for arch in dev_keywords])
	return frozenset(dev_keywords)

dev_keywords = dev_keywords(profiles)

stats = {}
fails = {}

for x in qacats:
	stats[x] = 0
	fails[x] = []

xmllint_capable = False
metadata_dtd = os.path.join(repoman_settings["DISTDIR"], 'metadata.dtd')

def fetch_metadata_dtd():
	"""
	Fetch metadata.dtd if it doesn't exist or the ctime is older than
	metadata_dtd_ctime_interval.
	@rtype: bool
	@return: True if successful, otherwise False
	"""

	must_fetch = True
	metadata_dtd_st = None
	current_time = int(time.time())
	try:
		metadata_dtd_st = os.stat(metadata_dtd)
	except EnvironmentError as e:
		if e.errno not in (errno.ENOENT, errno.ESTALE):
			raise
		del e
	else:
		# Trigger fetch if metadata.dtd mtime is old or clock is wrong.
		if abs(current_time - metadata_dtd_st.st_ctime) \
			< metadata_dtd_ctime_interval:
			must_fetch = False

	if must_fetch:
		print()
		print(green("***") + " the local copy of metadata.dtd " + \
			"needs to be refetched, doing that now")
		print()
		parsed_url = urlparse(metadata_dtd_uri)
		setting = 'FETCHCOMMAND_' + parsed_url.scheme.upper()
		fcmd = repoman_settings.get(setting)
		if not fcmd:
			fcmd = repoman_settings.get('FETCHCOMMAND')
			if not fcmd:
				logging.error("FETCHCOMMAND is unset")
				return False

		destdir = repoman_settings["DISTDIR"]
		fd, metadata_dtd_tmp = tempfile.mkstemp(
			prefix='metadata.dtd.', dir=destdir)
		os.close(fd)

		try:
			if not portage.getbinpkg.file_get(metadata_dtd_uri,
				destdir, fcmd=fcmd,
				filename=os.path.basename(metadata_dtd_tmp)):
				logging.error("failed to fetch metadata.dtd from '%s'" %
					metadata_dtd_uri)
				return False

			try:
				portage.util.apply_secpass_permissions(metadata_dtd_tmp,
					gid=portage.data.portage_gid, mode=0o664, mask=0o2)
			except portage.exception.PortageException:
				pass

			os.rename(metadata_dtd_tmp, metadata_dtd)
		finally:
			try:
				os.unlink(metadata_dtd_tmp)
			except OSError:
				pass

	return True

if options.mode == "manifest":
	pass
elif not find_binary('xmllint'):
	print(red("!!! xmllint not found. Can't check metadata.xml.\n"))
	if options.xml_parse or repolevel == 3:
		print(red("!!!")+" sorry, xmllint is needed.  failing\n")
		sys.exit(1)
else:
	if not fetch_metadata_dtd():
		sys.exit(1)
	# this can be problematic if xmllint changes their output
	xmllint_capable = True

if options.mode == 'commit' and vcs:
	utilities.detect_vcs_conflicts(options, vcs)

if options.mode == "manifest":
	pass
elif options.pretend:
	print(green("\nRepoMan does a once-over of the neighborhood..."))
else:
	print(green("\nRepoMan scours the neighborhood..."))

new_ebuilds = set()
modified_ebuilds = set()
modified_changelogs = set()
mychanged = []
mynew = []
myremoved = []

if (options.if_modified != "y" and
	options.mode in ("manifest", "manifest-check")):
	pass
elif vcs == "cvs":
	mycvstree = cvstree.getentries("./", recursive=1)
	mychanged = cvstree.findchanged(mycvstree, recursive=1, basedir="./")
	mynew = cvstree.findnew(mycvstree, recursive=1, basedir="./")
	if options.if_modified == "y":
		myremoved = cvstree.findremoved(mycvstree, recursive=1, basedir="./")

elif vcs == "svn":
	with repoman_popen("svn status") as f:
		svnstatus = f.readlines()
	mychanged = ["./" + elem.split()[-1:][0] for elem in svnstatus if elem and elem[:1] in "MR"]
	mynew     = ["./" + elem.split()[-1:][0] for elem in svnstatus if elem.startswith("A")]
	if options.if_modified == "y":
		myremoved = ["./" + elem.split()[-1:][0] for elem in svnstatus if elem.startswith("D")]

elif vcs == "git":
	with repoman_popen("git diff-index --name-only "
		"--relative --diff-filter=M HEAD") as f:
		mychanged = f.readlines()
	mychanged = ["./" + elem[:-1] for elem in mychanged]

	with repoman_popen("git diff-index --name-only "
		"--relative --diff-filter=A HEAD") as f:
		mynew = f.readlines()
	mynew = ["./" + elem[:-1] for elem in mynew]
	if options.if_modified == "y":
		with repoman_popen("git diff-index --name-only "
			"--relative --diff-filter=D HEAD") as f:
			myremoved = f.readlines()
		myremoved = ["./" + elem[:-1] for elem in myremoved]

elif vcs == "bzr":
	with repoman_popen("bzr status -S .") as f:
		bzrstatus = f.readlines()
	mychanged = ["./" + elem.split()[-1:][0].split('/')[-1:][0] for elem in bzrstatus if elem and elem[1:2] == "M"]
	mynew     = ["./" + elem.split()[-1:][0].split('/')[-1:][0] for elem in bzrstatus if elem and (elem[1:2] == "NK" or elem[0:1] == "R")]
	if options.if_modified == "y":
		myremoved = ["./" + elem.split()[-3:-2][0].split('/')[-1:][0] for elem in bzrstatus if elem and (elem[1:2] == "K" or elem[0:1] == "R")]

elif vcs == "hg":
	with repoman_popen("hg status --no-status --modified .") as f:
		mychanged = f.readlines()
	mychanged = ["./" + elem.rstrip() for elem in mychanged]
	with repoman_popen("hg status --no-status --added .") as f:
		mynew = f.readlines()
	mynew = ["./" + elem.rstrip() for elem in mynew]
	if options.if_modified == "y":
		with repoman_popen("hg status --no-status --removed .") as f:
			myremoved = f.readlines()
		myremoved = ["./" + elem.rstrip() for elem in myremoved]

if vcs:
	new_ebuilds.update(x for x in mynew if x.endswith(".ebuild"))
	modified_ebuilds.update(x for x in mychanged if x.endswith(".ebuild"))
	modified_changelogs.update(x for x in chain(mychanged, mynew) \
		if os.path.basename(x) == "ChangeLog")

def vcs_new_changed(relative_path):
	for x in chain(mychanged, mynew):
		if x == relative_path:
			return True
	return False

have_pmasked = False
have_dev_keywords = False
dofail = 0

# NOTE: match-all caches are not shared due to potential
# differences between profiles in _get_implicit_iuse.
arch_caches = {}
arch_xmatch_caches = {}
shared_xmatch_caches = {"cp-list":{}}

include_arches = None
if options.include_arches:
	include_arches = set()
	include_arches.update(*[x.split() for x in options.include_arches])

# Disable the "ebuild.notadded" check when not in commit mode and
# running `svn status` in every package dir will be too expensive.

check_ebuild_notadded = not \
	(vcs == "svn" and repolevel < 3 and options.mode != "commit")

# Build a regex from thirdpartymirrors for the SRC_URI.mirror check.
thirdpartymirrors = {}
for k, v in repoman_settings.thirdpartymirrors().items():
	for v in v:
		if not v.endswith("/"):
			v += "/"
		thirdpartymirrors[v] = k

class _XMLParser(xml.etree.ElementTree.XMLParser):

	def __init__(self, data, **kwargs):
		xml.etree.ElementTree.XMLParser.__init__(self, **kwargs)
		self._portage_data = data
		if hasattr(self, 'parser'):
			self._base_XmlDeclHandler = self.parser.XmlDeclHandler
			self.parser.XmlDeclHandler = self._portage_XmlDeclHandler
			self._base_StartDoctypeDeclHandler = \
				self.parser.StartDoctypeDeclHandler
			self.parser.StartDoctypeDeclHandler = \
				self._portage_StartDoctypeDeclHandler

	def _portage_XmlDeclHandler(self, version, encoding, standalone):
		if self._base_XmlDeclHandler is not None:
			self._base_XmlDeclHandler(version, encoding, standalone)
		self._portage_data["XML_DECLARATION"] = (version, encoding, standalone)

	def _portage_StartDoctypeDeclHandler(self, doctypeName, systemId, publicId,
		has_internal_subset):
		if self._base_StartDoctypeDeclHandler is not None:
			self._base_StartDoctypeDeclHandler(doctypeName, systemId, publicId,
				has_internal_subset)
		self._portage_data["DOCTYPE"] = (doctypeName, systemId, publicId)

class _MetadataTreeBuilder(xml.etree.ElementTree.TreeBuilder):
	"""
	Implements doctype() as required to avoid deprecation warnings with
	>=python-2.7.
	"""
	def doctype(self, name, pubid, system):
		pass

try:
	herd_base = make_herd_base(os.path.join(repoman_settings["PORTDIR"], "metadata/herds.xml"))
except (EnvironmentError, ParseError, PermissionDenied) as e:
	err(str(e))
except FileNotFound:
	# TODO: Download as we do for metadata.dtd, but add a way to
	# disable for non-gentoo repoman users who may not have herds.
	herd_base = None

effective_scanlist = scanlist
if options.if_modified == "y":
	effective_scanlist = sorted(vcs_files_to_cps(
		chain(mychanged, mynew, myremoved)))

for x in effective_scanlist:
	# ebuilds and digests added to cvs respectively.
	logging.info("checking package %s" % x)
	# save memory by discarding xmatch caches from previous package(s)
	arch_xmatch_caches.clear()
	eadded = []
	catdir, pkgdir = x.split("/")
	checkdir = repodir + "/" + x
	checkdir_relative = ""
	if repolevel < 3:
		checkdir_relative = os.path.join(pkgdir, checkdir_relative)
	if repolevel < 2:
		checkdir_relative = os.path.join(catdir, checkdir_relative)
	checkdir_relative = os.path.join(".", checkdir_relative)
	generated_manifest = False

	if options.mode == "manifest" or \
	  (options.mode != 'manifest-check' and options.digest == 'y') or \
	  options.mode in ('commit', 'fix') and not options.pretend:
		auto_assumed = set()
		fetchlist_dict = portage.FetchlistDict(checkdir,
			repoman_settings, portdb)
		if options.mode == 'manifest' and options.force:
			portage._doebuild_manifest_exempt_depend += 1
			try:
				distdir = repoman_settings['DISTDIR']
				mf = repoman_settings.repositories.get_repo_for_location(
					os.path.dirname(os.path.dirname(checkdir)))
				mf = mf.load_manifest(checkdir, distdir,
					fetchlist_dict=fetchlist_dict)
				mf.create(requiredDistfiles=None,
					assumeDistHashesAlways=True)
				for distfiles in fetchlist_dict.values():
					for distfile in distfiles:
						if os.path.isfile(os.path.join(distdir, distfile)):
							mf.fhashdict['DIST'].pop(distfile, None)
						else:
							auto_assumed.add(distfile)
				mf.write()
			finally:
				portage._doebuild_manifest_exempt_depend -= 1

		repoman_settings["O"] = checkdir
		try:
			generated_manifest = digestgen(
				mysettings=repoman_settings, myportdb=portdb)
		except portage.exception.PermissionDenied as e:
			generated_manifest = False
			writemsg_level("!!! Permission denied: '%s'\n" % (e,),
				level=logging.ERROR, noiselevel=-1)

		if not generated_manifest:
			print("Unable to generate manifest.")
			dofail = 1

		if options.mode == "manifest":
			if not dofail and options.force and auto_assumed and \
				'assume-digests' in repoman_settings.features:
				# Show which digests were assumed despite the --force option
				# being given. This output will already have been shown by
				# digestgen() if assume-digests is not enabled, so only show
				# it here if assume-digests is enabled.
				pkgs = list(fetchlist_dict)
				pkgs.sort()
				portage.writemsg_stdout("  digest.assumed" + \
					portage.output.colorize("WARN",
					str(len(auto_assumed)).rjust(18)) + "\n")
				for cpv in pkgs:
					fetchmap = fetchlist_dict[cpv]
					pf = portage.catsplit(cpv)[1]
					for distfile in sorted(fetchmap):
						if distfile in auto_assumed:
							portage.writemsg_stdout(
								"   %s::%s\n" % (pf, distfile))
			continue
		elif dofail:
			sys.exit(1)

	if not generated_manifest:
		repoman_settings['O'] = checkdir
		repoman_settings['PORTAGE_QUIET'] = '1'
		if not portage.digestcheck([], repoman_settings, strict=1):
			stats["manifest.bad"] += 1
			fails["manifest.bad"].append(os.path.join(x, 'Manifest'))
		repoman_settings.pop('PORTAGE_QUIET', None)

	if options.mode == 'manifest-check':
		continue

	checkdirlist = os.listdir(checkdir)
	ebuildlist = []
	pkgs = {}
	allvalid = True
	for y in checkdirlist:
		if (y in no_exec or y.endswith(".ebuild")) and \
				stat.S_IMODE(os.stat(os.path.join(checkdir, y)).st_mode) & 0o111:
			stats["file.executable"] += 1
			fails["file.executable"].append(os.path.join(checkdir, y))
		if y.endswith(".ebuild"):
			pf = y[:-7]
			ebuildlist.append(pf)
			cpv = "%s/%s" % (catdir, pf)
			try:
				myaux = dict(zip(allvars, portdb.aux_get(cpv, allvars)))
			except KeyError:
				allvalid = False
				stats["ebuild.syntax"] += 1
				fails["ebuild.syntax"].append(os.path.join(x, y))
				continue
			except IOError:
				allvalid = False
				stats["ebuild.output"] += 1
				fails["ebuild.output"].append(os.path.join(x, y))
				continue
			if not portage.eapi_is_supported(myaux["EAPI"]):
				allvalid = False
				stats["EAPI.unsupported"] += 1
				fails["EAPI.unsupported"].append(os.path.join(x, y))
				continue
			pkgs[pf] = Package(cpv=cpv, metadata=myaux,
				root_config=root_config, type_name="ebuild")

	slot_keywords = {}

	if len(pkgs) != len(ebuildlist):
		# If we can't access all the metadata then it's totally unsafe to
		# commit since there's no way to generate a correct Manifest.
		# Do not try to do any more QA checks on this package since missing
		# metadata leads to false positives for several checks, and false
		# positives confuse users.
		can_force = False
		continue

	# Sort ebuilds in ascending order for the KEYWORDS.dropped check.
	ebuildlist = sorted(pkgs.values())
	ebuildlist = [pkg.pf for pkg in ebuildlist]

	for y in checkdirlist:
		index = repo_config.find_invalid_path_char(y)
		if index != -1:
			y_relative = os.path.join(checkdir_relative, y)
			if vcs is not None and not vcs_new_changed(y_relative):
				# If the file isn't in the VCS new or changed set, then
				# assume that it's an irrelevant temporary file (Manifest
				# entries are not generated for file names containing
				# prohibited characters). See bug #406877.
				index = -1
		if index != -1:
			stats["file.name"] += 1
			fails["file.name"].append("%s/%s: char '%s'" % \
				(checkdir, y, y[index]))

		if not (y in ("ChangeLog", "metadata.xml") or y.endswith(".ebuild")):
			continue
		f = None
		try:
			line = 1
			f = io.open(_unicode_encode(os.path.join(checkdir, y),
				encoding=_encodings['fs'], errors='strict'),
				mode='r', encoding=_encodings['repo.content'])
			for l in f:
				line += 1
		except UnicodeDecodeError as ue:
			stats["file.UTF8"] += 1
			s = ue.object[:ue.start]
			l2 = s.count("\n")
			line += l2
			if l2 != 0:
				s = s[s.rfind("\n") + 1:]
			fails["file.UTF8"].append("%s/%s: line %i, just after: '%s'" % (checkdir, y, line, s))
		finally:
			if f is not None:
				f.close()

	if vcs in ("git", "hg") and check_ebuild_notadded:
		if vcs == "git":
			myf = repoman_popen("git ls-files --others %s" % \
				(portage._shell_quote(checkdir_relative),))
		if vcs == "hg":
			myf = repoman_popen("hg status --no-status --unknown %s" % \
				(portage._shell_quote(checkdir_relative),))
		for l in myf:
			if l[:-1][-7:] == ".ebuild":
				stats["ebuild.notadded"] += 1
				fails["ebuild.notadded"].append(
					os.path.join(x, os.path.basename(l[:-1])))
		myf.close()

	if vcs in ("cvs", "svn", "bzr") and check_ebuild_notadded:
		try:
			if vcs == "cvs":
				myf = open(checkdir + "/CVS/Entries", "r")
			if vcs == "svn":
				myf = repoman_popen("svn status --depth=files --verbose " +
					portage._shell_quote(checkdir))
			if vcs == "bzr":
				myf = repoman_popen("bzr ls -v --kind=file " +
					portage._shell_quote(checkdir))
			myl = myf.readlines()
			myf.close()
			for l in myl:
				if vcs == "cvs":
					if l[0] != "/":
						continue
					splitl = l[1:].split("/")
					if not len(splitl):
						continue
					if splitl[0][-7:] == ".ebuild":
						eadded.append(splitl[0][:-7])
				if vcs == "svn":
					if l[:1] == "?":
						continue
					if l[:7] == '      >':
						# tree conflict, new in subversion 1.6
						continue
					l = l.split()[-1]
					if l[-7:] == ".ebuild":
						eadded.append(os.path.basename(l[:-7]))
				if vcs == "bzr":
					if l[1:2] == "?":
						continue
					l = l.split()[-1]
					if l[-7:] == ".ebuild":
						eadded.append(os.path.basename(l[:-7]))
			if vcs == "svn":
				myf = repoman_popen("svn status " +
					portage._shell_quote(checkdir))
				myl = myf.readlines()
				myf.close()
				for l in myl:
					if l[0] == "A":
						l = l.rstrip().split(' ')[-1]
						if l[-7:] == ".ebuild":
							eadded.append(os.path.basename(l[:-7]))
		except IOError:
			if vcs == "cvs":
				stats["CVS/Entries.IO_error"] += 1
				fails["CVS/Entries.IO_error"].append(checkdir + "/CVS/Entries")
			else:
				raise
			continue

	mf = repoman_settings.repositories.get_repo_for_location(
		os.path.dirname(os.path.dirname(checkdir)))
	mf = mf.load_manifest(checkdir, repoman_settings["DISTDIR"])
	mydigests = mf.getTypeDigests("DIST")

	fetchlist_dict = portage.FetchlistDict(checkdir, repoman_settings, portdb)
	myfiles_all = []
	src_uri_error = False
	for mykey in fetchlist_dict:
		try:
			myfiles_all.extend(fetchlist_dict[mykey])
		except portage.exception.InvalidDependString as e:
			src_uri_error = True
			try:
				portdb.aux_get(mykey, ["SRC_URI"])
			except KeyError:
				# This will be reported as an "ebuild.syntax" error.
				pass
			else:
				stats["SRC_URI.syntax"] += 1
				fails["SRC_URI.syntax"].append(
					"%s.ebuild SRC_URI: %s" % (mykey, e))
	del fetchlist_dict
	if not src_uri_error:
		# This test can produce false positives if SRC_URI could not
		# be parsed for one or more ebuilds. There's no point in
		# producing a false error here since the root cause will
		# produce a valid error elsewhere, such as "SRC_URI.syntax"
		# or "ebuild.sytax".
		myfiles_all = set(myfiles_all)
		for entry in mydigests:
			if entry not in myfiles_all:
				stats["digest.unused"] += 1
				fails["digest.unused"].append(checkdir + "::" + entry)
		for entry in myfiles_all:
			if entry not in mydigests:
				stats["digest.missing"] += 1
				fails["digest.missing"].append(checkdir + "::" + entry)
	del myfiles_all

	if os.path.exists(checkdir + "/files"):
		filesdirlist = os.listdir(checkdir + "/files")

		# recurse through files directory
		# use filesdirlist as a stack, appending directories as needed so people can't hide > 20k files in a subdirectory.
		while filesdirlist:
			y = filesdirlist.pop(0)
			relative_path = os.path.join(x, "files", y)
			full_path = os.path.join(repodir, relative_path)
			try:
				mystat = os.stat(full_path)
			except OSError as oe:
				if oe.errno == 2:
					# don't worry about it.  it likely was removed via fix above.
					continue
				else:
					raise oe
			if S_ISDIR(mystat.st_mode):
				# !!! VCS "portability" alert!  Need some function isVcsDir() or alike !!!
				if y == "CVS" or y == ".svn":
					continue
				for z in os.listdir(checkdir + "/files/" + y):
					if z == "CVS" or z == ".svn":
						continue
					filesdirlist.append(y + "/" + z)
			# Current policy is no files over 20 KiB, these are the checks. File size between
			# 20 KiB and 60 KiB causes a warning, while file size over 60 KiB causes an error.
			elif mystat.st_size > 61440:
				stats["file.size.fatal"] += 1
				fails["file.size.fatal"].append("(" + str(mystat.st_size//1024) + " KiB) " + x + "/files/" + y)
			elif mystat.st_size > 20480:
				stats["file.size"] += 1
				fails["file.size"].append("(" + str(mystat.st_size//1024) + " KiB) " + x + "/files/" + y)

			index = repo_config.find_invalid_path_char(y)
			if index != -1:
				y_relative = os.path.join(checkdir_relative, "files", y)
				if vcs is not None and not vcs_new_changed(y_relative):
					# If the file isn't in the VCS new or changed set, then
					# assume that it's an irrelevant temporary file (Manifest
					# entries are not generated for file names containing
					# prohibited characters). See bug #406877.
					index = -1
			if index != -1:
				stats["file.name"] += 1
				fails["file.name"].append("%s/files/%s: char '%s'" % \
					(checkdir, y, y[index]))
	del mydigests

	if check_changelog and "ChangeLog" not in checkdirlist:
		stats["changelog.missing"] += 1
		fails["changelog.missing"].append(x + "/ChangeLog")

	musedict = {}
	# metadata.xml file check
	if "metadata.xml" not in checkdirlist:
		stats["metadata.missing"] += 1
		fails["metadata.missing"].append(x + "/metadata.xml")
	# metadata.xml parse check
	else:
		metadata_bad = False
		xml_info = {}
		xml_parser = _XMLParser(xml_info, target=_MetadataTreeBuilder())

		# read metadata.xml into memory
		try:
			_metadata_xml = xml.etree.ElementTree.parse(
				_unicode_encode(os.path.join(checkdir, "metadata.xml"),
				encoding=_encodings['fs'], errors='strict'),
				parser=xml_parser)
		except (ExpatError, SyntaxError, EnvironmentError) as e:
			metadata_bad = True
			stats["metadata.bad"] += 1
			fails["metadata.bad"].append("%s/metadata.xml: %s" % (x, e))
			del e
		else:
			if not hasattr(xml_parser, 'parser') or \
				sys.hexversion < 0x2070000 or \
				(sys.hexversion > 0x3000000 and sys.hexversion < 0x3020000):
				# doctype is not parsed with python 2.6 or 3.1
				pass
			else:
				if "XML_DECLARATION" not in xml_info:
					stats["metadata.bad"] += 1
					fails["metadata.bad"].append("%s/metadata.xml: "
						"xml declaration is missing on first line, "
						"should be '%s'" % (x, metadata_xml_declaration))
				else:
					xml_version, xml_encoding, xml_standalone = \
						xml_info["XML_DECLARATION"]
					if xml_encoding is None or \
						xml_encoding.upper() != metadata_xml_encoding:
						stats["metadata.bad"] += 1
						if xml_encoding is None:
							encoding_problem = "but it is undefined"
						else:
							encoding_problem = "not '%s'" % xml_encoding
						fails["metadata.bad"].append("%s/metadata.xml: "
							"xml declaration encoding should be '%s', %s" %
							(x, metadata_xml_encoding, encoding_problem))

				if "DOCTYPE" not in xml_info:
					metadata_bad = True
					stats["metadata.bad"] += 1
					fails["metadata.bad"].append("%s/metadata.xml: %s" % (x,
						"DOCTYPE is missing"))
				else:
					doctype_name, doctype_system, doctype_pubid = \
						xml_info["DOCTYPE"]
					if doctype_system != metadata_dtd_uri:
						stats["metadata.bad"] += 1
						if doctype_system is None:
							system_problem = "but it is undefined"
						else:
							system_problem = "not '%s'" % doctype_system
						fails["metadata.bad"].append("%s/metadata.xml: "
							"DOCTYPE: SYSTEM should refer to '%s', %s" %
							(x, metadata_dtd_uri, system_problem))

					if doctype_name != metadata_doctype_name:
						stats["metadata.bad"] += 1
						fails["metadata.bad"].append("%s/metadata.xml: "
							"DOCTYPE: name should be '%s', not '%s'" %
							(x, metadata_doctype_name, doctype_name))

			# load USE flags from metadata.xml
			try:
				musedict = utilities.parse_metadata_use(_metadata_xml)
			except portage.exception.ParseError as e:
				metadata_bad = True
				stats["metadata.bad"] += 1
				fails["metadata.bad"].append("%s/metadata.xml: %s" % (x, e))
			else:
				for atom in chain(*musedict.values()):
					if atom is None:
						continue
					try:
						atom = Atom(atom)
					except InvalidAtom as e:
						stats["metadata.bad"] += 1
						fails["metadata.bad"].append(
							"%s/metadata.xml: Invalid atom: %s" % (x, e))
					else:
						if atom.cp != x:
							stats["metadata.bad"] += 1
							fails["metadata.bad"].append(
								("%s/metadata.xml: Atom contains "
								"unexpected cat/pn: %s") % (x, atom))

			# Run other metadata.xml checkers
			try:
				utilities.check_metadata(_metadata_xml, herd_base)
			except (utilities.UnknownHerdsError, ) as e:
				metadata_bad = True
				stats["metadata.bad"] += 1
				fails["metadata.bad"].append("%s/metadata.xml: %s" % (x, e))
				del e

		# Only carry out if in package directory or check forced
		if xmllint_capable and not metadata_bad:
			# xmlint can produce garbage output even on success, so only dump
			# the ouput when it fails.
			st, out = repoman_getstatusoutput(
				"xmllint --nonet --noout --dtdvalid %s %s" % \
				 (portage._shell_quote(metadata_dtd),
				 portage._shell_quote(os.path.join(checkdir, "metadata.xml"))))
			if st != os.EX_OK:
				print(red("!!!") + " metadata.xml is invalid:")
				for z in out.splitlines():
					print(red("!!! ") + z)
				stats["metadata.bad"] += 1
				fails["metadata.bad"].append(x + "/metadata.xml")

		del metadata_bad
	muselist = frozenset(musedict)

	changelog_path = os.path.join(checkdir_relative, "ChangeLog")
	changelog_modified = changelog_path in modified_changelogs

	# detect unused local USE-descriptions
	used_useflags = set()

	for y in ebuildlist:
		relative_path = os.path.join(x, y + ".ebuild")
		full_path = os.path.join(repodir, relative_path)
		ebuild_path = y + ".ebuild"
		if repolevel < 3:
			ebuild_path = os.path.join(pkgdir, ebuild_path)
		if repolevel < 2:
			ebuild_path = os.path.join(catdir, ebuild_path)
		ebuild_path = os.path.join(".", ebuild_path)
		if check_changelog and not changelog_modified \
			and ebuild_path in new_ebuilds:
			stats['changelog.ebuildadded'] += 1
			fails['changelog.ebuildadded'].append(relative_path)

		if vcs in ("cvs", "svn", "bzr") and check_ebuild_notadded and y not in eadded:
			# ebuild not added to vcs
			stats["ebuild.notadded"] += 1
			fails["ebuild.notadded"].append(x + "/" + y + ".ebuild")
		myesplit = portage.pkgsplit(y)
		if myesplit is None or myesplit[0] != x.split("/")[-1] \
			    or pv_toolong_re.search(myesplit[1]) \
			    or pv_toolong_re.search(myesplit[2]):
			stats["ebuild.invalidname"] += 1
			fails["ebuild.invalidname"].append(x + "/" + y + ".ebuild")
			continue
		elif myesplit[0] != pkgdir:
			print(pkgdir, myesplit[0])
			stats["ebuild.namenomatch"] += 1
			fails["ebuild.namenomatch"].append(x + "/" + y + ".ebuild")
			continue

		pkg = pkgs[y]

		if pkg.invalid:
			allvalid = False
			for k, msgs in pkg.invalid.items():
				for msg in msgs:
					stats[k] += 1
					fails[k].append("%s: %s" % (relative_path, msg))
			continue

		myaux = pkg._metadata
		eapi = myaux["EAPI"]
		inherited = pkg.inherited
		live_ebuild = live_eclasses.intersection(inherited)

		if repo_config.eapi_is_banned(eapi):
			stats["repo.eapi.banned"] += 1
			fails["repo.eapi.banned"].append(
				"%s: %s" % (relative_path, eapi))

		elif repo_config.eapi_is_deprecated(eapi):
			stats["repo.eapi.deprecated"] += 1
			fails["repo.eapi.deprecated"].append(
				"%s: %s" % (relative_path, eapi))

		for k, v in myaux.items():
			if not isinstance(v, basestring):
				continue
			m = non_ascii_re.search(v)
			if m is not None:
				stats["variable.invalidchar"] += 1
				fails["variable.invalidchar"].append(
					("%s: %s variable contains non-ASCII " + \
					"character at position %s") % \
					(relative_path, k, m.start() + 1))

		if not src_uri_error:
			# Check that URIs don't reference a server from thirdpartymirrors.
			for uri in portage.dep.use_reduce( \
				myaux["SRC_URI"], matchall=True, is_src_uri=True, eapi=eapi, flat=True):
				contains_mirror = False
				for mirror, mirror_alias in thirdpartymirrors.items():
					if uri.startswith(mirror):
						contains_mirror = True
						break
				if not contains_mirror:
					continue

				new_uri = "mirror://%s/%s" % (mirror_alias, uri[len(mirror):])
				stats["SRC_URI.mirror"] += 1
				fails["SRC_URI.mirror"].append(
					"%s: '%s' found in thirdpartymirrors, use '%s'" % \
					(relative_path, mirror, new_uri))

		if myaux.get("PROVIDE"):
			stats["virtual.oldstyle"] += 1
			fails["virtual.oldstyle"].append(relative_path)

		for pos, missing_var in enumerate(missingvars):
			if not myaux.get(missing_var):
				if catdir == "virtual" and \
					missing_var in ("HOMEPAGE", "LICENSE"):
					continue
				if live_ebuild and missing_var == "KEYWORDS":
					continue
				myqakey = missingvars[pos] + ".missing"
				stats[myqakey] += 1
				fails[myqakey].append(x + "/" + y + ".ebuild")

		if catdir == "virtual":
			for var in ("HOMEPAGE", "LICENSE"):
				if myaux.get(var):
					myqakey = var + ".virtual"
					stats[myqakey] += 1
					fails[myqakey].append(relative_path)

		# 14 is the length of DESCRIPTION=""
		if len(myaux['DESCRIPTION']) > max_desc_len:
			stats['DESCRIPTION.toolong'] += 1
			fails['DESCRIPTION.toolong'].append(
				"%s: DESCRIPTION is %d characters (max %d)" % \
				(relative_path, len(myaux['DESCRIPTION']), max_desc_len))

		keywords = myaux["KEYWORDS"].split()
		if not options.straight_to_stable:
			stable_keywords = []
			for keyword in keywords:
				if not keyword.startswith("~") and \
					not keyword.startswith("-"):
					stable_keywords.append(keyword)
			if stable_keywords:
				if ebuild_path in new_ebuilds and catdir != "virtual":
					stable_keywords.sort()
					stats["KEYWORDS.stable"] += 1
					fails["KEYWORDS.stable"].append(
						relative_path + " added with stable keywords: %s" % \
							" ".join(stable_keywords))

		ebuild_archs = set(kw.lstrip("~") for kw in keywords \
			if not kw.startswith("-"))

		previous_keywords = slot_keywords.get(pkg.slot)
		if previous_keywords is None:
			slot_keywords[pkg.slot] = set()
		elif ebuild_archs and "*" not in ebuild_archs and not live_ebuild:
			dropped_keywords = previous_keywords.difference(ebuild_archs)
			if dropped_keywords:
				stats["KEYWORDS.dropped"] += 1
				fails["KEYWORDS.dropped"].append(
					relative_path + ": %s" % \
					" ".join(sorted(dropped_keywords)))

		slot_keywords[pkg.slot].update(ebuild_archs)

		# KEYWORDS="-*" is a stupid replacement for package.mask and screws general KEYWORDS semantics
		if "-*" in keywords:
			haskeyword = False
			for kw in keywords:
				if kw[0] == "~":
					kw = kw[1:]
				if kw in kwlist:
					haskeyword = True
			if not haskeyword:
				stats["KEYWORDS.stupid"] += 1
				fails["KEYWORDS.stupid"].append(x + "/" + y + ".ebuild")

		"""
		Ebuilds that inherit a "Live" eclass (darcs,subversion,git,cvs,etc..) should
		not be allowed to be marked stable
		"""
		if live_ebuild and repo_config.name == "gentoo":
			bad_stable_keywords = []
			for keyword in keywords:
				if not keyword.startswith("~") and \
					not keyword.startswith("-"):
					bad_stable_keywords.append(keyword)
				del keyword
			if bad_stable_keywords:
				stats["LIVEVCS.stable"] += 1
				fails["LIVEVCS.stable"].append(
					x + "/" + y + ".ebuild with stable keywords:%s " % \
						bad_stable_keywords)
			del bad_stable_keywords

			if keywords and not has_global_mask(pkg):
				stats["LIVEVCS.unmasked"] += 1
				fails["LIVEVCS.unmasked"].append(relative_path)

		if options.ignore_arches:
			arches = [[repoman_settings["ARCH"], repoman_settings["ARCH"],
				repoman_settings["ACCEPT_KEYWORDS"].split()]]
		else:
			arches = set()
			for keyword in keywords:
				if keyword[0] == "-":
					continue
				elif keyword[0] == "~":
					arch = keyword[1:]
					if arch == "*":
						for expanded_arch in profiles:
							if expanded_arch == "**":
								continue
							arches.add((keyword, expanded_arch,
								(expanded_arch, "~" + expanded_arch)))
					else:
						arches.add((keyword, arch, (arch, keyword)))
				else:
					if keyword == "*":
						for expanded_arch in profiles:
							if expanded_arch == "**":
								continue
							arches.add((keyword, expanded_arch,
								(expanded_arch,)))
					else:
						arches.add((keyword, keyword, (keyword,)))
			if not arches:
				# Use an empty profile for checking dependencies of
				# packages that have empty KEYWORDS.
				arches.add(('**', '**', ('**',)))

		unknown_pkgs = set()
		baddepsyntax = False
		badlicsyntax = False
		badprovsyntax = False
		catpkg = catdir + "/" + y

		inherited_java_eclass = "java-pkg-2" in inherited or \
			"java-pkg-opt-2" in inherited
		inherited_wxwidgets_eclass = "wxwidgets" in inherited
		operator_tokens = set(["||", "(", ")"])
		type_list, badsyntax = [], []
		for mytype in Package._dep_keys + ("LICENSE", "PROPERTIES", "PROVIDE"):
			mydepstr = myaux[mytype]

			buildtime = mytype in Package._buildtime_keys
			runtime = mytype in Package._runtime_keys
			token_class = None
			if mytype.endswith("DEPEND"):
				token_class = portage.dep.Atom

			try:
				atoms = portage.dep.use_reduce(mydepstr, matchall=1, flat=True, \
					is_valid_flag=pkg.iuse.is_valid_flag, token_class=token_class)
			except portage.exception.InvalidDependString as e:
				atoms = None
				badsyntax.append(str(e))

			if atoms and mytype.endswith("DEPEND"):
				if runtime and \
					"test?" in mydepstr.split():
					stats[mytype + '.suspect'] += 1
					fails[mytype + '.suspect'].append(relative_path + \
						": 'test?' USE conditional in %s" % mytype)

				for atom in atoms:
					if atom == "||":
						continue

					is_blocker = atom.blocker

					# Skip dependency.unknown for blockers, so that we
					# don't encourage people to remove necessary blockers,
					# as discussed in bug 382407. We use atom.without_use
					# due to bug 525376.
					if not is_blocker and \
						not portdb.xmatch("match-all", atom.without_use) and \
						not atom.cp.startswith("virtual/"):
						unknown_pkgs.add((mytype, atom.unevaluated_atom))

					if catdir != "virtual":
						if not is_blocker and \
							atom.cp in suspect_virtual:
							stats['virtual.suspect'] += 1
							fails['virtual.suspect'].append(
								relative_path +
								": %s: consider using '%s' instead of '%s'" %
								(mytype, suspect_virtual[atom.cp], atom))
						if not is_blocker and \
							atom.cp.startswith("perl-core/"):
							stats['dependency.perlcore'] += 1
							fails['dependency.perlcore'].append(
								relative_path +
								": %s: please use '%s' instead of '%s'" %
								(mytype, atom.replace("perl-core/","virtual/perl-"), atom))

					if buildtime and \
						not is_blocker and \
						not inherited_java_eclass and \
						atom.cp == "virtual/jdk":
						stats['java.eclassesnotused'] += 1
						fails['java.eclassesnotused'].append(relative_path)
					elif buildtime and \
						not is_blocker and \
						not inherited_wxwidgets_eclass and \
						atom.cp == "x11-libs/wxGTK":
						stats['wxwidgets.eclassnotused'] += 1
						fails['wxwidgets.eclassnotused'].append(
							(relative_path + ": %ss on x11-libs/wxGTK"
							" without inheriting wxwidgets.eclass") % mytype)
					elif runtime:
						if not is_blocker and \
							atom.cp in suspect_rdepend:
							stats[mytype + '.suspect'] += 1
							fails[mytype + '.suspect'].append(
								relative_path + ": '%s'" % atom)

					if atom.operator == "~" and \
						portage.versions.catpkgsplit(atom.cpv)[3] != "r0":
						qacat = 'dependency.badtilde'
						stats[qacat] += 1
						fails[qacat].append(
							(relative_path + ": %s uses the ~ operator"
							 " with a non-zero revision:" + \
							 " '%s'") % (mytype, atom))

					check_missingslot(atom, mytype, eapi, portdb, stats, fails,
						relative_path, myaux)

			type_list.extend([mytype] * (len(badsyntax) - len(type_list)))

		for m, b in zip(type_list, badsyntax):
			if m.endswith("DEPEND"):
				qacat = "dependency.syntax"
			else:
				qacat = m + ".syntax"
			stats[qacat] += 1
			fails[qacat].append("%s: %s: %s" % (relative_path, m, b))

		badlicsyntax = len([z for z in type_list if z == "LICENSE"])
		badprovsyntax = len([z for z in type_list if z == "PROVIDE"])
		baddepsyntax = len(type_list) != badlicsyntax + badprovsyntax
		badlicsyntax = badlicsyntax > 0
		badprovsyntax = badprovsyntax > 0

		# uselist checks - global
		myuse = []
		default_use = []
		for myflag in myaux["IUSE"].split():
			flag_name = myflag.lstrip("+-")
			used_useflags.add(flag_name)
			if myflag != flag_name:
				default_use.append(myflag)
			if flag_name not in uselist:
				myuse.append(flag_name)

		# uselist checks - metadata
		for mypos in range(len(myuse)-1, -1, -1):
			if myuse[mypos] and (myuse[mypos] in muselist):
				del myuse[mypos]

		if default_use and not eapi_has_iuse_defaults(eapi):
			for myflag in default_use:
				stats['EAPI.incompatible'] += 1
				fails['EAPI.incompatible'].append(
					(relative_path + ": IUSE defaults" + \
					" not supported with EAPI='%s':" + \
					" '%s'") % (eapi, myflag))

		for mypos in range(len(myuse)):
			stats["IUSE.invalid"] += 1
			fails["IUSE.invalid"].append(x + "/" + y + ".ebuild: %s" % myuse[mypos])

		# Check for outdated RUBY targets
		if "ruby-ng" in inherited or "ruby-fakegem" in inherited or "ruby" in inherited:
			ruby_intersection = pkg.iuse.all.intersection(ruby_deprecated)
			if ruby_intersection:
				for myruby in ruby_intersection:
					stats["IUSE.rubydeprecated"] += 1
					fails["IUSE.rubydeprecated"].append(
						(relative_path + ": Deprecated ruby target: %s") % myruby)

		# license checks
		if not badlicsyntax:
			# Parse the LICENSE variable, remove USE conditions and
			# flatten it.
			licenses = portage.dep.use_reduce(myaux["LICENSE"], matchall=1, flat=True)
			# Check each entry to ensure that it exists in PORTDIR's
			# license directory.
			for lic in licenses:
				# Need to check for "||" manually as no portage
				# function will remove it without removing values.
				if lic not in liclist and lic != "||":
					stats["LICENSE.invalid"] += 1
					fails["LICENSE.invalid"].append(x + "/" + y + ".ebuild: %s" % lic)
				elif lic in liclist_deprecated:
					stats["LICENSE.deprecated"] += 1
					fails["LICENSE.deprecated"].append("%s: %s" % (relative_path, lic))

		# keyword checks
		myuse = myaux["KEYWORDS"].split()
		for mykey in myuse:
			if mykey not in ("-*", "*", "~*"):
				myskey = mykey
				if myskey[:1] == "-":
					myskey = myskey[1:]
				if myskey[:1] == "~":
					myskey = myskey[1:]
				if myskey not in kwlist:
					stats["KEYWORDS.invalid"] += 1
					fails["KEYWORDS.invalid"].append(x + "/" + y + ".ebuild: %s" % mykey)
				elif myskey not in profiles:
					stats["KEYWORDS.invalid"] += 1
					fails["KEYWORDS.invalid"].append(x + "/" + y + ".ebuild: %s (profile invalid)" % mykey)

		# restrict checks
		myrestrict = None
		try:
			myrestrict = portage.dep.use_reduce(myaux["RESTRICT"], matchall=1, flat=True)
		except portage.exception.InvalidDependString as e:
			stats["RESTRICT.syntax"] += 1
			fails["RESTRICT.syntax"].append(
				"%s: RESTRICT: %s" % (relative_path, e))
			del e
		if myrestrict:
			myrestrict = set(myrestrict)
			mybadrestrict = myrestrict.difference(valid_restrict)
			if mybadrestrict:
				stats["RESTRICT.invalid"] += len(mybadrestrict)
				for mybad in mybadrestrict:
					fails["RESTRICT.invalid"].append(x + "/" + y + ".ebuild: %s" % mybad)
		# REQUIRED_USE check
		required_use = myaux["REQUIRED_USE"]
		if required_use:
			if not eapi_has_required_use(eapi):
				stats['EAPI.incompatible'] += 1
				fails['EAPI.incompatible'].append(
					relative_path + ": REQUIRED_USE" + \
					" not supported with EAPI='%s'" % (eapi,))
			try:
				portage.dep.check_required_use(required_use, (),
					pkg.iuse.is_valid_flag, eapi=eapi)
			except portage.exception.InvalidDependString as e:
				stats["REQUIRED_USE.syntax"] += 1
				fails["REQUIRED_USE.syntax"].append(
					"%s: REQUIRED_USE: %s" % (relative_path, e))
				del e

		# Syntax Checks
		relative_path = os.path.join(x, y + ".ebuild")
		full_path = os.path.join(repodir, relative_path)
		if not vcs_preserves_mtime:
			if ebuild_path not in new_ebuilds and \
				ebuild_path not in modified_ebuilds:
				pkg.mtime = None
		try:
			# All ebuilds should have utf_8 encoding.
			f = io.open(_unicode_encode(full_path,
				encoding=_encodings['fs'], errors='strict'),
				mode='r', encoding=_encodings['repo.content'])
			try:
				for check_name, e in run_checks(f, pkg):
					stats[check_name] += 1
					fails[check_name].append(relative_path + ': %s' % e)
			finally:
				f.close()
		except UnicodeDecodeError:
			# A file.UTF8 failure will have already been recorded above.
			pass

		if options.force:
			# The dep_check() calls are the most expensive QA test. If --force
			# is enabled, there's no point in wasting time on these since the
			# user is intent on forcing the commit anyway.
			continue

		relevant_profiles = []
		for keyword, arch, groups in arches:
			if arch not in profiles:
				# A missing profile will create an error further down
				# during the KEYWORDS verification.
				continue

			if include_arches is not None:
				if arch not in include_arches:
					continue

			relevant_profiles.extend((keyword, groups, prof)
				for prof in profiles[arch])

		def sort_key(item):
			return item[2].sub_path

		relevant_profiles.sort(key=sort_key)

		for keyword, groups, prof in relevant_profiles:

			if not (prof.status == "stable" or \
				(prof.status == "dev" and options.include_dev) or \
				(prof.status == "exp" and options.include_exp_profiles == 'y')):
				continue

			dep_settings = arch_caches.get(prof.sub_path)
			if dep_settings is None:
				dep_settings = portage.config(
					config_profile_path=prof.abs_path,
					config_incrementals=repoman_incrementals,
					config_root=config_root,
					local_config=False,
					_unmatched_removal=options.unmatched_removal,
					env=env, repositories=repoman_settings.repositories)
				dep_settings.categories = repoman_settings.categories
				if options.without_mask:
					dep_settings._mask_manager_obj = \
						copy.deepcopy(dep_settings._mask_manager)
					dep_settings._mask_manager._pmaskdict.clear()
				arch_caches[prof.sub_path] = dep_settings

			xmatch_cache_key = (prof.sub_path, tuple(groups))
			xcache = arch_xmatch_caches.get(xmatch_cache_key)
			if xcache is None:
				portdb.melt()
				portdb.freeze()
				xcache = portdb.xcache
				xcache.update(shared_xmatch_caches)
				arch_xmatch_caches[xmatch_cache_key] = xcache

			trees[root]["porttree"].settings = dep_settings
			portdb.settings = dep_settings
			portdb.xcache = xcache

			dep_settings["ACCEPT_KEYWORDS"] = " ".join(groups)
			# just in case, prevent config.reset() from nuking these.
			dep_settings.backup_changes("ACCEPT_KEYWORDS")

			# This attribute is used in dbapi._match_use() to apply
			# use.stable.{mask,force} settings based on the stable
			# status of the parent package. This is required in order
			# for USE deps of unstable packages to be resolved correctly,
			# since otherwise use.stable.{mask,force} settings of
			# dependencies may conflict (see bug #456342).
			dep_settings._parent_stable = dep_settings._isStable(pkg)

			# Handle package.use*.{force,mask) calculation, for use
			# in dep_check.
			dep_settings.useforce = dep_settings._use_manager.getUseForce(
				pkg, stable=dep_settings._parent_stable)
			dep_settings.usemask = dep_settings._use_manager.getUseMask(
				pkg, stable=dep_settings._parent_stable)

			if not baddepsyntax:
				ismasked = not ebuild_archs or \
					pkg.cpv not in portdb.xmatch("match-visible",
					Atom("%s::%s" % (pkg.cp, repo_config.name)))
				if ismasked:
					if not have_pmasked:
						have_pmasked = bool(dep_settings._getMaskAtom(
							pkg.cpv, pkg._metadata))
					if options.ignore_masked:
						continue
					# we are testing deps for a masked package; give it some lee-way
					suffix = "masked"
					matchmode = "minimum-all"
				else:
					suffix = ""
					matchmode = "minimum-visible"

				if not have_dev_keywords:
					have_dev_keywords = \
						bool(dev_keywords.intersection(keywords))

				if prof.status == "dev":
					suffix = suffix + "indev"

				for mytype in Package._dep_keys:

					mykey = "dependency.bad" + suffix
					myvalue = myaux[mytype]
					if not myvalue:
						continue

					success, atoms = portage.dep_check(myvalue, portdb,
						dep_settings, use="all", mode=matchmode,
						trees=trees)

					if success:
						if atoms:

							# Don't bother with dependency.unknown for
							# cases in which *DEPEND.bad is triggered.
							for atom in atoms:
								# dep_check returns all blockers and they
								# aren't counted for *DEPEND.bad, so we
								# ignore them here.
								if not atom.blocker:
									unknown_pkgs.discard(
										(mytype, atom.unevaluated_atom))

							if not prof.sub_path:
								# old-style virtuals currently aren't
								# resolvable with empty profile, since
								# 'virtuals' mappings are unavailable
								# (it would be expensive to search
								# for PROVIDE in all ebuilds)
								atoms = [atom for atom in atoms if not \
									(atom.cp.startswith('virtual/') and \
									not portdb.cp_list(atom.cp))]

							# we have some unsolvable deps
							# remove ! deps, which always show up as unsatisfiable
							atoms = [str(atom.unevaluated_atom) \
								for atom in atoms if not atom.blocker]

							# if we emptied out our list, continue:
							if not atoms:
								continue
							stats[mykey] += 1
							fails[mykey].append("%s: %s: %s(%s)\n%s" % \
								(relative_path, mytype, keyword,
								prof, pformat(atoms, indent=6)))
					else:
						stats[mykey] += 1
						fails[mykey].append("%s: %s: %s(%s)\n%s" % \
							(relative_path, mytype, keyword,
							prof, pformat(atoms, indent=6)))

		if not baddepsyntax and unknown_pkgs:
			type_map = {}
			for mytype, atom in unknown_pkgs:
				type_map.setdefault(mytype, set()).add(atom)
			for mytype, atoms in type_map.items():
				stats["dependency.unknown"] += 1
				fails["dependency.unknown"].append("%s: %s: %s" %
					(relative_path, mytype, ", ".join(sorted(atoms))))

	# check if there are unused local USE-descriptions in metadata.xml
	# (unless there are any invalids, to avoid noise)
	if allvalid:
		for myflag in muselist.difference(used_useflags):
			stats["metadata.warning"] += 1
			fails["metadata.warning"].append(
				"%s/metadata.xml: unused local USE-description: '%s'" % \
				(x, myflag))

if options.if_modified == "y" and len(effective_scanlist) < 1:
	logging.warning("--if-modified is enabled, but no modified packages were found!")

if options.mode == "manifest":
	sys.exit(dofail)

# dofail will be set to 1 if we have failed in at least one non-warning category
dofail = 0
# dowarn will be set to 1 if we tripped any warnings
dowarn = 0
# dofull will be set if we should print a "repoman full" informational message
dofull = options.mode != 'full'

for x in qacats:
	if not stats[x]:
		continue
	dowarn = 1
	if x not in qawarnings:
		dofail = 1

if dofail or \
	(dowarn and not (options.quiet or options.mode == "scan")):
	dofull = 0

# Save QA output so that it can be conveniently displayed
# in $EDITOR while the user creates a commit message.
# Otherwise, the user would not be able to see this output
# once the editor has taken over the screen.
qa_output = io.StringIO()
style_file = ConsoleStyleFile(sys.stdout)
if options.mode == 'commit' and \
	(not commitmessage or not commitmessage.strip()):
	style_file.write_listener = qa_output
console_writer = StyleWriter(file=style_file, maxcol=9999)
console_writer.style_listener = style_file.new_styles

f = formatter.AbstractFormatter(console_writer)

format_outputs = {
	'column': utilities.format_qa_output_column,
	'default': utilities.format_qa_output
}

format_output = format_outputs.get(options.output_style,
	format_outputs['default'])
format_output(f, stats, fails, dofull, dofail, options, qawarnings)

style_file.flush()
del console_writer, f, style_file
qa_output = qa_output.getvalue()
qa_output = qa_output.splitlines(True)

suggest_ignore_masked = False
suggest_include_dev = False

if have_pmasked and not (options.without_mask or options.ignore_masked):
	suggest_ignore_masked = True
if have_dev_keywords and not options.include_dev:
	suggest_include_dev = True

if suggest_ignore_masked or suggest_include_dev:
	print()
	if suggest_ignore_masked:
		print(bold("Note: use --without-mask to check " + \
			"KEYWORDS on dependencies of masked packages"))

	if suggest_include_dev:
		print(bold("Note: use --include-dev (-d) to check " + \
			"dependencies for 'dev' profiles"))
	print()

if options.mode != 'commit':
	if dofull:
		print(bold("Note: type \"repoman full\" for a complete listing."))
	if dowarn and not dofail:
		print(green("RepoMan sez:"),"\"You're only giving me a partial QA payment?\n              I'll take it this time, but I'm not happy.\"")
	elif not dofail:
		print(green("RepoMan sez:"),"\"If everyone were like you, I'd be out of business!\"")
	elif dofail:
		print(bad("Please fix these important QA issues first."))
		print(green("RepoMan sez:"),"\"Make your QA payment on time and you'll never see the likes of me.\"\n")
		sys.exit(1)
else:
	if dofail and can_force and options.force and not options.pretend:
		print(green("RepoMan sez:") + \
			" \"You want to commit even with these QA issues?\n" + \
			"              I'll take it this time, but I'm not happy.\"\n")
	elif dofail:
		if options.force and not can_force:
			print(bad("The --force option has been disabled due to extraordinary issues."))
		print(bad("Please fix these important QA issues first."))
		print(green("RepoMan sez:"),"\"Make your QA payment on time and you'll never see the likes of me.\"\n")
		sys.exit(1)

	if options.pretend:
		print(green("RepoMan sez:"), "\"So, you want to play it safe. Good call.\"\n")

	myunadded = []
	if vcs == "cvs":
		try:
			myvcstree = portage.cvstree.getentries("./", recursive=1)
			myunadded = portage.cvstree.findunadded(myvcstree, recursive=1, basedir="./")
		except SystemExit as e:
			raise  # TODO propagate this
		except:
			err("Error retrieving CVS tree; exiting.")
	if vcs == "svn":
		try:
			with repoman_popen("svn status --no-ignore") as f:
				svnstatus = f.readlines()
			myunadded = ["./" + elem.rstrip().split()[1] for elem in svnstatus if elem.startswith("?") or elem.startswith("I")]
		except SystemExit as e:
			raise  # TODO propagate this
		except:
			err("Error retrieving SVN info; exiting.")
	if vcs == "git":
		# get list of files not under version control or missing
		myf = repoman_popen("git ls-files --others")
		myunadded = ["./" + elem[:-1] for elem in myf]
		myf.close()
	if vcs == "bzr":
		try:
			with repoman_popen("bzr status -S .") as f:
				bzrstatus = f.readlines()
			myunadded = ["./" + elem.rstrip().split()[1].split('/')[-1:][0] for elem in bzrstatus if elem.startswith("?") or elem[0:2] == " D"]
		except SystemExit as e:
			raise  # TODO propagate this
		except:
			err("Error retrieving bzr info; exiting.")
	if vcs == "hg":
		with repoman_popen("hg status --no-status --unknown .") as f:
			myunadded = f.readlines()
		myunadded = ["./" + elem.rstrip() for elem in myunadded]

		# Mercurial doesn't handle manually deleted files as removed from
		# the repository, so the user need to remove them before commit,
		# using "hg remove [FILES]"
		with repoman_popen("hg status --no-status --deleted .") as f:
			mydeleted = f.readlines()
		mydeleted = ["./" + elem.rstrip() for elem in mydeleted]


	myautoadd = []
	if myunadded:
		for x in range(len(myunadded)-1, -1, -1):
			xs = myunadded[x].split("/")
			if xs[-1] == "files":
				print("!!! files dir is not added! Please correct this.")
				sys.exit(-1)
			elif xs[-1] == "Manifest":
				# It's a manifest... auto add
				myautoadd += [myunadded[x]]
				del myunadded[x]

	if myunadded:
		print(red("!!! The following files are in your local tree but are not added to the master"))
		print(red("!!! tree. Please remove them from the local tree or add them to the master tree."))
		for x in myunadded:
			print("   ", x)
		print()
		print()
		sys.exit(1)

	if vcs == "hg" and mydeleted:
		print(red("!!! The following files are removed manually from your local tree but are not"))
		print(red("!!! removed from the repository. Please remove them, using \"hg remove [FILES]\"."))
		for x in mydeleted:
			print("   ", x)
		print()
		print()
		sys.exit(1)

	if vcs == "cvs":
		mycvstree = cvstree.getentries("./", recursive=1)
		mychanged = cvstree.findchanged(mycvstree, recursive=1, basedir="./")
		mynew = cvstree.findnew(mycvstree, recursive=1, basedir="./")
		myremoved = portage.cvstree.findremoved(mycvstree, recursive=1, basedir="./")
		bin_blob_pattern = re.compile("^-kb$")
		no_expansion = set(portage.cvstree.findoption(mycvstree, bin_blob_pattern,
			recursive=1, basedir="./"))

	if vcs == "svn":
		with repoman_popen("svn status") as f:
			svnstatus = f.readlines()
		mychanged = ["./" + elem.split()[-1:][0] for elem in svnstatus if (elem[:1] in "MR" or elem[1:2] in "M")]
		mynew     = ["./" + elem.split()[-1:][0] for elem in svnstatus if elem.startswith("A")]
		myremoved = ["./" + elem.split()[-1:][0] for elem in svnstatus if elem.startswith("D")]

		# Subversion expands keywords specified in svn:keywords properties.
		with repoman_popen("svn propget -R svn:keywords") as f:
			props = f.readlines()
		expansion = dict(("./" + prop.split(" - ")[0], prop.split(" - ")[1].split()) \
			for prop in props if " - " in prop)

	elif vcs == "git":
		with repoman_popen("git diff-index --name-only "
			"--relative --diff-filter=M HEAD") as f:
			mychanged = f.readlines()
		mychanged = ["./" + elem[:-1] for elem in mychanged]

		with repoman_popen("git diff-index --name-only "
			"--relative --diff-filter=A HEAD") as f:
			mynew = f.readlines()
		mynew = ["./" + elem[:-1] for elem in mynew]

		with repoman_popen("git diff-index --name-only "
			"--relative --diff-filter=D HEAD") as f:
			myremoved = f.readlines()
		myremoved = ["./" + elem[:-1] for elem in myremoved]

	if vcs == "bzr":
		with repoman_popen("bzr status -S .") as f:
			bzrstatus = f.readlines()
		mychanged = ["./" + elem.split()[-1:][0].split('/')[-1:][0] for elem in bzrstatus if elem and elem[1:2] == "M"]
		mynew     = ["./" + elem.split()[-1:][0].split('/')[-1:][0] for elem in bzrstatus if elem and (elem[1:2] in "NK" or elem[0:1] == "R")]
		myremoved = ["./" + elem.split()[-1:][0].split('/')[-1:][0] for elem in bzrstatus if elem.startswith("-")]
		myremoved = ["./" + elem.split()[-3:-2][0].split('/')[-1:][0] for elem in bzrstatus if elem and (elem[1:2] == "K" or elem[0:1] == "R")]
		# Bazaar expands nothing.

	if vcs == "hg":
		with repoman_popen("hg status --no-status --modified .") as f:
			mychanged = f.readlines()
		mychanged = ["./" + elem.rstrip() for elem in mychanged]

		with repoman_popen("hg status --no-status --added .") as f:
			mynew = f.readlines()
		mynew = ["./" + elem.rstrip() for elem in mynew]

		with repoman_popen("hg status --no-status --removed .") as f:
			myremoved = f.readlines()
		myremoved = ["./" + elem.rstrip() for elem in myremoved]

	if vcs:
		if not (mychanged or mynew or myremoved or (vcs == "hg" and mydeleted)):
			print(green("RepoMan sez:"), "\"Doing nothing is not always good for QA.\"")
			print()
			print("(Didn't find any changed files...)")
			print()
			sys.exit(1)

	# Manifests need to be regenerated after all other commits, so don't commit
	# them now even if they have changed.
	mymanifests = set()
	myupdates = set()
	for f in mychanged + mynew:
		if "Manifest" == os.path.basename(f):
			mymanifests.add(f)
		else:
			myupdates.add(f)
	myupdates.difference_update(myremoved)
	myupdates = list(myupdates)
	mymanifests = list(mymanifests)
	myheaders = []
	mydirty = []

	commitmessage = options.commitmsg
	if options.commitmsgfile:
		try:
			f = io.open(_unicode_encode(options.commitmsgfile,
			encoding=_encodings['fs'], errors='strict'),
			mode='r', encoding=_encodings['content'], errors='replace')
			commitmessage = f.read()
			f.close()
			del f
		except (IOError, OSError) as e:
			if e.errno == errno.ENOENT:
				portage.writemsg("!!! File Not Found: --commitmsgfile='%s'\n" % options.commitmsgfile)
			else:
				raise
		# We've read the content so the file is no longer needed.
		commitmessagefile = None
	if not commitmessage or not commitmessage.strip():
		try:
			editor = os.environ.get("EDITOR")
			if editor and utilities.editor_is_executable(editor):
				commitmessage = utilities.get_commit_message_with_editor(
					editor, message=qa_output)
			else:
				commitmessage = utilities.get_commit_message_with_stdin()
		except KeyboardInterrupt:
			exithandler()
		if not commitmessage or not commitmessage.strip():
			print("* no commit message?  aborting commit.")
			sys.exit(1)
	commitmessage = commitmessage.rstrip()
	changelog_msg = commitmessage
	portage_version = getattr(portage, "VERSION", None)
	gpg_key = repoman_settings.get("PORTAGE_GPG_KEY", "")
	dco_sob = repoman_settings.get("DCO_SIGNED_OFF_BY", "")
	if portage_version is None:
		sys.stderr.write("Failed to insert portage version in message!\n")
		sys.stderr.flush()
		portage_version = "Unknown"

	report_options = []
	if options.force:
		report_options.append("--force")
	if options.ignore_arches:
		report_options.append("--ignore-arches")
	if include_arches is not None:
		report_options.append("--include-arches=\"%s\"" %
			" ".join(sorted(include_arches)))

	if vcs == "git":
		# Use new footer only for git (see bug #438364).
		commit_footer = "\n\nPackage-Manager: portage-%s" % portage_version
		if report_options:
			commit_footer += "\nRepoMan-Options: " + " ".join(report_options)
		if sign_manifests:
			commit_footer += "\nManifest-Sign-Key: %s" % (gpg_key, )
		if dco_sob:
			commit_footer += "\nSigned-off-by: %s" % (dco_sob, )
	else:
		unameout = platform.system() + " "
		if platform.system() in ["Darwin", "SunOS"]:
			unameout += platform.processor()
		else:
			unameout += platform.machine()
		commit_footer = "\n\n"
		if dco_sob:
			commit_footer += "Signed-off-by: %s\n" % (dco_sob, )
		commit_footer += "(Portage version: %s/%s/%s" % \
			(portage_version, vcs, unameout)
		if report_options:
			commit_footer += ", RepoMan options: " + " ".join(report_options)
		if sign_manifests:
			commit_footer += ", signed Manifest commit with key %s" % \
				(gpg_key, )
		else:
			commit_footer += ", unsigned Manifest commit"
		commit_footer += ")"

	commitmessage += commit_footer

	broken_changelog_manifests = []
	if options.echangelog in ('y', 'force'):
		logging.info("checking for unmodified ChangeLog files")
		committer_name = utilities.get_committer_name(env=repoman_settings)
		for x in sorted(vcs_files_to_cps(
			chain(myupdates, mymanifests, myremoved))):
			catdir, pkgdir = x.split("/")
			checkdir = repodir + "/" + x
			checkdir_relative = ""
			if repolevel < 3:
				checkdir_relative = os.path.join(pkgdir, checkdir_relative)
			if repolevel < 2:
				checkdir_relative = os.path.join(catdir, checkdir_relative)
			checkdir_relative = os.path.join(".", checkdir_relative)

			changelog_path = os.path.join(checkdir_relative, "ChangeLog")
			changelog_modified = changelog_path in modified_changelogs
			if changelog_modified and options.echangelog != 'force':
				continue

			# get changes for this package
			cdrlen = len(checkdir_relative)
			clnew = [elem[cdrlen:] for elem in mynew if elem.startswith(checkdir_relative)]
			clremoved = [elem[cdrlen:] for elem in myremoved if elem.startswith(checkdir_relative)]
			clchanged = [elem[cdrlen:] for elem in mychanged if elem.startswith(checkdir_relative)]

			# Skip ChangeLog generation if only the Manifest was modified,
			# as discussed in bug #398009.
			nontrivial_cl_files = set()
			nontrivial_cl_files.update(clnew, clremoved, clchanged)
			nontrivial_cl_files.difference_update(['Manifest'])
			if not nontrivial_cl_files and options.echangelog != 'force':
				continue

			new_changelog = utilities.UpdateChangeLog(checkdir_relative,
				committer_name, changelog_msg,
				os.path.join(repodir, 'skel.ChangeLog'),
				catdir, pkgdir,
				new=clnew, removed=clremoved, changed=clchanged,
				pretend=options.pretend)
			if new_changelog is None:
				writemsg_level("!!! Updating the ChangeLog failed\n", \
					level=logging.ERROR, noiselevel=-1)
				sys.exit(1)

			# if the ChangeLog was just created, add it to vcs
			if new_changelog:
				myautoadd.append(changelog_path)
				# myautoadd is appended to myupdates below
			else:
				myupdates.append(changelog_path)

			if options.ask and not options.pretend:
				# regenerate Manifest for modified ChangeLog (bug #420735)
				repoman_settings["O"] = checkdir
				digestgen(mysettings=repoman_settings, myportdb=portdb)
			else:
				broken_changelog_manifests.append(x)

	if myautoadd:
		print(">>> Auto-Adding missing Manifest/ChangeLog file(s)...")
		add_cmd = [vcs, "add"]
		add_cmd += myautoadd
		if options.pretend:
			portage.writemsg_stdout("(%s)\n" % " ".join(add_cmd),
				noiselevel=-1)
		else:

			if sys.hexversion < 0x3020000 and sys.hexversion >= 0x3000000 and \
				not os.path.isabs(add_cmd[0]):
				# Python 3.1 _execvp throws TypeError for non-absolute executable
				# path passed as bytes (see http://bugs.python.org/issue8513).
				fullname = find_binary(add_cmd[0])
				if fullname is None:
					raise portage.exception.CommandNotFound(add_cmd[0])
				add_cmd[0] = fullname

			add_cmd = [_unicode_encode(arg) for arg in add_cmd]
			retcode = subprocess.call(add_cmd)
			if retcode != os.EX_OK:
				logging.error(
					"Exiting on %s error code: %s\n" % (vcs, retcode))
				sys.exit(retcode)

		myupdates += myautoadd

	print("* %s files being committed..." % green(str(len(myupdates))), end=' ')

	if vcs not in ('cvs', 'svn'):
		# With git, bzr and hg, there's never any keyword expansion, so
		# there's no need to regenerate manifests and all files will be
		# committed in one big commit at the end.
		print()
	elif not repo_config.thin_manifest:
		if vcs == 'cvs':
			headerstring = "'\$(Header|Id).*\$'"
		elif vcs == "svn":
			svn_keywords = dict((k.lower(), k) for k in [
					"Rev",
					"Revision",
					"LastChangedRevision",
					"Date",
					"LastChangedDate",
					"Author",
					"LastChangedBy",
					"URL",
					"HeadURL",
					"Id",
					"Header",
			])

		for myfile in myupdates:

			# for CVS, no_expansion contains files that are excluded from expansion
			if vcs == "cvs":
				if myfile in no_expansion:
					continue

			# for SVN, expansion contains files that are included in expansion
			elif vcs == "svn":
				if myfile not in expansion:
					continue

				# Subversion keywords are case-insensitive in svn:keywords properties, but case-sensitive in contents of files.
				enabled_keywords = []
				for k in expansion[myfile]:
					keyword = svn_keywords.get(k.lower())
					if keyword is not None:
						enabled_keywords.append(keyword)

				headerstring = "'\$(%s).*\$'" % "|".join(enabled_keywords)

			myout = repoman_getstatusoutput("egrep -q " + headerstring + " " +
				portage._shell_quote(myfile))
			if myout[0] == 0:
				myheaders.append(myfile)

		print("%s have headers that will change." % green(str(len(myheaders))))
		print("* Files with headers will cause the manifests to be changed and committed separately.")

	logging.info("myupdates: %s", myupdates)
	logging.info("myheaders: %s", myheaders)

	uq = UserQuery(options)
	if options.ask and uq.query('Commit changes?', True) != 'Yes':
		print("* aborting commit.")
		sys.exit(128 + signal.SIGINT)

	# Handle the case where committed files have keywords which
	# will change and need a priming commit before the Manifest
	# can be committed.
	if (myupdates or myremoved) and myheaders:
		myfiles = myupdates + myremoved
		fd, commitmessagefile = tempfile.mkstemp(".repoman.msg")
		mymsg = os.fdopen(fd, "wb")
		mymsg.write(_unicode_encode(commitmessage))
		mymsg.close()

		print()
		print(green("Using commit message:"))
		print(green("------------------------------------------------------------------------------"))
		print(commitmessage)
		print(green("------------------------------------------------------------------------------"))
		print()

		# Having a leading ./ prefix on file paths can trigger a bug in
		# the cvs server when committing files to multiple directories,
		# so strip the prefix.
		myfiles = [f.lstrip("./") for f in myfiles]

		commit_cmd = [vcs]
		commit_cmd.extend(vcs_global_opts)
		commit_cmd.append("commit")
		commit_cmd.extend(vcs_local_opts)
		commit_cmd.extend(["-F", commitmessagefile])
		commit_cmd.extend(myfiles)

		try:
			if options.pretend:
				print("(%s)" % (" ".join(commit_cmd),))
			else:
				retval = spawn(commit_cmd, env=commit_env)
				if retval != os.EX_OK:
					writemsg_level(("!!! Exiting on %s (shell) " + \
						"error code: %s\n") % (vcs, retval),
						level=logging.ERROR, noiselevel=-1)
					sys.exit(retval)
		finally:
			try:
				os.unlink(commitmessagefile)
			except OSError:
				pass

	# Setup the GPG commands
	def gpgsign(filename):
		gpgcmd = repoman_settings.get("PORTAGE_GPG_SIGNING_COMMAND")
		if gpgcmd in [None, '']:
			raise MissingParameter("PORTAGE_GPG_SIGNING_COMMAND is unset!" + \
				" Is make.globals missing?")
		if "${PORTAGE_GPG_KEY}" in gpgcmd and \
			"PORTAGE_GPG_KEY" not in repoman_settings:
			raise MissingParameter("PORTAGE_GPG_KEY is unset!")
		if "${PORTAGE_GPG_DIR}" in gpgcmd:
			if "PORTAGE_GPG_DIR" not in repoman_settings:
				repoman_settings["PORTAGE_GPG_DIR"] = \
					os.path.expanduser("~/.gnupg")
				logging.info("Automatically setting PORTAGE_GPG_DIR to '%s'" \
					% repoman_settings["PORTAGE_GPG_DIR"])
			else:
				repoman_settings["PORTAGE_GPG_DIR"] = \
					os.path.expanduser(repoman_settings["PORTAGE_GPG_DIR"])
			if not os.access(repoman_settings["PORTAGE_GPG_DIR"], os.X_OK):
				raise portage.exception.InvalidLocation(
					"Unable to access directory: PORTAGE_GPG_DIR='%s'" % \
					repoman_settings["PORTAGE_GPG_DIR"])
		gpgvars = {"FILE": filename}
		for k in ("PORTAGE_GPG_DIR", "PORTAGE_GPG_KEY"):
			v = repoman_settings.get(k)
			if v is not None:
				gpgvars[k] = v
		gpgcmd = portage.util.varexpand(gpgcmd, mydict=gpgvars)
		if options.pretend:
			print("(" + gpgcmd + ")")
		else:
			# Encode unicode manually for bug #310789.
			gpgcmd = portage.util.shlex_split(gpgcmd)

			if sys.hexversion < 0x3020000 and sys.hexversion >= 0x3000000 and \
				not os.path.isabs(gpgcmd[0]):
				# Python 3.1 _execvp throws TypeError for non-absolute executable
				# path passed as bytes (see http://bugs.python.org/issue8513).
				fullname = find_binary(gpgcmd[0])
				if fullname is None:
					raise portage.exception.CommandNotFound(gpgcmd[0])
				gpgcmd[0] = fullname

			gpgcmd = [_unicode_encode(arg,
				encoding=_encodings['fs'], errors='strict') for arg in gpgcmd]
			rValue = subprocess.call(gpgcmd)
			if rValue == os.EX_OK:
				os.rename(filename + ".asc", filename)
			else:
				raise portage.exception.PortageException("!!! gpg exited with '" + str(rValue) + "' status")

	def need_signature(filename):
		try:
			with open(_unicode_encode(filename,
				encoding=_encodings['fs'], errors='strict'), 'rb') as f:
				return b"BEGIN PGP SIGNED MESSAGE" not in f.readline()
		except IOError as e:
			if e.errno in (errno.ENOENT, errno.ESTALE):
				return False
			raise

	# When files are removed and re-added, the cvs server will put /Attic/
	# inside the $Header path. This code detects the problem and corrects it
	# so that the Manifest will generate correctly. See bug #169500.
	# Use binary mode in order to avoid potential character encoding issues.
	cvs_header_re = re.compile(br'^#\s*\$Header.*\$$')
	attic_str = b'/Attic/'
	attic_replace = b'/'
	for x in myheaders:
		f = open(_unicode_encode(x,
			encoding=_encodings['fs'], errors='strict'),
			mode='rb')
		mylines = f.readlines()
		f.close()
		modified = False
		for i, line in enumerate(mylines):
			if cvs_header_re.match(line) is not None and \
				attic_str in line:
				mylines[i] = line.replace(attic_str, attic_replace)
				modified = True
		if modified:
			portage.util.write_atomic(x, b''.join(mylines),
				mode='wb')

	if repolevel == 1:
		print(green("RepoMan sez:"), "\"You're rather crazy... "
			"doing the entire repository.\"\n")

	if vcs in ('cvs', 'svn') and (myupdates or myremoved):

		for x in sorted(vcs_files_to_cps(
			chain(myupdates, myremoved, mymanifests))):
			repoman_settings["O"] = os.path.join(repodir, x)
			digestgen(mysettings=repoman_settings, myportdb=portdb)

	elif broken_changelog_manifests:
		for x in broken_changelog_manifests:
			repoman_settings["O"] = os.path.join(repodir, x)
			digestgen(mysettings=repoman_settings, myportdb=portdb)

	signed = False
	if sign_manifests:
		signed = True
		try:
			for x in sorted(vcs_files_to_cps(
				chain(myupdates, myremoved, mymanifests))):
				repoman_settings["O"] = os.path.join(repodir, x)
				manifest_path = os.path.join(repoman_settings["O"], "Manifest")
				if not need_signature(manifest_path):
					continue
				gpgsign(manifest_path)
		except portage.exception.PortageException as e:
			portage.writemsg("!!! %s\n" % str(e))
			portage.writemsg("!!! Disabled FEATURES='sign'\n")
			signed = False

	if vcs == 'git':
		# It's not safe to use the git commit -a option since there might
		# be some modified files elsewhere in the working tree that the
		# user doesn't want to commit. Therefore, call git update-index
		# in order to ensure that the index is updated with the latest
		# versions of all new and modified files in the relevant portion
		# of the working tree.
		myfiles = mymanifests + myupdates
		myfiles.sort()
		update_index_cmd = ["git", "update-index"]
		update_index_cmd.extend(f.lstrip("./") for f in myfiles)
		if options.pretend:
			print("(%s)" % (" ".join(update_index_cmd),))
		else:
			retval = spawn(update_index_cmd, env=os.environ)
			if retval != os.EX_OK:
				writemsg_level(("!!! Exiting on %s (shell) " + \
					"error code: %s\n") % (vcs, retval),
					level=logging.ERROR, noiselevel=-1)
				sys.exit(retval)

	if True:
		myfiles = mymanifests[:]
		# If there are no header (SVN/CVS keywords) changes in
		# the files, this Manifest commit must include the
		# other (yet uncommitted) files.
		if not myheaders:
			myfiles += myupdates
			myfiles += myremoved
		myfiles.sort()

		fd, commitmessagefile = tempfile.mkstemp(".repoman.msg")
		mymsg = os.fdopen(fd, "wb")
		mymsg.write(_unicode_encode(commitmessage))
		mymsg.close()

		commit_cmd = []
		if options.pretend and vcs is None:
			# substitute a bogus value for pretend output
			commit_cmd.append("cvs")
		else:
			commit_cmd.append(vcs)
		commit_cmd.extend(vcs_global_opts)
		commit_cmd.append("commit")
		commit_cmd.extend(vcs_local_opts)
		if vcs == "hg":
			commit_cmd.extend(["--logfile", commitmessagefile])
			commit_cmd.extend(myfiles)
		else:
			commit_cmd.extend(["-F", commitmessagefile])
			commit_cmd.extend(f.lstrip("./") for f in myfiles)

		try:
			if options.pretend:
				print("(%s)" % (" ".join(commit_cmd),))
			else:
				retval = spawn(commit_cmd, env=commit_env)
				if retval != os.EX_OK:
					if repo_config.sign_commit and vcs == 'git' and \
						not git_supports_gpg_sign():
						# Inform user that newer git is needed (bug #403323).
						logging.error(
							"Git >=1.7.9 is required for signed commits!")

					writemsg_level(("!!! Exiting on %s (shell) " + \
						"error code: %s\n") % (vcs, retval),
						level=logging.ERROR, noiselevel=-1)
					sys.exit(retval)
		finally:
			try:
				os.unlink(commitmessagefile)
			except OSError:
				pass

	print()
	if vcs:
		print("Commit complete.")
	else:
		print("repoman was too scared by not seeing any familiar version control file that he forgot to commit anything")
	print(green("RepoMan sez:"), "\"If everyone were like you, I'd be out of business!\"\n")
sys.exit(0)<|MERGE_RESOLUTION|>--- conflicted
+++ resolved
@@ -1,10 +1,5 @@
-<<<<<<< HEAD
 #!@PREFIX_PORTAGE_PYTHON@ -bO
-# Copyright 1999-2014 Gentoo Foundation
-=======
-#!/usr/bin/python -bO
 # Copyright 1999-2015 Gentoo Foundation
->>>>>>> c3ef903d
 # Distributed under the terms of the GNU General Public License v2
 
 # Next to do: dep syntax checking in mask files
