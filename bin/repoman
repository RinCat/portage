#!@PREFIX_PORTAGE_PYTHON@ -O
# Copyright 1999-2011 Gentoo Foundation
# Distributed under the terms of the GNU General Public License v2

# Next to do: dep syntax checking in mask files
# Then, check to make sure deps are satisfiable (to avoid "can't find match for" problems)
# that last one is tricky because multiple profiles need to be checked.

from __future__ import print_function

import calendar
import copy
import errno
import formatter
import io
import logging
import optparse
import re
import signal
import stat
import sys
import tempfile
import time
import platform

try:
	from urllib.request import urlopen as urllib_request_urlopen
except ImportError:
	from urllib import urlopen as urllib_request_urlopen

from itertools import chain
from stat import S_ISDIR

# for an explanation on this logic, see pym/_emerge/__init__.py
import os
import sys
if os.environ.__contains__("PORTAGE_PYTHONPATH"):
	sys.path.insert(0, os.environ["PORTAGE_PYTHONPATH"])
else:
	sys.path.insert(0, os.path.join(os.path.dirname(os.path.dirname(os.path.realpath(__file__))), "pym"))
import portage
portage._disable_legacy_globals()
portage.dep._internal_warnings = True

try:
	import xml.etree.ElementTree
	from xml.parsers.expat import ExpatError
except ImportError:
	msg = ["Please enable python's \"xml\" USE flag in order to use repoman."]
	from portage.output import EOutput
	out = EOutput()
	for line in msg:
		out.eerror(line)
	sys.exit(1)

from portage import os
from portage import subprocess_getstatusoutput
from portage import _encodings
from portage import _unicode_encode
from repoman.checks import run_checks
from repoman import utilities
from repoman.herdbase import make_herd_base
from _emerge.Package import Package
from _emerge.RootConfig import RootConfig
from _emerge.userquery import userquery
import portage.checksum
import portage.const
from portage import cvstree, normalize_path
from portage import util
from portage.exception import (FileNotFound, MissingParameter,
	ParseError, PermissionDenied)
from portage.manifest import Manifest
from portage.process import find_binary, spawn
from portage.output import bold, create_color_func, \
	green, nocolor, red
from portage.output import ConsoleStyleFile, StyleWriter
from portage.util import cmp_sort_key, writemsg_level
from portage.package.ebuild.digestgen import digestgen
from portage.eapi import eapi_has_slot_deps, \
	eapi_has_use_deps, eapi_has_strong_blocks, eapi_has_iuse_defaults, \
	eapi_has_required_use, eapi_has_use_dep_defaults
from portage.const import EPREFIX

if sys.hexversion >= 0x3000000:
	basestring = str

util.initialize_logger()

# 14 is the length of DESCRIPTION=""
max_desc_len = 100
allowed_filename_chars="a-zA-Z0-9._-+:"
disallowed_filename_chars_re = re.compile(r'[^a-zA-Z0-9._\-+:]')
pv_toolong_re = re.compile(r'[0-9]{19,}')
bad = create_color_func("BAD")

# A sane umask is needed for files that portage creates.
os.umask(0o22)
# Repoman sets it's own ACCEPT_KEYWORDS and we don't want it to
# behave incrementally.
repoman_incrementals = tuple(x for x in \
	portage.const.INCREMENTALS if x != 'ACCEPT_KEYWORDS')
<<<<<<< HEAD
repoman_settings = portage.config(local_config=False, _eprefix=EPREFIX)
=======
eprefix = os.environ.get("__REPOMAN_TEST_EPREFIX")
repoman_settings = portage.config(local_config=False, _eprefix=eprefix)
>>>>>>> e4977230
repoman_settings.lock()

if repoman_settings.get("NOCOLOR", "").lower() in ("yes", "true") or \
	repoman_settings.get('TERM') == 'dumb' or \
	not sys.stdout.isatty():
	nocolor()

def warn(txt):
	print("repoman: " + txt)

def err(txt):
	warn(txt)
	sys.exit(1)

def exithandler(signum=None, frame=None):
	logging.fatal("Interrupted; exiting...")
	if signum is None:
		sys.exit(1)
	else:
		sys.exit(128 + signum)

signal.signal(signal.SIGINT,exithandler)

class RepomanHelpFormatter(optparse.IndentedHelpFormatter):
	"""Repoman needs it's own HelpFormatter for now, because the default ones
	murder the help text."""
	
	def __init__(self, indent_increment=1, max_help_position=24, width=150, short_first=1):
		optparse.HelpFormatter.__init__(self, indent_increment, max_help_position, width, short_first)

	def format_description(self, description):
		return description

class RepomanOptionParser(optparse.OptionParser):
	"""Add the on_tail function, ruby has it, optionParser should too
	"""
	
	def __init__(self, *args, **kwargs):
		optparse.OptionParser.__init__(self, *args, **kwargs)
		self.tail = ""

	def on_tail(self, description):
		self.tail += description

	def format_help(self, formatter=None):
		result = optparse.OptionParser.format_help(self, formatter)
		result += self.tail
		return result


def ParseArgs(argv, qahelp):
	"""This function uses a customized optionParser to parse command line arguments for repoman
	Args:
	  argv - a sequence of command line arguments
		qahelp - a dict of qa warning to help message
	Returns:
	  (opts, args), just like a call to parser.parse_args()
	"""

	if argv and sys.hexversion < 0x3000000 and not isinstance(argv[0], unicode):
		argv = [portage._unicode_decode(x) for x in argv]

	modes = {
		'commit' : 'Run a scan then commit changes',
		'ci' : 'Run a scan then commit changes',
		'fix' : 'Fix simple QA issues (stray digests, missing digests)',
		'full' : 'Scan directory tree and print all issues (not a summary)',
		'help' : 'Show this screen',
		'manifest' : 'Generate a Manifest (fetches files if necessary)',
		'manifest-check' : 'Check Manifests for missing or incorrect digests',
		'scan' : 'Scan directory tree for QA issues' 
	}

	mode_keys = list(modes)
	mode_keys.sort()

	parser = RepomanOptionParser(formatter=RepomanHelpFormatter(), usage="%prog [options] [mode]")
	parser.description = green(" ".join((os.path.basename(argv[0]), "1.2")))
	parser.description += "\nCopyright 1999-2007 Gentoo Foundation"
	parser.description += "\nDistributed under the terms of the GNU General Public License v2"
	parser.description += "\nmodes: " + " | ".join(map(green,mode_keys))

	parser.add_option('-a', '--ask', dest='ask', action='store_true', default=False,
		help='Request a confirmation before commiting')

	parser.add_option('-m', '--commitmsg', dest='commitmsg',
		help='specify a commit message on the command line')

	parser.add_option('-M', '--commitmsgfile', dest='commitmsgfile',
		help='specify a path to a file that contains a commit message')

	parser.add_option('-p', '--pretend', dest='pretend', default=False,
		action='store_true', help='don\'t commit or fix anything; just show what would be done')
	
	parser.add_option('-q', '--quiet', dest="quiet", action="count", default=0,
		help='do not print unnecessary messages')

	parser.add_option('-f', '--force', dest='force', default=False, action='store_true',
		help='Commit with QA violations')

	parser.add_option('--vcs', dest='vcs',
		help='Force using specific VCS instead of autodetection')

	parser.add_option('-v', '--verbose', dest="verbosity", action='count',
		help='be very verbose in output', default=0)

	parser.add_option('-V', '--version', dest='version', action='store_true',
		help='show version info')

	parser.add_option('-x', '--xmlparse', dest='xml_parse', action='store_true',
		default=False, help='forces the metadata.xml parse check to be carried out')

	parser.add_option(
		'--if-modified', type='choice', choices=('y', 'n'), default='n',
		metavar="<y|n>",
		help='only check packages that have uncommitted modifications')

	parser.add_option('-i', '--ignore-arches', dest='ignore_arches', action='store_true',
		default=False, help='ignore arch-specific failures (where arch != host)')

	parser.add_option('-I', '--ignore-masked', dest='ignore_masked', action='store_true',
		default=False, help='ignore masked packages (not allowed with commit mode)')

	parser.add_option('-d', '--include-dev', dest='include_dev', action='store_true',
		default=False, help='include dev profiles in dependency checks')

	parser.add_option('--unmatched-removal', dest='unmatched_removal', action='store_true',
		default=False, help='enable strict checking of package.mask and package.unmask files for unmatched removal atoms')

	parser.add_option('--without-mask', dest='without_mask', action='store_true',
		default=False, help='behave as if no package.mask entries exist (not allowed with commit mode)')

	parser.add_option('--mode', type='choice', dest='mode', choices=list(modes), 
		help='specify which mode repoman will run in (default=full)')

	parser.on_tail("\n " + green("Modes".ljust(20) + " Description\n"))

	for k in mode_keys:
		parser.on_tail(" %s %s\n" % (k.ljust(20), modes[k]))

	parser.on_tail("\n " + green("QA keyword".ljust(20) + " Description\n"))

	sorted_qa = list(qahelp)
	sorted_qa.sort()
	for k in sorted_qa:
		parser.on_tail(" %s %s\n" % (k.ljust(20), qahelp[k]))

	opts, args = parser.parse_args(argv[1:])

	if opts.mode == 'help':
		parser.print_help(short=False)

	for arg in args:
		if arg in modes:
			if not opts.mode:
				opts.mode = arg
				break
		else:
			parser.error("invalid mode: %s" % arg)

	if not opts.mode:
		opts.mode = 'full'
	
	if opts.mode == 'ci':
		opts.mode = 'commit'  # backwards compat shortcut

	if opts.mode == 'commit' and not (opts.force or opts.pretend):
		if opts.ignore_masked:
			parser.error('Commit mode and --ignore-masked are not compatible')
		if opts.without_mask:
			parser.error('Commit mode and --without-mask are not compatible')

	# Use the verbosity and quiet options to fiddle with the loglevel appropriately
	for val in range(opts.verbosity):
		logger = logging.getLogger()
		logger.setLevel(logger.getEffectiveLevel() - 10)

	for val in range(opts.quiet):
		logger = logging.getLogger()
		logger.setLevel(logger.getEffectiveLevel() + 10)

	return (opts, args)

qahelp={
	"CVS/Entries.IO_error":"Attempting to commit, and an IO error was encountered access the Entries file",
	"desktop.invalid":"desktop-file-validate reports errors in a *.desktop file",
	"ebuild.invalidname":"Ebuild files with a non-parseable or syntactically incorrect name (or using 2.1 versioning extensions)",
	"ebuild.namenomatch":"Ebuild files that do not have the same name as their parent directory",
	"changelog.ebuildadded":"An ebuild was added but the ChangeLog was not modified",
	"changelog.missing":"Missing ChangeLog files",
	"ebuild.notadded":"Ebuilds that exist but have not been added to cvs",
	"ebuild.patches":"PATCHES variable should be a bash array to ensure white space safety",
	"changelog.notadded":"ChangeLogs that exist but have not been added to cvs",
	"dependency.unknown" : "Ebuild has a dependency that refers to an unknown package (which may be provided by an overlay)",
	"file.executable":"Ebuilds, digests, metadata.xml, Manifest, and ChangeLog do note need the executable bit",
	"file.size":"Files in the files directory must be under 20 KiB",
	"file.size.fatal":"Files in the files directory must be under 60 KiB",
	"file.name":"File/dir name must be composed of only the following chars: %s " % allowed_filename_chars,
	"file.UTF8":"File is not UTF8 compliant",
	"inherit.autotools":"Ebuild inherits autotools but does not call eautomake, eautoconf or eautoreconf",
	"inherit.deprecated":"Ebuild inherits a deprecated eclass",
	"java.eclassesnotused":"With virtual/jdk in DEPEND you must inherit a java eclass",
	"wxwidgets.eclassnotused":"Ebuild DEPENDs on x11-libs/wxGTK without inheriting wxwidgets.eclass",
	"KEYWORDS.dropped":"Ebuilds that appear to have dropped KEYWORDS for some arch",
	"KEYWORDS.missing":"Ebuilds that have a missing or empty KEYWORDS variable",
	"KEYWORDS.stable":"Ebuilds that have been added directly with stable KEYWORDS",
	"KEYWORDS.stupid":"Ebuilds that use KEYWORDS=-* instead of package.mask", 
	"LICENSE.missing":"Ebuilds that have a missing or empty LICENSE variable",
	"LICENSE.virtual":"Virtuals that have a non-empty LICENSE variable",
	"DESCRIPTION.missing":"Ebuilds that have a missing or empty DESCRIPTION variable",
	"DESCRIPTION.toolong":"DESCRIPTION is over %d characters" % max_desc_len,
	"EAPI.definition":"EAPI is defined after an inherit call (must be defined before)",
	"EAPI.deprecated":"Ebuilds that use features that are deprecated in the current EAPI",
	"EAPI.incompatible":"Ebuilds that use features that are only available with a different EAPI",
	"EAPI.unsupported":"Ebuilds that have an unsupported EAPI version (you must upgrade portage)",
	"SLOT.invalid":"Ebuilds that have a missing or invalid SLOT variable value",
	"HOMEPAGE.missing":"Ebuilds that have a missing or empty HOMEPAGE variable",
	"HOMEPAGE.virtual":"Virtuals that have a non-empty HOMEPAGE variable",
	"DEPEND.bad":"User-visible ebuilds with bad DEPEND settings (matched against *visible* ebuilds)",
	"RDEPEND.bad":"User-visible ebuilds with bad RDEPEND settings (matched against *visible* ebuilds)",
	"PDEPEND.bad":"User-visible ebuilds with bad PDEPEND settings (matched against *visible* ebuilds)",
	"DEPEND.badmasked":"Masked ebuilds with bad DEPEND settings (matched against *all* ebuilds)",
	"RDEPEND.badmasked":"Masked ebuilds with RDEPEND settings (matched against *all* ebuilds)",
	"PDEPEND.badmasked":"Masked ebuilds with PDEPEND settings (matched against *all* ebuilds)",
	"DEPEND.badindev":"User-visible ebuilds with bad DEPEND settings (matched against *visible* ebuilds) in developing arch",
	"RDEPEND.badindev":"User-visible ebuilds with bad RDEPEND settings (matched against *visible* ebuilds) in developing arch",
	"PDEPEND.badindev":"User-visible ebuilds with bad PDEPEND settings (matched against *visible* ebuilds) in developing arch",
	"DEPEND.badmaskedindev":"Masked ebuilds with bad DEPEND settings (matched against *all* ebuilds) in developing arch",
	"RDEPEND.badmaskedindev":"Masked ebuilds with RDEPEND settings (matched against *all* ebuilds) in developing arch",
	"PDEPEND.badmaskedindev":"Masked ebuilds with PDEPEND settings (matched against *all* ebuilds) in developing arch",
	"PDEPEND.suspect":"PDEPEND contains a package that usually only belongs in DEPEND.",
	"DEPEND.syntax":"Syntax error in DEPEND (usually an extra/missing space/parenthesis)",
	"RDEPEND.syntax":"Syntax error in RDEPEND (usually an extra/missing space/parenthesis)",
	"PDEPEND.syntax":"Syntax error in PDEPEND (usually an extra/missing space/parenthesis)",
	"DEPEND.badtilde":"DEPEND uses the ~ dep operator with a non-zero revision part, which is useless (the revision is ignored)",
	"RDEPEND.badtilde":"RDEPEND uses the ~ dep operator with a non-zero revision part, which is useless (the revision is ignored)",
	"PDEPEND.badtilde":"PDEPEND uses the ~ dep operator with a non-zero revision part, which is useless (the revision is ignored)",
	"LICENSE.syntax":"Syntax error in LICENSE (usually an extra/missing space/parenthesis)",
	"PROVIDE.syntax":"Syntax error in PROVIDE (usually an extra/missing space/parenthesis)",
	"PROPERTIES.syntax":"Syntax error in PROPERTIES (usually an extra/missing space/parenthesis)",
	"RESTRICT.syntax":"Syntax error in RESTRICT (usually an extra/missing space/parenthesis)",
	"REQUIRED_USE.syntax":"Syntax error in REQUIRED_USE (usually an extra/missing space/parenthesis)",
	"SRC_URI.syntax":"Syntax error in SRC_URI (usually an extra/missing space/parenthesis)",
	"SRC_URI.mirror":"A uri listed in profiles/thirdpartymirrors is found in SRC_URI",
	"ebuild.syntax":"Error generating cache entry for ebuild; typically caused by ebuild syntax error or digest verification failure",
	"ebuild.output":"A simple sourcing of the ebuild produces output; this breaks ebuild policy.",
	"ebuild.nesteddie":"Placing 'die' inside ( ) prints an error, but doesn't stop the ebuild.",
	"variable.invalidchar":"A variable contains an invalid character that is not part of the ASCII character set",
	"variable.readonly":"Assigning a readonly variable",
	"variable.usedwithhelpers":"Ebuild uses D, ROOT, ED, EROOT or EPREFIX with helpers",
	"LIVEVCS.stable":"This ebuild is a live checkout from a VCS but has stable keywords.",
	"LIVEVCS.unmasked":"This ebuild is a live checkout from a VCS but has keywords and is not masked in the global package.mask.",
	"IUSE.invalid":"This ebuild has a variable in IUSE that is not in the use.desc or its metadata.xml file",
	"IUSE.missing":"This ebuild has a USE conditional which references a flag that is not listed in IUSE",
	"IUSE.undefined":"This ebuild does not define IUSE (style guideline says to define IUSE even when empty)",
	"LICENSE.invalid":"This ebuild is listing a license that doesnt exist in portages license/ dir.",
	"KEYWORDS.invalid":"This ebuild contains KEYWORDS that are not listed in profiles/arch.list or for which no valid profile was found",
	"RDEPEND.implicit":"RDEPEND is unset in the ebuild which triggers implicit RDEPEND=$DEPEND assignment (prior to EAPI 4)",
	"RDEPEND.suspect":"RDEPEND contains a package that usually only belongs in DEPEND.",
	"RESTRICT.invalid":"This ebuild contains invalid RESTRICT values.",
	"digest.assumed":"Existing digest must be assumed correct (Package level only)",
	"digest.missing":"Some files listed in SRC_URI aren't referenced in the Manifest",
	"digest.unused":"Some files listed in the Manifest aren't referenced in SRC_URI",
	"ebuild.nostable":"There are no ebuilds that are marked as stable for your ARCH",
	"ebuild.allmasked":"All ebuilds are masked for this package (Package level only)",
	"ebuild.majorsyn":"This ebuild has a major syntax error that may cause the ebuild to fail partially or fully",
	"ebuild.minorsyn":"This ebuild has a minor syntax error that contravenes gentoo coding style",
	"ebuild.badheader":"This ebuild has a malformed header",
	"eprefixify.defined":"The ebuild uses eprefixify, but does not inherit the prefix eclass",
	"manifest.bad":"Manifest has missing or incorrect digests",
	"metadata.missing":"Missing metadata.xml files",
	"metadata.bad":"Bad metadata.xml files",
	"metadata.warning":"Warnings in metadata.xml files",
	"portage.internal":"The ebuild uses an internal Portage function",
	"virtual.oldstyle":"The ebuild PROVIDEs an old-style virtual (see GLEP 37)",
	"usage.obsolete":"The ebuild makes use of an obsolete construct",
	"upstream.workaround":"The ebuild works around an upstream bug, an upstream bug should be filed and tracked in bugs.gentoo.org"
}

qacats = list(qahelp)
qacats.sort()

qawarnings = set((
"changelog.ebuildadded",
"changelog.missing",
"changelog.notadded",
"dependency.unknown",
"digest.assumed",
"digest.unused",
"ebuild.notadded",
"ebuild.nostable",
"ebuild.allmasked",
"ebuild.nesteddie",
"desktop.invalid",
"DEPEND.badmasked","RDEPEND.badmasked","PDEPEND.badmasked",
"DEPEND.badindev","RDEPEND.badindev","PDEPEND.badindev",
"DEPEND.badmaskedindev","RDEPEND.badmaskedindev","PDEPEND.badmaskedindev",
"DEPEND.badtilde", "RDEPEND.badtilde", "PDEPEND.badtilde",
"DESCRIPTION.toolong",
"EAPI.deprecated",
"HOMEPAGE.virtual",
"LICENSE.virtual",
"KEYWORDS.dropped",
"KEYWORDS.stupid",
"KEYWORDS.missing",
"IUSE.invalid",
"IUSE.undefined",
"PDEPEND.suspect",
"RDEPEND.implicit",
"RDEPEND.suspect",
"RESTRICT.invalid",
"SRC_URI.mirror",
"ebuild.minorsyn",
"ebuild.badheader",
"ebuild.patches",
"file.size",
"inherit.autotools",
"inherit.deprecated",
"java.eclassesnotused",
"wxwidgets.eclassnotused",
"metadata.warning",
"portage.internal",
"usage.obsolete",
"upstream.workaround",
"virtual.oldstyle",
"LIVEVCS.stable",
"LIVEVCS.unmasked",
))

non_ascii_re = re.compile(r'[^\x00-\x7f]')

missingvars = ["KEYWORDS", "LICENSE", "DESCRIPTION", "HOMEPAGE"]
allvars = set(x for x in portage.auxdbkeys if not x.startswith("UNUSED_"))
allvars.update(Package.metadata_keys)
allvars = sorted(allvars)
commitmessage=None
for x in missingvars:
	x += ".missing"
	if x not in qacats:
		logging.warn('* missingvars values need to be added to qahelp ("%s")' % x)
		qacats.append(x)
		qawarnings.add(x)

valid_restrict = frozenset(["binchecks", "bindist",
	"fetch", "installsources", "mirror",
	"primaryuri", "strip", "test", "userpriv"])

live_eclasses = frozenset([
	"bzr",
	"cvs",
	"darcs",
	"git",
	"git-2",
	"mercurial",
	"subversion",
	"tla",
])

suspect_rdepend = frozenset([
	"app-arch/cabextract",
	"app-arch/rpm2targz",
	"app-doc/doxygen",
	"dev-lang/nasm",
	"dev-lang/swig",
	"dev-lang/yasm",
	"dev-perl/extutils-pkgconfig",
	"dev-util/byacc",
	"dev-util/cmake",
	"dev-util/ftjam",
	"dev-util/gperf",
	"dev-util/gtk-doc",
	"dev-util/gtk-doc-am",
	"dev-util/intltool",
	"dev-util/jam",
	"dev-util/pkgconfig",
	"dev-util/scons",
	"dev-util/unifdef",
	"dev-util/yacc",
	"media-gfx/ebdftopcf",
	"sys-apps/help2man",
	"sys-devel/autoconf",
	"sys-devel/automake",
	"sys-devel/bin86",
	"sys-devel/bison",
	"sys-devel/dev86",
	"sys-devel/flex",
	"sys-devel/m4",
	"sys-devel/pmake",
	"virtual/linux-sources",
	"x11-misc/bdftopcf",
	"x11-misc/imake",
])

metadata_dtd_uri = 'http://www.gentoo.org/dtd/metadata.dtd'
# force refetch if the local copy creation time is older than this
metadata_dtd_ctime_interval = 60 * 60 * 24 * 7 # 7 days

# file.executable
no_exec = frozenset(["Manifest","ChangeLog","metadata.xml"])

options, arguments = ParseArgs(sys.argv, qahelp)

if options.version:
	print("Portage", portage.VERSION)
	sys.exit(0)

# Set this to False when an extraordinary issue (generally
# something other than a QA issue) makes it impossible to
# commit (like if Manifest generation fails).
can_force = True

portdir, portdir_overlay, mydir = utilities.FindPortdir(repoman_settings)
if portdir is None:
	sys.exit(1)

myreporoot = os.path.basename(portdir_overlay)
myreporoot += mydir[len(portdir_overlay):]

if options.vcs:
	if options.vcs in ('cvs', 'svn', 'git', 'bzr', 'hg'):
		vcs = options.vcs
	else:
		vcs = None
else:
	vcses = utilities.FindVCS()
	if len(vcses) > 1:
		print(red('*** Ambiguous workdir -- more than one VCS found at the same depth: %s.' % ', '.join(vcses)))
		print(red('*** Please either clean up your workdir or specify --vcs option.'))
		sys.exit(1)
	elif vcses:
		vcs = vcses[0]
	else:
		vcs = None

# Note: We don't use ChangeLogs in distributed SCMs.
# It will be generated on server side from scm log,
# before package moves to the rsync server.
# This is needed because we try to avoid merge collisions.
check_changelog = vcs in ('cvs', 'svn')

# Disable copyright/mtime check if vcs does not preserve mtime (bug #324075).
vcs_preserves_mtime = vcs not in ('git',)

vcs_local_opts = repoman_settings.get("REPOMAN_VCS_LOCAL_OPTS", "").split()
vcs_global_opts = repoman_settings.get("REPOMAN_VCS_GLOBAL_OPTS")
if vcs_global_opts is None:
	if vcs in ('cvs', 'svn'):
		vcs_global_opts = "-q"
	else:
		vcs_global_opts = ""
vcs_global_opts = vcs_global_opts.split()

if vcs == "cvs" and \
	"commit" == options.mode and \
	"RMD160" not in portage.checksum.hashorigin_map:
	from portage.util import grablines
	repo_lines = grablines("./CVS/Repository")
	if repo_lines and \
		"gentoo-x86" == repo_lines[0].strip().split(os.path.sep)[0]:
		msg = "Please install " \
		"pycrypto or enable python's ssl USE flag in order " \
		"to enable RMD160 hash support. See bug #198398 for " \
		"more information."
		prefix = bad(" * ")
		from textwrap import wrap
		for line in wrap(msg, 70):
			print(prefix + line)
		sys.exit(1)
	del repo_lines

if options.mode == 'commit' and not options.pretend and not vcs:
	logging.info("Not in a version controlled repository; enabling pretend mode.")
	options.pretend = True

# Ensure that PORTDIR_OVERLAY contains the repository corresponding to $PWD.
<<<<<<< HEAD
repoman_settings = portage.config(local_config=False, _eprefix=EPREFIX)
=======
repoman_settings = portage.config(local_config=False, _eprefix=eprefix)
>>>>>>> e4977230
repoman_settings['PORTDIR_OVERLAY'] = "%s %s" % \
	(repoman_settings.get('PORTDIR_OVERLAY', ''), portdir_overlay)
# We have to call the config constructor again so
# that config.repositories is initialized correctly.
<<<<<<< HEAD
repoman_settings = portage.config(local_config=False, _eprefix=EPREFIX, env=dict(os.environ,
	PORTDIR_OVERLAY=repoman_settings['PORTDIR_OVERLAY']))
=======
repoman_settings = portage.config(local_config=False, _eprefix=eprefix,
	env=dict(os.environ, PORTDIR_OVERLAY=repoman_settings['PORTDIR_OVERLAY']))
>>>>>>> e4977230

root = '/'
trees = {
	root : {'porttree' : portage.portagetree(root, settings=repoman_settings)}
}
portdb = trees[root]['porttree'].dbapi

# Constrain dependency resolution to the master(s)
# that are specified in layout.conf.
portdir_overlay = os.path.realpath(portdir_overlay)
repo_info = portdb._repo_info[portdir_overlay]
portdb.porttrees = list(repo_info.eclass_db.porttrees)
portdir = portdb.porttrees[0]

# Generate an appropriate PORTDIR_OVERLAY value for passing into the
# profile-specific config constructor calls.
env = os.environ.copy()
env['PORTDIR'] = portdir
env['PORTDIR_OVERLAY'] = ' '.join(portdb.porttrees[1:])

logging.info('Setting paths:')
logging.info('PORTDIR = "' + portdir + '"')
logging.info('PORTDIR_OVERLAY = "%s"' % env['PORTDIR_OVERLAY'])

# It's confusing if these warnings are displayed without the user
# being told which profile they come from, so disable them.
env['FEATURES'] = env.get('FEATURES', '') + ' -unknown-features-warn'

categories = []
for path in set([portdir, portdir_overlay]):
	categories.extend(portage.util.grabfile(
		os.path.join(path, 'profiles', 'categories')))
repoman_settings.categories = tuple(sorted(
	portage.util.stack_lists([categories], incremental=1)))
del categories

portdb.settings = repoman_settings
root_config = RootConfig(repoman_settings, trees[root], None)
# We really only need to cache the metadata that's necessary for visibility
# filtering. Anything else can be discarded to reduce memory consumption.
portdb._aux_cache_keys.clear()
portdb._aux_cache_keys.update(["EAPI", "KEYWORDS", "SLOT"])

reposplit = myreporoot.split(os.path.sep)
repolevel = len(reposplit)

# check if it's in $PORTDIR/$CATEGORY/$PN , otherwise bail if commiting.
# Reason for this is if they're trying to commit in just $FILESDIR/*, the Manifest needs updating.
# this check ensures that repoman knows where it is, and the manifest recommit is at least possible.
if options.mode == 'commit' and repolevel not in [1,2,3]:
	print(red("***")+" Commit attempts *must* be from within a vcs co, category, or package directory.")
	print(red("***")+" Attempting to commit from a packages files directory will be blocked for instance.")
	print(red("***")+" This is intended behaviour, to ensure the manifest is recommitted for a package.")
	print(red("***"))
	err("Unable to identify level we're commiting from for %s" % '/'.join(reposplit))

startdir = normalize_path(mydir)
repodir = startdir
for x in range(0, repolevel - 1):
	repodir = os.path.dirname(repodir)
repodir = os.path.realpath(repodir)

def caterror(mycat):
	err(mycat+" is not an official category.  Skipping QA checks in this directory.\nPlease ensure that you add "+catdir+" to "+repodir+"/profiles/categories\nif it is a new category.")

class ProfileDesc(object):
	__slots__ = ('abs_path', 'arch', 'status', 'sub_path', 'tree_path',)
	def __init__(self, arch, status, sub_path, tree_path):
		self.arch = arch
		self.status = status
		if sub_path:
			sub_path = normalize_path(sub_path.lstrip(os.sep))
		self.sub_path = sub_path
		self.tree_path = tree_path
		if tree_path:
			self.abs_path = os.path.join(tree_path, 'profiles', self.sub_path)
		else:
			self.abs_path = tree_path

	def __str__(self):
		if self.sub_path:
			return self.sub_path
		return 'empty profile'

profile_list = []
valid_profile_types = frozenset(['dev', 'exp', 'stable'])

# get lists of valid keywords, licenses, and use
kwlist = set()
liclist = set()
uselist = set()
global_pmasklines = []

for path in portdb.porttrees:
	try:
		liclist.update(os.listdir(os.path.join(path, "licenses")))
	except OSError:
		pass
	kwlist.update(portage.grabfile(os.path.join(path,
		"profiles", "arch.list")))

	use_desc = portage.grabfile(os.path.join(path, 'profiles', 'use.desc'))
	for x in use_desc:
		x = x.split()
		if x:
			uselist.add(x[0])

	expand_desc_dir = os.path.join(path, 'profiles', 'desc')
	try:
		expand_list = os.listdir(expand_desc_dir)
	except OSError:
		pass
	else:
		for fn in expand_list:
			if not fn[-5:] == '.desc':
				continue
			use_prefix = fn[:-5].lower() + '_'
			for x in portage.grabfile(os.path.join(expand_desc_dir, fn)):
				x = x.split()
				if x:
					uselist.add(use_prefix + x[0])

	global_pmasklines.append(portage.util.grabfile_package(
		os.path.join(path, 'profiles', 'package.mask'), recursive=1, verify_eapi=True))

	desc_path = os.path.join(path, 'profiles', 'profiles.desc')
	try:
		desc_file = io.open(_unicode_encode(desc_path,
			encoding=_encodings['fs'], errors='strict'),
			mode='r', encoding=_encodings['repo.content'], errors='replace')
	except EnvironmentError:
		pass
	else:
		for i, x in enumerate(desc_file):
			if x[0] == "#":
				continue
			arch = x.split()
			if len(arch) == 0:
				continue
			if len(arch) != 3:
				err("wrong format: \"" + bad(x.strip()) + "\" in " + \
					desc_path + " line %d" % (i+1, ))
			elif arch[0] not in kwlist:
				err("invalid arch: \"" + bad(arch[0]) + "\" in " + \
					desc_path + " line %d" % (i+1, ))
			elif arch[2] not in valid_profile_types:
				err("invalid profile type: \"" + bad(arch[2]) + "\" in " + \
					desc_path + " line %d" % (i+1, ))
			profile_desc = ProfileDesc(arch[0], arch[2], arch[1], path)
			if not os.path.isdir(profile_desc.abs_path):
				logging.error(
					"Invalid %s profile (%s) for arch %s in %s line %d",
					arch[2], arch[1], arch[0], desc_path, i+1)
				continue
			if os.path.exists(
				os.path.join(profile_desc.abs_path, 'deprecated')):
				continue
			profile_list.append(profile_desc)
		desc_file.close()

repoman_settings['PORTAGE_ARCHLIST'] = ' '.join(sorted(kwlist))
repoman_settings.backup_changes('PORTAGE_ARCHLIST')

global_pmasklines = portage.util.stack_lists(global_pmasklines, incremental=1)
global_pmaskdict = {}
for x in global_pmasklines:
	global_pmaskdict.setdefault(x.cp, []).append(x)
del global_pmasklines

def has_global_mask(pkg):
	mask_atoms = global_pmaskdict.get(pkg.cp)
	if mask_atoms:
		pkg_list = [pkg]
		for x in mask_atoms:
			if portage.dep.match_from_list(x, pkg_list):
				return x
	return None

# Ensure that profile sub_path attributes are unique. Process in reverse order
# so that profiles with duplicate sub_path from overlays will override
# profiles with the same sub_path from parent repos.
profiles = {}
profile_list.reverse()
profile_sub_paths = set()
for prof in profile_list:
	if prof.sub_path in profile_sub_paths:
		continue
	profile_sub_paths.add(prof.sub_path)
	profiles.setdefault(prof.arch, []).append(prof)

# Use an empty profile for checking dependencies of
# packages that have empty KEYWORDS.
prof = ProfileDesc('**', 'stable', '', '')
profiles.setdefault(prof.arch, []).append(prof)

for x in repoman_settings.archlist():
	if x[0] == "~":
		continue
	if x not in profiles:
		print(red("\""+x+"\" doesn't have a valid profile listed in profiles.desc."))
		print(red("You need to either \"cvs update\" your profiles dir or follow this"))
		print(red("up with the "+x+" team."))
		print()

if not liclist:
	logging.fatal("Couldn't find licenses?")
	sys.exit(1)

if not kwlist:
	logging.fatal("Couldn't read KEYWORDS from arch.list")
	sys.exit(1)

if not uselist:
	logging.fatal("Couldn't find use.desc?")
	sys.exit(1)

scanlist=[]
if repolevel==2:
	#we are inside a category directory
	catdir=reposplit[-1]
	if catdir not in repoman_settings.categories:
		caterror(catdir)
	mydirlist=os.listdir(startdir)
	for x in mydirlist:
		if x == "CVS" or x.startswith("."):
			continue
		if os.path.isdir(startdir+"/"+x):
			scanlist.append(catdir+"/"+x)
	repo_subdir = catdir + os.sep
elif repolevel==1:
	for x in repoman_settings.categories:
		if not os.path.isdir(startdir+"/"+x):
			continue
		for y in os.listdir(startdir+"/"+x):
			if y == "CVS" or y.startswith("."):
				continue
			if os.path.isdir(startdir+"/"+x+"/"+y):
				scanlist.append(x+"/"+y)
	repo_subdir = ""
elif repolevel==3:
	catdir = reposplit[-2]
	if catdir not in repoman_settings.categories:
		caterror(catdir)
	scanlist.append(catdir+"/"+reposplit[-1])
	repo_subdir = scanlist[-1] + os.sep
else:
	msg = 'Repoman is unable to determine PORTDIR or PORTDIR_OVERLAY' + \
		' from the current working directory'
	logging.critical(msg)
	sys.exit(1)

repo_subdir_len = len(repo_subdir)
scanlist.sort()

logging.debug("Found the following packages to scan:\n%s" % '\n'.join(scanlist))

def dev_keywords(profiles):
	"""
	Create a set of KEYWORDS values that exist in 'dev'
	profiles. These are used
	to trigger a message notifying the user when they might
	want to add the --include-dev option.
	"""
	type_arch_map = {}
	for arch, arch_profiles in profiles.items():
		for prof in arch_profiles:
			arch_set = type_arch_map.get(prof.status)
			if arch_set is None:
				arch_set = set()
				type_arch_map[prof.status] = arch_set
			arch_set.add(arch)

	dev_keywords = type_arch_map.get('dev', set())
	dev_keywords.update(['~' + arch for arch in dev_keywords])
	return frozenset(dev_keywords)

dev_keywords = dev_keywords(profiles)

stats={}
fails={}

# provided by the desktop-file-utils package
desktop_file_validate = find_binary("desktop-file-validate")
desktop_pattern = re.compile(r'.*\.desktop$')

for x in qacats:
	stats[x]=0
	fails[x]=[]

xmllint_capable = False
metadata_dtd = os.path.join(repoman_settings["DISTDIR"], 'metadata.dtd')

def parsedate(s):
	"""Parse a RFC 822 date and time string.
	This is required for python3 compatibility, since the
	rfc822.parsedate() function is not available."""

	s_split = []
	for x in s.upper().split():
		for y in x.split(','):
			if y:
				s_split.append(y)

	if len(s_split) != 6:
		return None

	# %a, %d %b %Y %H:%M:%S %Z
	a, d, b, Y, H_M_S, Z = s_split

	# Convert month to integer, since strptime %w is locale-dependent.
	month_map = {'JAN':1, 'FEB':2, 'MAR':3, 'APR':4, 'MAY':5, 'JUN':6,
		'JUL':7, 'AUG':8, 'SEP':9, 'OCT':10, 'NOV':11, 'DEC':12}
	m = month_map.get(b)
	if m is None:
		return None
	m = str(m).rjust(2, '0')

	return time.strptime(':'.join((Y, m, d, H_M_S)), '%Y:%m:%d:%H:%M:%S')

def fetch_metadata_dtd():
	"""
	Fetch metadata.dtd if it doesn't exist or the ctime is older than
	metadata_dtd_ctime_interval.
	@rtype: bool
	@returns: True if successful, otherwise False
	"""

	must_fetch = True
	metadata_dtd_st = None
	current_time = int(time.time())
	try:
		metadata_dtd_st = os.stat(metadata_dtd)
	except EnvironmentError as e:
		if e.errno not in (errno.ENOENT, errno.ESTALE):
			raise
		del e
	else:
		# Trigger fetch if metadata.dtd mtime is old or clock is wrong.
		if abs(current_time - metadata_dtd_st.st_ctime) \
			< metadata_dtd_ctime_interval:
			must_fetch = False

	if must_fetch:
		print()
		print(green("***") + " the local copy of metadata.dtd " + \
			"needs to be refetched, doing that now")
		print()
		try:
			url_f = urllib_request_urlopen(metadata_dtd_uri)
			msg_info = url_f.info()
			last_modified = msg_info.get('last-modified')
			if last_modified is not None:
				last_modified = parsedate(last_modified)
				if last_modified is not None:
					last_modified = calendar.timegm(last_modified)

			metadata_dtd_tmp = "%s.%s" % (metadata_dtd, os.getpid())
			try:
				local_f = open(metadata_dtd_tmp, mode='wb')
				local_f.write(url_f.read())
				local_f.close()
				if last_modified is not None:
					try:
						os.utime(metadata_dtd_tmp,
							(int(last_modified), int(last_modified)))
					except OSError:
						# This fails on some odd non-unix-like filesystems.
						# We don't really need the mtime to be preserved
						# anyway here (currently we use ctime to trigger
						# fetch), so just ignore it.
						pass
				os.rename(metadata_dtd_tmp, metadata_dtd)
			finally:
				try:
					os.unlink(metadata_dtd_tmp)
				except OSError:
					pass

			url_f.close()

		except EnvironmentError as e:
			print()
			print(red("!!!")+" attempting to fetch '%s', caught" % metadata_dtd_uri)
			print(red("!!!")+" exception '%s' though." % (e,))
			print(red("!!!")+" fetching new metadata.dtd failed, aborting")
			return False

	return True

if options.mode == "manifest":
	pass
elif not find_binary('xmllint'):
	print(red("!!! xmllint not found. Can't check metadata.xml.\n"))
	if options.xml_parse or repolevel==3:
		print(red("!!!")+" sorry, xmllint is needed.  failing\n")
		sys.exit(1)
else:
	if not fetch_metadata_dtd():
		sys.exit(1)
	#this can be problematic if xmllint changes their output
	xmllint_capable=True

if options.mode == 'commit' and vcs:
	utilities.detect_vcs_conflicts(options, vcs)

if options.mode == "manifest":
	pass
elif options.pretend:
	print(green("\nRepoMan does a once-over of the neighborhood..."))
else:
	print(green("\nRepoMan scours the neighborhood..."))

new_ebuilds = set()
modified_ebuilds = set()
modified_changelogs = set()
mychanged = []
mynew = []
myremoved = []

if vcs == "cvs":
	mycvstree = cvstree.getentries("./", recursive=1)
	mychanged = cvstree.findchanged(mycvstree, recursive=1, basedir="./")
	mynew = cvstree.findnew(mycvstree, recursive=1, basedir="./")
if vcs == "svn":
	svnstatus = os.popen("svn status").readlines()
	mychanged = [ "./" + elem.split()[-1:][0] for elem in svnstatus if elem and elem[:1] in "MR" ]
	mynew     = [ "./" + elem.split()[-1:][0] for elem in svnstatus if elem.startswith("A") ]
elif vcs == "git":
	mychanged = os.popen("git diff-index --name-only --relative --diff-filter=M HEAD").readlines()
	mychanged = ["./" + elem[:-1] for elem in mychanged]

	mynew = os.popen("git diff-index --name-only --relative --diff-filter=A HEAD").readlines()
	mynew = ["./" + elem[:-1] for elem in mynew]
elif vcs == "bzr":
	bzrstatus = os.popen("bzr status -S .").readlines()
	mychanged = [ "./" + elem.split()[-1:][0].split('/')[-1:][0] for elem in bzrstatus if elem and elem[1:2] == "M" ]
	mynew     = [ "./" + elem.split()[-1:][0].split('/')[-1:][0] for elem in bzrstatus if elem and ( elem[1:2] == "NK" or elem[0:1] == "R" ) ]
elif vcs == "hg":
	mychanged = os.popen("hg status --no-status --modified .").readlines()
	mychanged = ["./" + elem.rstrip() for elem in mychanged]
	mynew = os.popen("hg status --no-status --added .").readlines()
	mynew = ["./" + elem.rstrip() for elem in mynew]

if vcs:
	new_ebuilds.update(x for x in mynew if x.endswith(".ebuild"))
	modified_ebuilds.update(x for x in mychanged if x.endswith(".ebuild"))
	modified_changelogs.update(x for x in chain(mychanged, mynew) \
		if os.path.basename(x) == "ChangeLog")

have_pmasked = False
have_dev_keywords = False
dofail = 0
arch_caches={}
arch_xmatch_caches = {}
shared_xmatch_caches = {"cp-list":{}}

# Disable the "ebuild.notadded" check when not in commit mode and
# running `svn status` in every package dir will be too expensive.

check_ebuild_notadded = not \
	(vcs == "svn" and repolevel < 3 and options.mode != "commit")

# Build a regex from thirdpartymirrors for the SRC_URI.mirror check.
thirdpartymirrors = []
for v in repoman_settings.thirdpartymirrors().values():
	thirdpartymirrors.extend(v)

class _MetadataTreeBuilder(xml.etree.ElementTree.TreeBuilder):
	"""
	Implements doctype() as required to avoid deprecation warnings with
	>=python-2.7.
	"""
	def doctype(self, name, pubid, system):
		pass

try:
	herd_base = make_herd_base(os.path.join(repoman_settings["PORTDIR"], "metadata/herds.xml"))
except (EnvironmentError, ParseError, PermissionDenied) as e:
	err(str(e))
except FileNotFound:
	# TODO: Download as we do for metadata.dtd, but add a way to
	# disable for non-gentoo repoman users who may not have herds.
	herd_base = None

modified_pkgs = 0
if options.if_modified == "y" and not vcs:
	logging.info("Not in a version controlled repository; disabling --if-modified.")
	options.if_modified = "n"

for x in scanlist:
	#ebuilds and digests added to cvs respectively.
	logging.info("checking package %s" % x)
	eadded=[]
	catdir,pkgdir=x.split("/")
	checkdir=repodir+"/"+x
	checkdir_relative = ""
	if repolevel < 3:
		checkdir_relative = os.path.join(pkgdir, checkdir_relative)
	if repolevel < 2:
		checkdir_relative = os.path.join(catdir, checkdir_relative)
	checkdir_relative = os.path.join(".", checkdir_relative)

	if options.if_modified == "y":
		checkdir_modified = False
		checkdir_pattern = checkdir_relative.rstrip(os.sep) + os.sep
		for f in chain(mychanged, mynew):
			if f.startswith(checkdir_pattern):
				checkdir_modified = True
				modified_pkgs += 1
				break
		if not checkdir_modified:
			continue

	generated_manifest = False

	if options.mode == "manifest" or \
	  (options.mode != 'manifest-check' and \
	  'digest' in repoman_settings.features) or \
	  options.mode in ('commit', 'fix') and not options.pretend:
		auto_assumed = set()
		fetchlist_dict = portage.FetchlistDict(checkdir,
			repoman_settings, portdb)
		if options.mode == 'manifest' and options.force:
			portage._doebuild_manifest_exempt_depend += 1
			try:
				distdir = repoman_settings['DISTDIR']
				mf = portage.manifest.Manifest(checkdir, distdir,
					fetchlist_dict=fetchlist_dict)
				mf.create(requiredDistfiles=None,
					assumeDistHashesAlways=True)
				for distfiles in fetchlist_dict.values():
					for distfile in distfiles:
						if os.path.isfile(os.path.join(distdir, distfile)):
							mf.fhashdict['DIST'].pop(distfile, None)
						else:
							auto_assumed.add(distfile)
				mf.write()
			finally:
				portage._doebuild_manifest_exempt_depend -= 1

		repoman_settings["O"] = checkdir
		try:
			generated_manifest = digestgen(
				mysettings=repoman_settings, myportdb=portdb)
		except portage.exception.PermissionDenied as e:
			generated_manifest = False
			writemsg_level("!!! Permission denied: '%s'\n" % (e,),
				level=logging.ERROR, noiselevel=-1)

		if not generated_manifest:
			print("Unable to generate manifest.")
			dofail = 1

		if options.mode == "manifest":
			if not dofail and options.force and auto_assumed and \
				'assume-digests' in repoman_settings.features:
				# Show which digests were assumed despite the --force option
				# being given. This output will already have been shown by
				# digestgen() if assume-digests is not enabled, so only show
				# it here if assume-digests is enabled.
				pkgs = list(fetchlist_dict)
				pkgs.sort()
				portage.writemsg_stdout("  digest.assumed" + \
					portage.output.colorize("WARN",
					str(len(auto_assumed)).rjust(18)) + "\n")
				for cpv in pkgs:
					fetchmap = fetchlist_dict[cpv]
					pf = portage.catsplit(cpv)[1]
					for distfile in sorted(fetchmap):
						if distfile in auto_assumed:
							portage.writemsg_stdout(
								"   %s::%s\n" % (pf, distfile))
			continue
		elif dofail:
			sys.exit(1)

	if not generated_manifest:
		repoman_settings['O'] = checkdir
		repoman_settings['PORTAGE_QUIET'] = '1'
		if not portage.digestcheck([], repoman_settings, strict=1):
			stats["manifest.bad"] += 1
			fails["manifest.bad"].append(os.path.join(x, 'Manifest'))
		repoman_settings.pop('PORTAGE_QUIET', None)

	if options.mode == 'manifest-check':
		continue

	checkdirlist=os.listdir(checkdir)
	ebuildlist=[]
	pkgs = {}
	allvalid = True
	for y in checkdirlist:
		if (y in no_exec or y.endswith(".ebuild")) and \
			stat.S_IMODE(os.stat(os.path.join(checkdir, y)).st_mode) & 0o111:
				stats["file.executable"] += 1
				fails["file.executable"].append(os.path.join(checkdir, y))
		if y.endswith(".ebuild"):
			pf = y[:-7]
			ebuildlist.append(pf)
			cpv = "%s/%s" % (catdir, pf)
			try:
				myaux = dict(zip(allvars, portdb.aux_get(cpv, allvars)))
			except KeyError:
				allvalid = False
				stats["ebuild.syntax"] += 1
				fails["ebuild.syntax"].append(os.path.join(x, y))
				continue
			except IOError:
				allvalid = False
				stats["ebuild.output"] += 1
				fails["ebuild.output"].append(os.path.join(x, y))
				continue
			if not portage.eapi_is_supported(myaux["EAPI"]):
				allvalid = False
				stats["EAPI.unsupported"] += 1
				fails["EAPI.unsupported"].append(os.path.join(x, y))
				continue
			pkgs[pf] = Package(cpv=cpv, metadata=myaux,
				root_config=root_config, type_name="ebuild")

	# Sort ebuilds in ascending order for the KEYWORDS.dropped check.
	pkgsplits = {}
	for i in range(len(ebuildlist)):
		ebuild_split = portage.pkgsplit(ebuildlist[i])
		pkgsplits[ebuild_split] = ebuildlist[i]
		ebuildlist[i] = ebuild_split
	ebuildlist.sort(key=cmp_sort_key(portage.pkgcmp))
	for i in range(len(ebuildlist)):
		ebuildlist[i] = pkgsplits[ebuildlist[i]]
	del pkgsplits

	slot_keywords = {}

	if len(pkgs) != len(ebuildlist):
		# If we can't access all the metadata then it's totally unsafe to
		# commit since there's no way to generate a correct Manifest.
		# Do not try to do any more QA checks on this package since missing
		# metadata leads to false positives for several checks, and false
		# positives confuse users.
		can_force = False
		continue

	for y in checkdirlist:
		m = disallowed_filename_chars_re.search(y.strip(os.sep))
		if m is not None:
			stats["file.name"] += 1
			fails["file.name"].append("%s/%s: char '%s'" % \
				(checkdir, y, m.group(0)))

		if not (y in ("ChangeLog", "metadata.xml") or y.endswith(".ebuild")):
			continue
		f = None
		try:
			line = 1
			f = io.open(_unicode_encode(os.path.join(checkdir, y),
				encoding=_encodings['fs'], errors='strict'),
				mode='r', encoding=_encodings['repo.content'])
			for l in f:
				line +=1
		except UnicodeDecodeError as ue:
			stats["file.UTF8"] += 1
			s = ue.object[:ue.start]
			l2 = s.count("\n")
			line += l2
			if l2 != 0:
				s = s[s.rfind("\n") + 1:]
			fails["file.UTF8"].append("%s/%s: line %i, just after: '%s'" % (checkdir, y, line, s))
		finally:
			if f is not None:
				f.close()

	if vcs in ("git", "hg") and check_ebuild_notadded:
		if vcs == "git":
			myf = os.popen("git ls-files --others %s" % \
				(portage._shell_quote(checkdir_relative),))
		if vcs == "hg":
			myf = os.popen("hg status --no-status --unknown %s" % \
				(portage._shell_quote(checkdir_relative),))
		for l in myf:
			if l[:-1][-7:] == ".ebuild":
				stats["ebuild.notadded"] += 1
				fails["ebuild.notadded"].append(
					os.path.join(x, os.path.basename(l[:-1])))
		myf.close()

	if vcs in ("cvs", "svn", "bzr") and check_ebuild_notadded:
		try:
			if vcs == "cvs":
				myf=open(checkdir+"/CVS/Entries","r")
			if vcs == "svn":
				myf = os.popen("svn status --depth=files --verbose " + checkdir)
			if vcs == "bzr":
				myf = os.popen("bzr ls -v --kind=file " + checkdir)
			myl = myf.readlines()
			myf.close()
			for l in myl:
				if vcs == "cvs":
					if l[0]!="/":
						continue
					splitl=l[1:].split("/")
					if not len(splitl):
						continue
					if splitl[0][-7:]==".ebuild":
						eadded.append(splitl[0][:-7])
				if vcs == "svn":
					if l[:1] == "?":
						continue
					if l[:7] == '      >':
						# tree conflict, new in subversion 1.6
						continue
					l = l.split()[-1]
					if l[-7:] == ".ebuild":
						eadded.append(os.path.basename(l[:-7]))
				if vcs == "bzr":
					if l[1:2] == "?":
						continue
					l = l.split()[-1]
					if l[-7:] == ".ebuild":
						eadded.append(os.path.basename(l[:-7]))
			if vcs == "svn":
				myf = os.popen("svn status " + checkdir)
				myl=myf.readlines()
				myf.close()
				for l in myl:
					if l[0] == "A":
						l = l.rstrip().split(' ')[-1]
						if l[-7:] == ".ebuild":
							eadded.append(os.path.basename(l[:-7]))
		except IOError:
			if vcs == "cvs":
				stats["CVS/Entries.IO_error"] += 1
				fails["CVS/Entries.IO_error"].append(checkdir+"/CVS/Entries")
			else:
				raise
			continue

	mf = Manifest(checkdir, repoman_settings["DISTDIR"])
	mydigests=mf.getTypeDigests("DIST")

	fetchlist_dict = portage.FetchlistDict(checkdir, repoman_settings, portdb)
	myfiles_all = []
	src_uri_error = False
	for mykey in fetchlist_dict:
		try:
			myfiles_all.extend(fetchlist_dict[mykey])
		except portage.exception.InvalidDependString as e:
			src_uri_error = True
			try:
				portdb.aux_get(mykey, ["SRC_URI"])
			except KeyError:
				# This will be reported as an "ebuild.syntax" error.
				pass
			else:
				stats["SRC_URI.syntax"] = stats["SRC_URI.syntax"] + 1
				fails["SRC_URI.syntax"].append(
					"%s.ebuild SRC_URI: %s" % (mykey, e))
	del fetchlist_dict
	if not src_uri_error:
		# This test can produce false positives if SRC_URI could not
		# be parsed for one or more ebuilds. There's no point in
		# producing a false error here since the root cause will
		# produce a valid error elsewhere, such as "SRC_URI.syntax"
		# or "ebuild.sytax".
		myfiles_all = set(myfiles_all)
		for entry in mydigests:
			if entry not in myfiles_all:
				stats["digest.unused"] += 1
				fails["digest.unused"].append(checkdir+"::"+entry)
		for entry in myfiles_all:
			if entry not in mydigests:
				stats["digest.missing"] += 1
				fails["digest.missing"].append(checkdir+"::"+entry)
	del myfiles_all

	if os.path.exists(checkdir+"/files"):
		filesdirlist=os.listdir(checkdir+"/files")

		# recurse through files directory
		# use filesdirlist as a stack, appending directories as needed so people can't hide > 20k files in a subdirectory.
		while filesdirlist:
			y = filesdirlist.pop(0)
			relative_path = os.path.join(x, "files", y)
			full_path = os.path.join(repodir, relative_path)
			try:
				mystat = os.stat(full_path)
			except OSError as oe:
				if oe.errno == 2:
					# don't worry about it.  it likely was removed via fix above.
					continue
				else:
					raise oe
			if S_ISDIR(mystat.st_mode):
				# !!! VCS "portability" alert!  Need some function isVcsDir() or alike !!!
				if y == "CVS" or y == ".svn":
					continue
				for z in os.listdir(checkdir+"/files/"+y):
					if z == "CVS" or z == ".svn":
						continue
					filesdirlist.append(y+"/"+z)
			# Current policy is no files over 20 KiB, these are the checks. File size between
			# 20 KiB and 60 KiB causes a warning, while file size over 60 KiB causes an error.
			elif mystat.st_size > 61440:
				stats["file.size.fatal"] += 1
				fails["file.size.fatal"].append("("+ str(mystat.st_size//1024) + " KiB) "+x+"/files/"+y)
			elif mystat.st_size > 20480:
				stats["file.size"] += 1
				fails["file.size"].append("("+ str(mystat.st_size//1024) + " KiB) "+x+"/files/"+y)

			m = disallowed_filename_chars_re.search(
				os.path.basename(y.rstrip(os.sep)))
			if m is not None:
				stats["file.name"] += 1
				fails["file.name"].append("%s/files/%s: char '%s'" % \
					(checkdir, y, m.group(0)))

			if desktop_file_validate and desktop_pattern.match(y):
				status, cmd_output = subprocess_getstatusoutput(
					"'%s' '%s'" % (desktop_file_validate, full_path))
				if os.WIFEXITED(status) and os.WEXITSTATUS(status) != os.EX_OK:
					# Note: in the future we may want to grab the
					# warnings in addition to the errors. We're
					# just doing errors now since we don't want
					# to generate too much noise at first.
					error_re = re.compile(r'.*\s*error:\s*(.*)')
					for line in cmd_output.splitlines():
						error_match = error_re.match(line)
						if error_match is None:
							continue
						stats["desktop.invalid"] += 1
						fails["desktop.invalid"].append(
							relative_path + ': %s' % error_match.group(1))

	del mydigests

	if check_changelog and "ChangeLog" not in checkdirlist:
		stats["changelog.missing"]+=1
		fails["changelog.missing"].append(x+"/ChangeLog")
	
	musedict = {}
	#metadata.xml file check
	if "metadata.xml" not in checkdirlist:
		stats["metadata.missing"]+=1
		fails["metadata.missing"].append(x+"/metadata.xml")
	#metadata.xml parse check
	else:
		metadata_bad = False

		# read metadata.xml into memory
		try:
			_metadata_xml = xml.etree.ElementTree.parse(
				os.path.join(checkdir, "metadata.xml"),
				parser=xml.etree.ElementTree.XMLParser(
					target=_MetadataTreeBuilder()))
		except (ExpatError, SyntaxError, EnvironmentError) as e:
			metadata_bad = True
			stats["metadata.bad"] += 1
			fails["metadata.bad"].append("%s/metadata.xml: %s" % (x, e))
			del e
		else:
			# load USE flags from metadata.xml
			try:
				musedict = utilities.parse_metadata_use(_metadata_xml)
			except portage.exception.ParseError as e:
				metadata_bad = True
				stats["metadata.bad"] += 1
				fails["metadata.bad"].append("%s/metadata.xml: %s" % (x, e))

			# Run other metadata.xml checkers
			try:
				utilities.check_metadata(_metadata_xml, herd_base)
			except (utilities.UnknownHerdsError, ) as e:
				metadata_bad = True
				stats["metadata.bad"] += 1
				fails["metadata.bad"].append("%s/metadata.xml: %s" % (x, e))
				del e

		#Only carry out if in package directory or check forced
		if xmllint_capable and not metadata_bad:
			# xmlint can produce garbage output even on success, so only dump
			# the ouput when it fails.
			st, out = subprocess_getstatusoutput(
				"xmllint --nonet --noout --dtdvalid '%s' '%s'" % \
				 (metadata_dtd, os.path.join(checkdir, "metadata.xml")))
			if st != os.EX_OK:
				print(red("!!!") + " metadata.xml is invalid:")
				for z in out.splitlines():
					print(red("!!! ")+z)
				stats["metadata.bad"]+=1
				fails["metadata.bad"].append(x+"/metadata.xml")

		del metadata_bad
	muselist = frozenset(musedict)

	changelog_path = os.path.join(checkdir_relative, "ChangeLog")
	changelog_modified = changelog_path in modified_changelogs

	allmasked = True
	# detect unused local USE-descriptions
	used_useflags = set()

	for y in ebuildlist:
		relative_path = os.path.join(x, y + ".ebuild")
		full_path = os.path.join(repodir, relative_path)
		ebuild_path = y + ".ebuild"
		if repolevel < 3:
			ebuild_path = os.path.join(pkgdir, ebuild_path)
		if repolevel < 2:
			ebuild_path = os.path.join(catdir, ebuild_path)
		ebuild_path = os.path.join(".", ebuild_path)
		if check_changelog and not changelog_modified \
			and ebuild_path in new_ebuilds:
			stats['changelog.ebuildadded'] += 1
			fails['changelog.ebuildadded'].append(relative_path)

		if vcs in ("cvs", "svn", "bzr") and check_ebuild_notadded and y not in eadded:
			#ebuild not added to vcs
			stats["ebuild.notadded"]=stats["ebuild.notadded"]+1
			fails["ebuild.notadded"].append(x+"/"+y+".ebuild")
		myesplit=portage.pkgsplit(y)
		if myesplit is None or myesplit[0] != x.split("/")[-1] \
			    or pv_toolong_re.search(myesplit[1]) \
			    or pv_toolong_re.search(myesplit[2]):
			stats["ebuild.invalidname"]=stats["ebuild.invalidname"]+1
			fails["ebuild.invalidname"].append(x+"/"+y+".ebuild")
			continue
		elif myesplit[0]!=pkgdir:
			print(pkgdir,myesplit[0])
			stats["ebuild.namenomatch"]=stats["ebuild.namenomatch"]+1
			fails["ebuild.namenomatch"].append(x+"/"+y+".ebuild")
			continue

		pkg = pkgs[y]

		if pkg.invalid:
			allvalid = False
			for k, msgs in pkg.invalid.items():
				for msg in msgs:
					stats[k] = stats[k] + 1
					fails[k].append("%s %s" % (relative_path, msg))
			continue

		myaux = pkg.metadata
		eapi = myaux["EAPI"]
		inherited = pkg.inherited
		live_ebuild = live_eclasses.intersection(inherited)

		for k, v in myaux.items():
			if not isinstance(v, basestring):
				continue
			m = non_ascii_re.search(v)
			if m is not None:
				stats["variable.invalidchar"] += 1
				fails["variable.invalidchar"].append(
					("%s: %s variable contains non-ASCII " + \
					"character at position %s") % \
					(relative_path, k, m.start() + 1))

		if not src_uri_error:
			# Check that URIs don't reference a server from thirdpartymirrors.
			for uri in portage.dep.use_reduce( \
				myaux["SRC_URI"], matchall=True, is_src_uri=True, eapi=eapi, flat=True):
				contains_mirror = False
				for mirror in thirdpartymirrors:
					if uri.startswith(mirror):
						contains_mirror = True
						break
				if not contains_mirror:
					continue

				stats["SRC_URI.mirror"] += 1
				fails["SRC_URI.mirror"].append(
					"%s: '%s' found in thirdpartymirrors" % \
					(relative_path, mirror))

		if myaux.get("PROVIDE"):
			stats["virtual.oldstyle"]+=1
			fails["virtual.oldstyle"].append(relative_path)

		for pos, missing_var in enumerate(missingvars):
			if not myaux.get(missing_var):
				if catdir == "virtual" and \
					missing_var in ("HOMEPAGE", "LICENSE"):
					continue
				if live_ebuild and missing_var == "KEYWORDS":
					continue
				myqakey=missingvars[pos]+".missing"
				stats[myqakey]=stats[myqakey]+1
				fails[myqakey].append(x+"/"+y+".ebuild")

		if catdir == "virtual":
			for var in ("HOMEPAGE", "LICENSE"):
				if myaux.get(var):
					myqakey = var + ".virtual"
					stats[myqakey] = stats[myqakey] + 1
					fails[myqakey].append(relative_path)

		# 14 is the length of DESCRIPTION=""
		if len(myaux['DESCRIPTION']) > max_desc_len:
			stats['DESCRIPTION.toolong'] += 1
			fails['DESCRIPTION.toolong'].append(
				"%s: DESCRIPTION is %d characters (max %d)" % \
				(relative_path, len(myaux['DESCRIPTION']), max_desc_len))

		keywords = myaux["KEYWORDS"].split()
		stable_keywords = []
		for keyword in keywords:
			if not keyword.startswith("~") and \
				not keyword.startswith("-"):
				stable_keywords.append(keyword)
		if stable_keywords:
			if ebuild_path in new_ebuilds:
				stable_keywords.sort()
				stats["KEYWORDS.stable"] += 1
				fails["KEYWORDS.stable"].append(
					x + "/" + y + ".ebuild added with stable keywords: %s" % \
						" ".join(stable_keywords))

		ebuild_archs = set(kw.lstrip("~") for kw in keywords \
			if not kw.startswith("-"))

		previous_keywords = slot_keywords.get(myaux["SLOT"])
		if previous_keywords is None:
			slot_keywords[myaux["SLOT"]] = set()
		elif ebuild_archs and not live_ebuild:
			dropped_keywords = previous_keywords.difference(ebuild_archs)
			if dropped_keywords:
				stats["KEYWORDS.dropped"] += 1
				fails["KEYWORDS.dropped"].append(
					relative_path + ": %s" % \
					" ".join(sorted(dropped_keywords)))

		slot_keywords[myaux["SLOT"]].update(ebuild_archs)

		# KEYWORDS="-*" is a stupid replacement for package.mask and screws general KEYWORDS semantics
		if "-*" in keywords:
			haskeyword = False
			for kw in keywords:
				if kw[0] == "~":
					kw = kw[1:]
				if kw in kwlist:
					haskeyword = True
			if not haskeyword:
				stats["KEYWORDS.stupid"] += 1
				fails["KEYWORDS.stupid"].append(x+"/"+y+".ebuild")

		"""
		Ebuilds that inherit a "Live" eclass (darcs,subversion,git,cvs,etc..) should
		not be allowed to be marked stable
		"""
		if live_ebuild:
			bad_stable_keywords = []
			for keyword in keywords:
				if not keyword.startswith("~") and \
					not keyword.startswith("-"):
					bad_stable_keywords.append(keyword)
				del keyword
			if bad_stable_keywords:
				stats["LIVEVCS.stable"] += 1
				fails["LIVEVCS.stable"].append(
					x + "/" + y + ".ebuild with stable keywords:%s " % \
						bad_stable_keywords)
			del bad_stable_keywords

			if keywords and not has_global_mask(pkg):
				stats["LIVEVCS.unmasked"] += 1
				fails["LIVEVCS.unmasked"].append(relative_path)

		if options.ignore_arches:
			arches = [[repoman_settings["ARCH"], repoman_settings["ARCH"],
				repoman_settings["ACCEPT_KEYWORDS"].split()]]
		else:
			arches=[]
			for keyword in myaux["KEYWORDS"].split():
				if (keyword[0]=="-"):
					continue
				elif (keyword[0]=="~"):
					arches.append([keyword, keyword[1:], [keyword[1:], keyword]])
				else:
					arches.append([keyword, keyword, [keyword]])
					allmasked = False
			if not arches:
				# Use an empty profile for checking dependencies of
				# packages that have empty KEYWORDS.
				arches.append(['**', '**', ['**']])

		unknown_pkgs = {}
		baddepsyntax = False
		badlicsyntax = False
		badprovsyntax = False
		catpkg = catdir+"/"+y

		inherited_java_eclass = "java-pkg-2" in inherited or \
			"java-pkg-opt-2" in inherited
		inherited_wxwidgets_eclass = "wxwidgets" in inherited
		operator_tokens = set(["||", "(", ")"])
		type_list, badsyntax = [], []
		for mytype in ("DEPEND", "RDEPEND", "PDEPEND",
			"LICENSE", "PROPERTIES", "PROVIDE"):
			mydepstr = myaux[mytype]

			token_class = None
			if mytype in ("DEPEND", "RDEPEND", "PDEPEND"):
				token_class=portage.dep.Atom

			try:
				atoms = portage.dep.use_reduce(mydepstr, matchall=1, flat=True, \
					is_valid_flag=pkg.iuse.is_valid_flag, token_class=token_class)
			except portage.exception.InvalidDependString as e:
				atoms = None
				badsyntax.append(str(e))

			if atoms and mytype in ("DEPEND", "RDEPEND", "PDEPEND"):
				if mytype in ("RDEPEND", "PDEPEND") and \
					"test?" in mydepstr.split():
					stats[mytype + '.suspect'] += 1
					fails[mytype + '.suspect'].append(relative_path + \
						": 'test?' USE conditional in %s" % mytype)

				for atom in atoms:
					if atom == "||":
						continue

					if not atom.blocker and \
						not portdb.cp_list(atom.cp) and \
						not atom.cp.startswith("virtual/"):
						unknown_pkgs.setdefault(atom.cp, set()).add(
							(mytype, atom.unevaluated_atom))

					is_blocker = atom.blocker

					if mytype == "DEPEND" and \
						not is_blocker and \
						not inherited_java_eclass and \
						atom.cp == "virtual/jdk":
						stats['java.eclassesnotused'] += 1
						fails['java.eclassesnotused'].append(relative_path)
					elif mytype == "DEPEND" and \
						not is_blocker and \
						not inherited_wxwidgets_eclass and \
						atom.cp == "x11-libs/wxGTK":
						stats['wxwidgets.eclassnotused'] += 1
						fails['wxwidgets.eclassnotused'].append(
							relative_path + ": DEPENDs on x11-libs/wxGTK"
							" without inheriting wxwidgets.eclass")
					elif mytype in ("PDEPEND", "RDEPEND"):
						if not is_blocker and \
							atom.cp in suspect_rdepend:
							stats[mytype + '.suspect'] += 1
							fails[mytype + '.suspect'].append(
								relative_path + ": '%s'" % atom)

					if atom.operator == "~" and \
						portage.versions.catpkgsplit(atom.cpv)[3] != "r0":
						stats[mytype + '.badtilde'] += 1
						fails[mytype + '.badtilde'].append(
							(relative_path + ": %s uses the ~ operator"
							 " with a non-zero revision:" + \
							 " '%s'") % (mytype, atom))

			type_list.extend([mytype] * (len(badsyntax) - len(type_list)))

		for m,b in zip(type_list, badsyntax):
			stats[m+".syntax"] += 1
			fails[m+".syntax"].append(catpkg+".ebuild "+m+": "+b)

		badlicsyntax = len([z for z in type_list if z == "LICENSE"])
		badprovsyntax = len([z for z in type_list if z == "PROVIDE"])
		baddepsyntax = len(type_list) != badlicsyntax + badprovsyntax 
		badlicsyntax = badlicsyntax > 0
		badprovsyntax = badprovsyntax > 0

		# uselist checks - global
		myuse = []
		default_use = []
		for myflag in myaux["IUSE"].split():
			flag_name = myflag.lstrip("+-")
			used_useflags.add(flag_name)
			if myflag != flag_name:
				default_use.append(myflag)
			if flag_name not in uselist:
				myuse.append(flag_name)

		# uselist checks - metadata
		for mypos in range(len(myuse)-1,-1,-1):
			if myuse[mypos] and (myuse[mypos] in muselist):
				del myuse[mypos]

		if default_use and not eapi_has_iuse_defaults(eapi):
			for myflag in default_use:
				stats['EAPI.incompatible'] += 1
				fails['EAPI.incompatible'].append(
					(relative_path + ": IUSE defaults" + \
					" not supported with EAPI='%s':" + \
					" '%s'") % (eapi, myflag))

		for mypos in range(len(myuse)):
			stats["IUSE.invalid"]=stats["IUSE.invalid"]+1
			fails["IUSE.invalid"].append(x+"/"+y+".ebuild: %s" % myuse[mypos])	

		# license checks
		if not badlicsyntax:
			# Parse the LICENSE variable, remove USE conditions and
			# flatten it.
			licenses = portage.dep.use_reduce(myaux["LICENSE"], matchall=1, flat=True)
			# Check each entry to ensure that it exists in PORTDIR's
			# license directory.
			for lic in licenses:
				# Need to check for "||" manually as no portage
				# function will remove it without removing values.
				if lic not in liclist and lic != "||":
					stats["LICENSE.invalid"]=stats["LICENSE.invalid"]+1
					fails["LICENSE.invalid"].append(x+"/"+y+".ebuild: %s" % lic)

		#keyword checks
		myuse = myaux["KEYWORDS"].split()
		for mykey in myuse:
			myskey=mykey[:]
			if myskey[0]=="-":
				myskey=myskey[1:]
			if myskey[0]=="~":
				myskey=myskey[1:]
			if mykey!="-*":
				if myskey not in kwlist:
					stats["KEYWORDS.invalid"] += 1
					fails["KEYWORDS.invalid"].append(x+"/"+y+".ebuild: %s" % mykey)
				elif myskey not in profiles:
					stats["KEYWORDS.invalid"] += 1
					fails["KEYWORDS.invalid"].append(x+"/"+y+".ebuild: %s (profile invalid)" % mykey)

		#restrict checks
		myrestrict = None
		try:
			myrestrict = portage.dep.use_reduce(myaux["RESTRICT"], matchall=1, flat=True)
		except portage.exception.InvalidDependString as e:
			stats["RESTRICT.syntax"] = stats["RESTRICT.syntax"] + 1
			fails["RESTRICT.syntax"].append(
				"%s: RESTRICT: %s" % (relative_path, e))
			del e
		if myrestrict:
			myrestrict = set(myrestrict)
			mybadrestrict = myrestrict.difference(valid_restrict)
			if mybadrestrict:
				stats["RESTRICT.invalid"] += len(mybadrestrict)
				for mybad in mybadrestrict:
					fails["RESTRICT.invalid"].append(x+"/"+y+".ebuild: %s" % mybad)
		#REQUIRED_USE check
		required_use = myaux["REQUIRED_USE"]
		if required_use:
			if not eapi_has_required_use(eapi):
				stats['EAPI.incompatible'] += 1
				fails['EAPI.incompatible'].append(
					relative_path + ": REQUIRED_USE" + \
					" not supported with EAPI='%s'" % (eapi,))
			try:
				portage.dep.check_required_use(required_use, (),
					pkg.iuse.is_valid_flag)
			except portage.exception.InvalidDependString as e:
				stats["REQUIRED_USE.syntax"] = stats["REQUIRED_USE.syntax"] + 1
				fails["REQUIRED_USE.syntax"].append(
					"%s: REQUIRED_USE: %s" % (relative_path, e))
				del e

		# Syntax Checks
		relative_path = os.path.join(x, y + ".ebuild")
		full_path = os.path.join(repodir, relative_path)
		if not vcs_preserves_mtime:
			if ebuild_path not in new_ebuilds and \
				ebuild_path not in modified_ebuilds:
				pkg.mtime = None
		try:
			# All ebuilds should have utf_8 encoding.
			f = io.open(_unicode_encode(full_path,
				encoding=_encodings['fs'], errors='strict'),
				mode='r', encoding=_encodings['repo.content'])
			try:
				for check_name, e in run_checks(f, pkg):
					stats[check_name] += 1
					fails[check_name].append(relative_path + ': %s' % e)
			finally:
				f.close()
		except UnicodeDecodeError:
			# A file.UTF8 failure will have already been recorded above.
			pass

		if options.force:
			# The dep_check() calls are the most expensive QA test. If --force
			# is enabled, there's no point in wasting time on these since the
			# user is intent on forcing the commit anyway.
			continue

		for keyword,arch,groups in arches:

			if arch not in profiles:
				# A missing profile will create an error further down
				# during the KEYWORDS verification.
				continue
				
			for prof in profiles[arch]:

				if prof.status not in ("stable", "dev") or \
					prof.status == "dev" and not options.include_dev:
					continue

				dep_settings = arch_caches.get(prof.sub_path)
				if dep_settings is None:
					dep_settings = portage.config(
						config_profile_path=prof.abs_path,
						config_incrementals=repoman_incrementals,
						local_config=False,
						_unmatched_removal=options.unmatched_removal,
<<<<<<< HEAD
						env=env,
						_eprefix=EPREFIX)
=======
						env=env, _eprefix=eprefix)
>>>>>>> e4977230
					if options.without_mask:
						dep_settings._mask_manager = \
							copy.deepcopy(dep_settings._mask_manager)
						dep_settings._mask_manager._pmaskdict.clear()
					arch_caches[prof.sub_path] = dep_settings

				xmatch_cache_key = (prof.sub_path, tuple(groups))
				xcache = arch_xmatch_caches.get(xmatch_cache_key)
				if xcache is None:
					portdb.melt()
					portdb.freeze()
					xcache = portdb.xcache
					xcache.update(shared_xmatch_caches)
					arch_xmatch_caches[xmatch_cache_key] = xcache

				trees["/"]["porttree"].settings = dep_settings
				portdb.settings = dep_settings
				portdb.xcache = xcache
				# for package.use.mask support inside dep_check
				dep_settings.setcpv(pkg)
				dep_settings["ACCEPT_KEYWORDS"] = " ".join(groups)
				# just in case, prevent config.reset() from nuking these.
				dep_settings.backup_changes("ACCEPT_KEYWORDS")

				if not baddepsyntax:
					ismasked = not ebuild_archs or \
						pkg.cpv not in portdb.xmatch("list-visible", pkg.cp)
					if ismasked:
						if not have_pmasked:
							have_pmasked = bool(dep_settings._getMaskAtom(
								pkg.cpv, pkg.metadata))
						if options.ignore_masked:
							continue
						#we are testing deps for a masked package; give it some lee-way
						suffix="masked"
						matchmode = "minimum-all"
					else:
						suffix=""
						matchmode = "minimum-visible"

					if not have_dev_keywords:
						have_dev_keywords = \
							bool(dev_keywords.intersection(keywords))

					if prof.status == "dev":
						suffix=suffix+"indev"

					for mytype,mypos in [["DEPEND",len(missingvars)],["RDEPEND",len(missingvars)+1],["PDEPEND",len(missingvars)+2]]:
						
						mykey=mytype+".bad"+suffix
						myvalue = myaux[mytype]
						if not myvalue:
							continue

						success, atoms = portage.dep_check(myvalue, portdb,
							dep_settings, use="all", mode=matchmode,
							trees=trees)

						if success:
							if atoms:
								for atom in atoms:
									if not atom.blocker:
										# Don't bother with dependency.unknown
										# for cases in which *DEPEND.bad is
										# triggered.
										unknown_pkgs.pop(atom.cp, None)

								if not prof.sub_path:
									# old-style virtuals currently aren't
									# resolvable with empty profile, since
									# 'virtuals' mappings are unavailable
									# (it would be expensive to search
									# for PROVIDE in all ebuilds)
									atoms = [atom for atom in atoms if not \
										(atom.cp.startswith('virtual/') and \
										not portdb.cp_list(atom.cp))]

								#we have some unsolvable deps
								#remove ! deps, which always show up as unsatisfiable
								atoms = [str(atom.unevaluated_atom) \
									for atom in atoms if not atom.blocker]

								#if we emptied out our list, continue:
								if not atoms:
									continue
								stats[mykey]=stats[mykey]+1
								fails[mykey].append("%s: %s(%s) %s" % \
									(relative_path, keyword,
									prof, repr(atoms)))
						else:
							stats[mykey]=stats[mykey]+1
							fails[mykey].append("%s: %s(%s) %s" % \
								(relative_path, keyword,
								prof, repr(atoms)))

		if not baddepsyntax and unknown_pkgs:
			all_unknown = set()
			all_unknown.update(*unknown_pkgs.values())
			type_map = {}
			for mytype, atom in all_unknown:
				type_map.setdefault(mytype, set()).add(atom)
			for mytype, atoms in type_map.items():
				stats["dependency.unknown"] += 1
				fails["dependency.unknown"].append("%s: %s: %s" %
					(relative_path, mytype, ", ".join(sorted(atoms))))

	# Check for 'all unstable' or 'all masked' -- ACCEPT_KEYWORDS is stripped
	# XXX -- Needs to be implemented in dep code. Can't determine ~arch nicely.
	#if not portage.portdb.xmatch("bestmatch-visible",x):
	#    stats["ebuild.nostable"]+=1
	#    fails["ebuild.nostable"].append(x)
	if ebuildlist and allmasked and repolevel == 3:
		stats["ebuild.allmasked"]+=1
		fails["ebuild.allmasked"].append(x)

	# check if there are unused local USE-descriptions in metadata.xml
	# (unless there are any invalids, to avoid noise)
	if allvalid:
		for myflag in muselist.difference(used_useflags):
			stats["metadata.warning"] += 1
			fails["metadata.warning"].append(
				"%s/metadata.xml: unused local USE-description: '%s'" % \
				(x, myflag))

if options.if_modified == "y" and modified_pkgs < 1:
	logging.warn("--if-modified is enabled, but no modified packages were found!")

if options.mode == "manifest":
	sys.exit(dofail)

#dofail will be set to 1 if we have failed in at least one non-warning category
dofail=0
#dowarn will be set to 1 if we tripped any warnings
dowarn=0
#dofull will be set if we should print a "repoman full" informational message
dofull = options.mode != 'full'

for x in qacats:
	if not stats[x]:
		continue
	dowarn = 1
	if x not in qawarnings:
		dofail = 1

if dofail or \
	(dowarn and not (options.quiet or options.mode == "scan")):
	dofull = 0

# Save QA output so that it can be conveniently displayed
# in $EDITOR while the user creates a commit message.
# Otherwise, the user would not be able to see this output
# once the editor has taken over the screen.
qa_output = io.StringIO()
style_file = ConsoleStyleFile(sys.stdout)
if options.mode == 'commit' and \
	(not commitmessage or not commitmessage.strip()):
	style_file.write_listener = qa_output
console_writer = StyleWriter(file=style_file, maxcol=9999)
console_writer.style_listener = style_file.new_styles

f = formatter.AbstractFormatter(console_writer)

utilities.format_qa_output(f, stats, fails, dofull, dofail, options, qawarnings)

style_file.flush()
del console_writer, f, style_file
qa_output = qa_output.getvalue()
qa_output = qa_output.splitlines(True)

def grouplist(mylist,seperator="/"):
	"""(list,seperator="/") -- Takes a list of elements; groups them into
	same initial element categories. Returns a dict of {base:[sublist]}
	From: ["blah/foo","spork/spatula","blah/weee/splat"]
	To:   {"blah":["foo","weee/splat"], "spork":["spatula"]}"""
	mygroups={}
	for x in mylist:
		xs=x.split(seperator)
		if xs[0]==".":
			xs=xs[1:]
		if xs[0] not in mygroups:
			mygroups[xs[0]]=[seperator.join(xs[1:])]
		else:
			mygroups[xs[0]]+=[seperator.join(xs[1:])]
	return mygroups

suggest_ignore_masked = False
suggest_include_dev = False

if have_pmasked and not (options.without_mask or options.ignore_masked):
	suggest_ignore_masked = True
if have_dev_keywords and not options.include_dev:
	suggest_include_dev = True

if suggest_ignore_masked or suggest_include_dev:
	print()
	if suggest_ignore_masked:
		print(bold("Note: use --without-mask to check " + \
			"KEYWORDS on dependencies of masked packages"))

	if suggest_include_dev:
		print(bold("Note: use --include-dev (-d) to check " + \
			"dependencies for 'dev' profiles"))
	print()

if options.mode != 'commit':
	if dofull:
		print(bold("Note: type \"repoman full\" for a complete listing."))
	if dowarn and not dofail:
		print(green("RepoMan sez:"),"\"You're only giving me a partial QA payment?\n              I'll take it this time, but I'm not happy.\"")
	elif not dofail:
		print(green("RepoMan sez:"),"\"If everyone were like you, I'd be out of business!\"")
	elif dofail:
		print(bad("Please fix these important QA issues first."))
		print(green("RepoMan sez:"),"\"Make your QA payment on time and you'll never see the likes of me.\"\n")
		sys.exit(1)
else:
	if dofail and can_force and options.force and not options.pretend:
		print(green("RepoMan sez:") + \
			" \"You want to commit even with these QA issues?\n" + \
			"              I'll take it this time, but I'm not happy.\"\n")
	elif dofail:
		if options.force and not can_force:
			print(bad("The --force option has been disabled due to extraordinary issues."))
		print(bad("Please fix these important QA issues first."))
		print(green("RepoMan sez:"),"\"Make your QA payment on time and you'll never see the likes of me.\"\n")
		sys.exit(1)

	if options.pretend:
		print(green("RepoMan sez:"), "\"So, you want to play it safe. Good call.\"\n")

	myunadded = []
	if vcs == "cvs":
		try:
			myvcstree=portage.cvstree.getentries("./",recursive=1)
			myunadded=portage.cvstree.findunadded(myvcstree,recursive=1,basedir="./")
		except SystemExit as e:
			raise  # TODO propagate this
		except:
			err("Error retrieving CVS tree; exiting.")
	if vcs == "svn":
		try:
			svnstatus=os.popen("svn status --no-ignore").readlines()
			myunadded = [ "./"+elem.rstrip().split()[1] for elem in svnstatus if elem.startswith("?") or elem.startswith("I") ]
		except SystemExit as e:
			raise  # TODO propagate this
		except:
			err("Error retrieving SVN info; exiting.")
	if vcs == "git":
		# get list of files not under version control or missing
		myf = os.popen("git ls-files --others")
		myunadded = [ "./" + elem[:-1] for elem in myf ]
		myf.close()
	if vcs == "bzr":
		try:
			bzrstatus=os.popen("bzr status -S .").readlines()
			myunadded = [ "./"+elem.rstrip().split()[1].split('/')[-1:][0] for elem in bzrstatus if elem.startswith("?") or elem[0:2] == " D" ]
		except SystemExit as e:
			raise  # TODO propagate this
		except:
			err("Error retrieving bzr info; exiting.")
	if vcs == "hg":
		myunadded = os.popen("hg status --no-status --unknown .").readlines()
		myunadded = ["./" + elem.rstrip() for elem in myunadded]
		
		# Mercurial doesn't handle manually deleted files as removed from
		# the repository, so the user need to remove them before commit,
		# using "hg remove [FILES]"
		mydeleted = os.popen("hg status --no-status --deleted .").readlines()
		mydeleted = ["./" + elem.rstrip() for elem in mydeleted]


	myautoadd=[]
	if myunadded:
		for x in range(len(myunadded)-1,-1,-1):
			xs=myunadded[x].split("/")
			if xs[-1]=="files":
				print("!!! files dir is not added! Please correct this.")
				sys.exit(-1)
			elif xs[-1]=="Manifest":
				# It's a manifest... auto add
				myautoadd+=[myunadded[x]]
				del myunadded[x]

	if myautoadd:
		print(">>> Auto-Adding missing Manifest(s)...")
		if options.pretend:
			if vcs == "cvs":
				print("(cvs add "+" ".join(myautoadd)+")")
			elif vcs == "svn":
				print("(svn add "+" ".join(myautoadd)+")")
			elif vcs == "git":
				print("(git add "+" ".join(myautoadd)+")")
			elif vcs == "bzr":
				print("(bzr add "+" ".join(myautoadd)+")")
			elif vcs == "hg":
				print("(hg add "+" ".join(myautoadd)+")")
			retval=0
		else:
			if vcs == "cvs":
				retval=os.system("cvs add "+" ".join(myautoadd))
			elif vcs == "svn":
				retval=os.system("svn add "+" ".join(myautoadd))
			elif vcs == "git":
				retval=os.system("git add "+" ".join(myautoadd))
			elif vcs == "bzr":
				retval=os.system("bzr add "+" ".join(myautoadd))
			elif vcs == "hg":
				retval=os.system("hg add "+" ".join(myautoadd))
		if retval:
			writemsg_level("!!! Exiting on %s (shell) error code: %s\n" % \
				(vcs, retval), level=logging.ERROR, noiselevel=-1)
			sys.exit(retval)

	if myunadded:
		print(red("!!! The following files are in your local tree but are not added to the master"))
		print(red("!!! tree. Please remove them from the local tree or add them to the master tree."))
		for x in myunadded:
			print("   ",x)
		print()
		print()
		sys.exit(1)

	if vcs == "hg" and mydeleted:
		print(red("!!! The following files are removed manually from your local tree but are not"))
		print(red("!!! removed from the repository. Please remove them, using \"hg remove [FILES]\"."))
		for x in mydeleted:
			print("   ",x)
		print()
		print()
		sys.exit(1)

	if vcs == "cvs":
		mycvstree = cvstree.getentries("./", recursive=1)
		mychanged = cvstree.findchanged(mycvstree, recursive=1, basedir="./")
		mynew = cvstree.findnew(mycvstree, recursive=1, basedir="./")
		myremoved=portage.cvstree.findremoved(mycvstree,recursive=1,basedir="./")
		bin_blob_pattern = re.compile("^-kb$")
		no_expansion = set(portage.cvstree.findoption(mycvstree, bin_blob_pattern,
			recursive=1, basedir="./"))


	if vcs == "svn":
		svnstatus = os.popen("svn status").readlines()
		mychanged = [ "./" + elem.split()[-1:][0] for elem in svnstatus if (elem[:1] in "MR" or elem[1:2] in "M")]
		mynew     = [ "./" + elem.split()[-1:][0] for elem in svnstatus if elem.startswith("A")]
		myremoved = [ "./" + elem.split()[-1:][0] for elem in svnstatus if elem.startswith("D")]

		# Subversion expands keywords specified in svn:keywords properties.
		props = os.popen("svn propget -R svn:keywords").readlines()
		expansion = dict(("./" + prop.split(" - ")[0], prop.split(" - ")[1].split()) \
			for prop in props if " - " in prop)

	elif vcs == "git":
		mychanged = os.popen("git diff-index --name-only --relative --diff-filter=M HEAD").readlines()
		mychanged = ["./" + elem[:-1] for elem in mychanged]

		mynew = os.popen("git diff-index --name-only --relative --diff-filter=A HEAD").readlines()
		mynew = ["./" + elem[:-1] for elem in mynew]

		myremoved = os.popen("git diff-index --name-only --relative --diff-filter=D HEAD").readlines()
		myremoved = ["./" + elem[:-1] for elem in myremoved]

	if vcs == "bzr":
		bzrstatus = os.popen("bzr status -S .").readlines()
		mychanged = [ "./" + elem.split()[-1:][0].split('/')[-1:][0] for elem in bzrstatus if elem and elem[1:2] == "M" ]
		mynew     = [ "./" + elem.split()[-1:][0].split('/')[-1:][0] for elem in bzrstatus if elem and ( elem[1:2] in "NK" or elem[0:1] == "R" ) ]
		myremoved = [ "./" + elem.split()[-1:][0].split('/')[-1:][0] for elem in bzrstatus if elem.startswith("-") ]
		myremoved = [ "./" + elem.split()[-3:-2][0].split('/')[-1:][0] for elem in bzrstatus if elem and ( elem[1:2] == "K" or elem[0:1] == "R" ) ]
		# Bazaar expands nothing.

	if vcs == "hg":
		mychanged = os.popen("hg status --no-status --modified .").readlines()
		mychanged = ["./" + elem.rstrip() for elem in mychanged]
		mynew = os.popen("hg status --no-status --added .").readlines()
		mynew = ["./" + elem.rstrip() for elem in mynew]
		myremoved = os.popen("hg status --no-status --removed .").readlines()
		myremoved = ["./" + elem.rstrip() for elem in myremoved]

	if vcs:
		if not (mychanged or mynew or myremoved or (vcs == "hg" and mydeleted)):
			print(green("RepoMan sez:"), "\"Doing nothing is not always good for QA.\"")
			print()
			print("(Didn't find any changed files...)")
			print()
			sys.exit(1)

	# Manifests need to be regenerated after all other commits, so don't commit
	# them now even if they have changed.
	mymanifests = set()
	myupdates = set()
	for f in mychanged + mynew:
		if "Manifest" == os.path.basename(f):
			mymanifests.add(f)
		else:
			myupdates.add(f)
	if vcs in ('git', 'hg'):
		myupdates.difference_update(myremoved)
	myupdates = list(myupdates)
	mymanifests = list(mymanifests)
	myheaders = []
	mydirty = []

	print("* %s files being committed..." % green(str(len(myupdates))), end=' ')
	if vcs not in ('cvs', 'svn'):
		# With git, bzr and hg, there's never any keyword expansion, so
		# there's no need to regenerate manifests and all files will be
		# committed in one big commit at the end.
		print()
	else:
		if vcs == 'cvs':
			headerstring = "'\$(Header|Id).*\$'"
		elif vcs == "svn":
			svn_keywords = dict((k.lower(), k) for k in [
					"Rev",
					"Revision",
					"LastChangedRevision",
					"Date",
					"LastChangedDate",
					"Author",
					"LastChangedBy",
					"URL",
					"HeadURL",
					"Id",
					"Header",
			])

		for myfile in myupdates:

			# for CVS, no_expansion contains files that are excluded from expansion
			if vcs == "cvs":
				if myfile in no_expansion:
					continue

			# for SVN, expansion contains files that are included in expansion
			elif vcs == "svn":
				if myfile not in expansion:
					continue
				
				# Subversion keywords are case-insensitive in svn:keywords properties, but case-sensitive in contents of files.
				enabled_keywords = []
				for k in expansion[myfile]:
					keyword = svn_keywords.get(k.lower())
					if keyword is not None:
						enabled_keywords.append(keyword)

				headerstring = "'\$(%s).*\$'" % "|".join(enabled_keywords)

			myout = subprocess_getstatusoutput("egrep -q "+headerstring+" "+myfile)
			if myout[0] == 0:
				myheaders.append(myfile)

		print("%s have headers that will change." % green(str(len(myheaders))))
		print("* Files with headers will cause the manifests to be changed and committed separately.")

	logging.info("myupdates: %s", myupdates)
	logging.info("myheaders: %s", myheaders)

	commitmessage = options.commitmsg
	if options.commitmsgfile:
		try:
			f = io.open(_unicode_encode(options.commitmsgfile,
			encoding=_encodings['fs'], errors='strict'),
			mode='r', encoding=_encodings['content'], errors='replace')
			commitmessage = f.read()
			f.close()
			del f
		except (IOError, OSError) as e:
			if e.errno == errno.ENOENT:
				portage.writemsg("!!! File Not Found: --commitmsgfile='%s'\n" % options.commitmsgfile)
			else:
				raise
		# We've read the content so the file is no longer needed.
		commitmessagefile = None
	if not commitmessage or not commitmessage.strip():
		try:
			editor = os.environ.get("EDITOR")
			if editor and utilities.editor_is_executable(editor):
				commitmessage = utilities.get_commit_message_with_editor(
					editor, message=qa_output)
			else:
				commitmessage = utilities.get_commit_message_with_stdin()
		except KeyboardInterrupt:
			exithandler()
		if not commitmessage or not commitmessage.strip():
			print("* no commit message?  aborting commit.")
			sys.exit(1)
	commitmessage = commitmessage.rstrip()
	portage_version = getattr(portage, "VERSION", None)
	if portage_version is None:
		sys.stderr.write("Failed to insert portage version in message!\n")
		sys.stderr.flush()
		portage_version = "Unknown"
	unameout = platform.system() + " "
	if platform.system() in ["Darwin", "SunOS"]:
		unameout += platform.processor()
	else:
		unameout += platform.machine()
	commitmessage += "\n\n(Portage version: %s/%s/%s" % \
		(portage_version, vcs, unameout)
	if options.force:
		commitmessage += ", RepoMan options: --force"
	commitmessage += ")"

	if options.ask and userquery('Commit changes?', True) != 'Yes':
		print("* aborting commit.")
		sys.exit(1)

	if vcs in ('cvs', 'svn') and (myupdates or myremoved):
		myfiles = myupdates + myremoved
		if not myheaders and "sign" not in repoman_settings.features:
			myfiles += mymanifests
		fd, commitmessagefile = tempfile.mkstemp(".repoman.msg")
		mymsg = os.fdopen(fd, "wb")
		mymsg.write(_unicode_encode(commitmessage))
		mymsg.close()

		print()
		print(green("Using commit message:"))
		print(green("------------------------------------------------------------------------------"))
		print(commitmessage)
		print(green("------------------------------------------------------------------------------"))
		print()

		# Having a leading ./ prefix on file paths can trigger a bug in
		# the cvs server when committing files to multiple directories,
		# so strip the prefix.
		myfiles = [f.lstrip("./") for f in myfiles]

		commit_cmd = [vcs]
		commit_cmd.extend(vcs_global_opts)
		commit_cmd.append("commit")
		commit_cmd.extend(vcs_local_opts)
		commit_cmd.extend(["-F", commitmessagefile])
		commit_cmd.extend(myfiles)

		try:
			if options.pretend:
				print("(%s)" % (" ".join(commit_cmd),))
			else:
				retval = spawn(commit_cmd, env=os.environ)
				if retval != os.EX_OK:
					writemsg_level(("!!! Exiting on %s (shell) " + \
						"error code: %s\n") % (vcs, retval),
						level=logging.ERROR, noiselevel=-1)
					sys.exit(retval)
		finally:
			try:
				os.unlink(commitmessagefile)
			except OSError:
				pass

	# Setup the GPG commands
	def gpgsign(filename):
		gpgcmd = repoman_settings.get("PORTAGE_GPG_SIGNING_COMMAND")
		if gpgcmd is None:
			raise MissingParameter("PORTAGE_GPG_SIGNING_COMMAND is unset!" + \
				" Is make.globals missing?")
		if "${PORTAGE_GPG_KEY}" in gpgcmd and \
			"PORTAGE_GPG_KEY" not in repoman_settings:
			raise MissingParameter("PORTAGE_GPG_KEY is unset!")
		if "${PORTAGE_GPG_DIR}" in gpgcmd:
			if "PORTAGE_GPG_DIR" not in repoman_settings:
				repoman_settings["PORTAGE_GPG_DIR"] = \
					os.path.expanduser("~/.gnupg")
				logging.info("Automatically setting PORTAGE_GPG_DIR to '%s'" \
					% repoman_settings["PORTAGE_GPG_DIR"])
			else:
				repoman_settings["PORTAGE_GPG_DIR"] = \
					os.path.expanduser(repoman_settings["PORTAGE_GPG_DIR"])
			if not os.access(repoman_settings["PORTAGE_GPG_DIR"], os.X_OK):
				raise portage.exception.InvalidLocation(
					"Unable to access directory: PORTAGE_GPG_DIR='%s'" % \
					repoman_settings["PORTAGE_GPG_DIR"])
		gpgvars = {"FILE": filename}
		for k in ("PORTAGE_GPG_DIR", "PORTAGE_GPG_KEY"):
			v = repoman_settings.get(k)
			if v is not None:
				gpgvars[k] = v
		gpgcmd = portage.util.varexpand(gpgcmd, mydict=gpgvars)
		if options.pretend:
			print("("+gpgcmd+")")
		else:
			rValue = os.system(gpgcmd)
			if rValue == os.EX_OK:
				os.rename(filename+".asc", filename)
			else:
				raise portage.exception.PortageException("!!! gpg exited with '" + str(rValue) + "' status")

	# When files are removed and re-added, the cvs server will put /Attic/
	# inside the $Header path. This code detects the problem and corrects it
	# so that the Manifest will generate correctly. See bug #169500.
	# Use binary mode in order to avoid potential character encoding issues.
	cvs_header_re = re.compile(br'^#\s*\$Header.*\$$')
	attic_str = b'/Attic/'
	attic_replace = b'/'
	for x in myheaders:
		f = open(_unicode_encode(x,
			encoding=_encodings['fs'], errors='strict'),
			mode='rb')
		mylines = f.readlines()
		f.close()
		modified = False
		for i, line in enumerate(mylines):
			if cvs_header_re.match(line) is not None and \
				attic_str in line:
				mylines[i] = line.replace(attic_str, attic_replace)
				modified = True
		if modified:
			portage.util.write_atomic(x, b''.join(mylines),
				mode='wb')

	manifest_commit_required = True
	if vcs in ('cvs', 'svn') and (myupdates or myremoved):
		myfiles = myupdates + myremoved
		for x in range(len(myfiles)-1, -1, -1):
			if myfiles[x].count("/") < 4-repolevel:
				del myfiles[x]
		mydone=[]
		if repolevel==3:   # In a package dir
			repoman_settings["O"] = startdir
			digestgen(mysettings=repoman_settings, myportdb=portdb)
		elif repolevel==2: # In a category dir
			for x in myfiles:
				xs=x.split("/")
				if len(xs) < 4-repolevel:
					continue
				if xs[0]==".":
					xs=xs[1:]
				if xs[0] in mydone:
					continue
				mydone.append(xs[0])
				repoman_settings["O"] = os.path.join(startdir, xs[0])
				if not os.path.isdir(repoman_settings["O"]):
					continue
				digestgen(mysettings=repoman_settings, myportdb=portdb)
		elif repolevel==1: # repo-cvsroot
			print(green("RepoMan sez:"), "\"You're rather crazy... doing the entire repository.\"\n")
			for x in myfiles:
				xs=x.split("/")
				if len(xs) < 4-repolevel:
					continue
				if xs[0]==".":
					xs=xs[1:]
				if "/".join(xs[:2]) in mydone:
					continue
				mydone.append("/".join(xs[:2]))
				repoman_settings["O"] = os.path.join(startdir, xs[0], xs[1])
				if not os.path.isdir(repoman_settings["O"]):
					continue
				digestgen(mysettings=repoman_settings, myportdb=portdb)
		else:
			print(red("I'm confused... I don't know where I am!"))
			sys.exit(1)

		# Force an unsigned commit when more than one Manifest needs to be signed.
		if repolevel < 3 and "sign" in repoman_settings.features:

			fd, commitmessagefile = tempfile.mkstemp(".repoman.msg")
			mymsg = os.fdopen(fd, "wb")
			mymsg.write(_unicode_encode(commitmessage))
			mymsg.write(b"\n (Unsigned Manifest commit)")
			mymsg.close()

			commit_cmd = [vcs]
			commit_cmd.extend(vcs_global_opts)
			commit_cmd.append("commit")
			commit_cmd.extend(vcs_local_opts)
			commit_cmd.extend(["-F", commitmessagefile])
			commit_cmd.extend(f.lstrip("./") for f in mymanifests)

			try:
				if options.pretend:
					print("(%s)" % (" ".join(commit_cmd),))
				else:
					retval = spawn(commit_cmd, env=os.environ)
					if retval:
						writemsg_level(("!!! Exiting on %s (shell) " + \
							"error code: %s\n") % (vcs, retval),
							level=logging.ERROR, noiselevel=-1)
						sys.exit(retval)
			finally:
				try:
					os.unlink(commitmessagefile)
				except OSError:
					pass
			manifest_commit_required = False

	signed = False
	if "sign" in repoman_settings.features:
		signed = True
		myfiles = myupdates + myremoved + mymanifests
		try:
			if repolevel==3:   # In a package dir
				repoman_settings["O"] = "."
				gpgsign(os.path.join(repoman_settings["O"], "Manifest"))
			elif repolevel==2: # In a category dir
				mydone=[]
				for x in myfiles:
					xs=x.split("/")
					if len(xs) < 4-repolevel:
						continue
					if xs[0]==".":
						xs=xs[1:]
					if xs[0] in mydone:
						continue
					mydone.append(xs[0])
					repoman_settings["O"] = os.path.join(".", xs[0])
					if not os.path.isdir(repoman_settings["O"]):
						continue
					gpgsign(os.path.join(repoman_settings["O"], "Manifest"))
			elif repolevel==1: # repo-cvsroot
				print(green("RepoMan sez:"), "\"You're rather crazy... doing the entire repository.\"\n")
				mydone=[]
				for x in myfiles:
					xs=x.split("/")
					if len(xs) < 4-repolevel:
						continue
					if xs[0]==".":
						xs=xs[1:]
					if "/".join(xs[:2]) in mydone:
						continue
					mydone.append("/".join(xs[:2]))
					repoman_settings["O"] = os.path.join(".", xs[0], xs[1])
					if not os.path.isdir(repoman_settings["O"]):
						continue
					gpgsign(os.path.join(repoman_settings["O"], "Manifest"))
		except portage.exception.PortageException as e:
			portage.writemsg("!!! %s\n" % str(e))
			portage.writemsg("!!! Disabled FEATURES='sign'\n")
			signed = False

	if vcs == 'git':
		# It's not safe to use the git commit -a option since there might
		# be some modified files elsewhere in the working tree that the
		# user doesn't want to commit. Therefore, call git update-index
		# in order to ensure that the index is updated with the latest
		# versions of all new and modified files in the relevant portion
		# of the working tree.
		myfiles = mymanifests + myupdates
		myfiles.sort()
		update_index_cmd = ["git", "update-index"]
		update_index_cmd.extend(f.lstrip("./") for f in myfiles)
		if options.pretend:
			print("(%s)" % (" ".join(update_index_cmd),))
		else:
			retval = spawn(update_index_cmd, env=os.environ)
			if retval != os.EX_OK:
				writemsg_level(("!!! Exiting on %s (shell) " + \
					"error code: %s\n") % (vcs, retval),
					level=logging.ERROR, noiselevel=-1)
				sys.exit(retval)

	if vcs in ['git', 'bzr', 'hg'] or manifest_commit_required or signed:

		myfiles = mymanifests[:]
		if vcs in ['git', 'bzr', 'hg']:
			myfiles += myupdates
			myfiles += myremoved
		myfiles.sort()

		fd, commitmessagefile = tempfile.mkstemp(".repoman.msg")
		mymsg = os.fdopen(fd, "wb")
		# strip the closing parenthesis
		mymsg.write(_unicode_encode(commitmessage[:-1]))
		if signed:
			mymsg.write(_unicode_encode(
				", signed Manifest commit with key %s)" % \
				repoman_settings["PORTAGE_GPG_KEY"]))
		else:
			mymsg.write(b", unsigned Manifest commit)")
		mymsg.close()

		commit_cmd = []
		if options.pretend and vcs is None:
			# substitute a bogus value for pretend output
			commit_cmd.append("cvs")
		else:
			commit_cmd.append(vcs)
		commit_cmd.extend(vcs_global_opts)
		commit_cmd.append("commit")
		commit_cmd.extend(vcs_local_opts)
		if vcs == "hg":
			commit_cmd.extend(["--logfile", commitmessagefile])
			commit_cmd.extend(myfiles)
		else:
			commit_cmd.extend(["-F", commitmessagefile])
			commit_cmd.extend(f.lstrip("./") for f in myfiles)

		try:
			if options.pretend:
				print("(%s)" % (" ".join(commit_cmd),))
			else:
				retval = spawn(commit_cmd, env=os.environ)
				if retval != os.EX_OK:
					writemsg_level(("!!! Exiting on %s (shell) " + \
						"error code: %s\n") % (vcs, retval),
						level=logging.ERROR, noiselevel=-1)
					sys.exit(retval)
		finally:
			try:
				os.unlink(commitmessagefile)
			except OSError:
				pass

	print()
	if vcs:
		print("Commit complete.")
	else:
		print("repoman was too scared by not seeing any familiar version control file that he forgot to commit anything")
	print(green("RepoMan sez:"), "\"If everyone were like you, I'd be out of business!\"\n")
sys.exit(0)
<|MERGE_RESOLUTION|>--- conflicted
+++ resolved
@@ -99,12 +99,10 @@
 # behave incrementally.
 repoman_incrementals = tuple(x for x in \
 	portage.const.INCREMENTALS if x != 'ACCEPT_KEYWORDS')
-<<<<<<< HEAD
-repoman_settings = portage.config(local_config=False, _eprefix=EPREFIX)
-=======
 eprefix = os.environ.get("__REPOMAN_TEST_EPREFIX")
+if not eprefix:
+	eprefix = EPREFIX
 repoman_settings = portage.config(local_config=False, _eprefix=eprefix)
->>>>>>> e4977230
 repoman_settings.lock()
 
 if repoman_settings.get("NOCOLOR", "").lower() in ("yes", "true") or \
@@ -580,22 +578,13 @@
 	options.pretend = True
 
 # Ensure that PORTDIR_OVERLAY contains the repository corresponding to $PWD.
-<<<<<<< HEAD
-repoman_settings = portage.config(local_config=False, _eprefix=EPREFIX)
-=======
 repoman_settings = portage.config(local_config=False, _eprefix=eprefix)
->>>>>>> e4977230
 repoman_settings['PORTDIR_OVERLAY'] = "%s %s" % \
 	(repoman_settings.get('PORTDIR_OVERLAY', ''), portdir_overlay)
 # We have to call the config constructor again so
 # that config.repositories is initialized correctly.
-<<<<<<< HEAD
-repoman_settings = portage.config(local_config=False, _eprefix=EPREFIX, env=dict(os.environ,
-	PORTDIR_OVERLAY=repoman_settings['PORTDIR_OVERLAY']))
-=======
 repoman_settings = portage.config(local_config=False, _eprefix=eprefix,
 	env=dict(os.environ, PORTDIR_OVERLAY=repoman_settings['PORTDIR_OVERLAY']))
->>>>>>> e4977230
 
 root = '/'
 trees = {
@@ -1906,12 +1895,7 @@
 						config_incrementals=repoman_incrementals,
 						local_config=False,
 						_unmatched_removal=options.unmatched_removal,
-<<<<<<< HEAD
-						env=env,
-						_eprefix=EPREFIX)
-=======
 						env=env, _eprefix=eprefix)
->>>>>>> e4977230
 					if options.without_mask:
 						dep_settings._mask_manager = \
 							copy.deepcopy(dep_settings._mask_manager)
