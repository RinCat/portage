#!@PORTAGE_BASH@
# Copyright 1999-2012 Gentoo Foundation
# Distributed under the terms of the GNU General Public License v2

# For routines we want to use in ebuild-helpers/ but don't want to
# expose to the general ebuild environment.

source "${PORTAGE_BIN_PATH:-/usr/lib/portage/bin}"/isolated-functions.sh

#
# API functions for doing parallel processing
#
makeopts_jobs() {
	# Copied from eutils.eclass:makeopts_jobs()
	local jobs=$(echo " ${MAKEOPTS} " | \
		sed -r -n 's:.*[[:space:]](-j|--jobs[=[:space:]])[[:space:]]*([0-9]+).*:\2:p')
	echo ${jobs:-1}
}

__multijob_init() {
	# Setup a pipe for children to write their pids to when they finish.
<<<<<<< HEAD
	mj_control_pipe=$(mktemp -t multijob.XXXXXX)
	rm "${mj_control_pipe}"
	mkfifo -m 600 "${mj_control_pipe}"
	__redirect_alloc_fd mj_read_fd "${mj_control_pipe}"
	__redirect_alloc_fd mj_write_fd "${mj_control_pipe}"
	rm -f "${mj_control_pipe}"
=======
	# We have to allocate two fd's because POSIX has undefined behavior
	# when you open a FIFO for simultaneous read/write. #487056
	local pipe=$(mktemp -t multijob.XXXXXX)
	rm -f "${pipe}"
	mkfifo -m 600 "${pipe}"
	__redirect_alloc_fd mj_write_fd "${pipe}"
	__redirect_alloc_fd mj_read_fd "${pipe}"
	rm -f "${pipe}"
>>>>>>> dbf53916

	# See how many children we can fork based on the user's settings.
	mj_max_jobs=$(makeopts_jobs "$@")
	mj_num_jobs=0
}

__multijob_child_init() {
<<<<<<< HEAD
	trap 'echo ${BASHPID} $? >&'${mj_write_fd} EXIT
=======
	trap 'echo ${BASHPID:-$(__bashpid)} $? >&'${mj_write_fd} EXIT
>>>>>>> dbf53916
	trap 'exit 1' INT TERM
}

__multijob_finish_one() {
	local pid ret
	read -r -u ${mj_read_fd} pid ret
	: $(( --mj_num_jobs ))
	return ${ret}
}

__multijob_finish() {
	local ret=0
	while [[ ${mj_num_jobs} -gt 0 ]] ; do
		__multijob_finish_one
		: $(( ret |= $? ))
	done
	# Let bash clean up its internal child tracking state.
	wait
	return ${ret}
}

__multijob_post_fork() {
	: $(( ++mj_num_jobs ))
	if [[ ${mj_num_jobs} -ge ${mj_max_jobs} ]] ; then
		__multijob_finish_one
	fi
	return $?
}

# @FUNCTION: __redirect_alloc_fd
# @USAGE: <var> <file> [redirection]
# @DESCRIPTION:
# Find a free fd and redirect the specified file via it.  Store the new
# fd in the specified variable.  Useful for the cases where we don't care
# about the exact fd #.
__redirect_alloc_fd() {
	local var=$1 file=$2 redir=${3:-"<>"}

	if [[ $(( (BASH_VERSINFO[0] << 8) + BASH_VERSINFO[1] )) -ge $(( (4 << 8) + 1 )) ]] ; then
		# Newer bash provides this functionality.
		eval "exec {${var}}${redir}'${file}'"
	else
		# Need to provide the functionality ourselves.
		local fd=10
		local fddir=/dev/fd
		# Prefer /proc/self/fd if available (/dev/fd
		# doesn't work on solaris, see bug #474536).
		[[ -d /proc/self/fd ]] && fddir=/proc/self/fd
		while :; do
			# Make sure the fd isn't open.  It could be a char device,
			# or a symlink (possibly broken) to something else.
			if [[ ! -e ${fddir}/${fd} ]] && [[ ! -L ${fddir}/${fd} ]] ; then
				eval "exec ${fd}${redir}'${file}'" && break
			fi
			[[ ${fd} -gt 1024 ]] && die 'could not locate a free temp fd !?'
			: $(( ++fd ))
		done
		: $(( ${var} = fd ))
	fi
}<|MERGE_RESOLUTION|>--- conflicted
+++ resolved
@@ -19,14 +19,6 @@
 
 __multijob_init() {
 	# Setup a pipe for children to write their pids to when they finish.
-<<<<<<< HEAD
-	mj_control_pipe=$(mktemp -t multijob.XXXXXX)
-	rm "${mj_control_pipe}"
-	mkfifo -m 600 "${mj_control_pipe}"
-	__redirect_alloc_fd mj_read_fd "${mj_control_pipe}"
-	__redirect_alloc_fd mj_write_fd "${mj_control_pipe}"
-	rm -f "${mj_control_pipe}"
-=======
 	# We have to allocate two fd's because POSIX has undefined behavior
 	# when you open a FIFO for simultaneous read/write. #487056
 	local pipe=$(mktemp -t multijob.XXXXXX)
@@ -35,7 +27,6 @@
 	__redirect_alloc_fd mj_write_fd "${pipe}"
 	__redirect_alloc_fd mj_read_fd "${pipe}"
 	rm -f "${pipe}"
->>>>>>> dbf53916
 
 	# See how many children we can fork based on the user's settings.
 	mj_max_jobs=$(makeopts_jobs "$@")
@@ -43,11 +34,7 @@
 }
 
 __multijob_child_init() {
-<<<<<<< HEAD
-	trap 'echo ${BASHPID} $? >&'${mj_write_fd} EXIT
-=======
 	trap 'echo ${BASHPID:-$(__bashpid)} $? >&'${mj_write_fd} EXIT
->>>>>>> dbf53916
 	trap 'exit 1' INT TERM
 }
 
