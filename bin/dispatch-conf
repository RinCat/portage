--- conflicted
+++ resolved
@@ -80,11 +80,7 @@
         confs = []
         count = 0
 
-<<<<<<< HEAD
-        config_root = EPREFIX or os.sep
-=======
         config_root = portage.settings["EPREFIX"] or os.sep
->>>>>>> 95fe4288
         self.options = portage.dispatch_conf.read_config(MANDATORY_OPTS)
 
         if "log-file" in self.options:
