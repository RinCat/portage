<<<<<<< HEAD
#!@PREFIX_PORTAGE_PYTHON@
# Copyright 1999-2006 Gentoo Foundation
=======
#!/usr/bin/python
# Copyright 1999-2011 Gentoo Foundation
>>>>>>> c9e22480
# Distributed under the terms of the GNU General Public License v2

from __future__ import print_function

<<<<<<< HEAD
import os,sys
os.environ["PORTAGE_CALLER"]="fixpackages"
=======
import os
import sys

try:
	import portage
except ImportError:
	from os import path as osp
	sys.path.insert(0, osp.join(osp.dirname(osp.dirname(osp.realpath(__file__))), "pym"))
	import portage
>>>>>>> c9e22480

from portage import os
from portage.output import EOutput
from textwrap import wrap
from portage._global_updates import _global_updates
mysettings = portage.settings
mytrees = portage.db
mtimedb = portage.mtimedb

if mysettings['ROOT'] != "/":
	out = EOutput()
	msg = "The fixpackages program is not intended for use with " + \
		"ROOT != \"/\". Instead use `emaint --fix movebin` and/or " + \
		"`emaint --fix moveinst."
	for line in wrap(msg, 72):
		out.eerror(line)
	sys.exit(1)

try:
	os.nice(int(mysettings.get("PORTAGE_NICENESS", "0")))
except (OSError, ValueError) as e:
	portage.writemsg("!!! Failed to change nice value to '%s'\n" % \
		mysettings["PORTAGE_NICENESS"])
	portage.writemsg("!!! %s\n" % str(e))
	del e

_global_updates(mytrees, mtimedb["updates"], if_mtime_changed=False)

print()
print("Done.")
print()<|MERGE_RESOLUTION|>--- conflicted
+++ resolved
@@ -1,28 +1,20 @@
-<<<<<<< HEAD
 #!@PREFIX_PORTAGE_PYTHON@
-# Copyright 1999-2006 Gentoo Foundation
-=======
-#!/usr/bin/python
 # Copyright 1999-2011 Gentoo Foundation
->>>>>>> c9e22480
 # Distributed under the terms of the GNU General Public License v2
 
 from __future__ import print_function
 
-<<<<<<< HEAD
-import os,sys
-os.environ["PORTAGE_CALLER"]="fixpackages"
-=======
 import os
 import sys
 
-try:
-	import portage
-except ImportError:
-	from os import path as osp
+# for an explanation on this logic, see pym/_emerge/__init__.py                                                                                                                                                                                                                                                                                                                                                                       
+from os import environ as ose                                                                                                                                                                                                                                                                                                                                                                                                         
+from os import path as osp                                                                                                                                                                                                                                                                                                                                                                                                            
+if ose.__contains__("PORTAGE_PYTHONPATH"):                                                                                                                                                                                                                                                                                                                                                                                            
+	sys.path.insert(0, ose["PORTAGE_PYTHONPATH"])                                                                                                                                                                                                                                                                                                                                                                                     
+else:                                                                                                                                                                                                                                                                                                                                                                                                                                 
 	sys.path.insert(0, osp.join(osp.dirname(osp.dirname(osp.realpath(__file__))), "pym"))
-	import portage
->>>>>>> c9e22480
+import portage
 
 from portage import os
 from portage.output import EOutput
