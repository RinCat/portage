#!@PORTAGE_BASH@
# Copyright 1999-2007 Gentoo Foundation
# Distributed under the terms of the GNU General Public License v2

source "${PORTAGE_BIN_PATH:-/usr/lib/portage/bin}"/isolated-functions.sh

if [ $# -lt 1 ] ; then
<<<<<<< HEAD
	source "${PORTAGE_BIN_PATH:-@PORTAGE_BASE@/bin}"/isolated-functions.sh
	vecho "${0##*/}: at least one argument needed" 1>&2
=======
	helpers_die "${0##*/}: at least one argument needed"
>>>>>>> 529f8130
	exit 1 	
fi

dir="${ED}/usr/share/doc/${PF}/${_E_DOCDESTTREE_}"
if [ ! -d "${dir}" ] ; then
	install -d "${dir}"
fi

ret=0
for x in "$@" ; do
	if [ -s "${x}" ] ; then
		install -m0644 "${x}" "${dir}"
		ecompress --queue "${dir}/${x##*/}"
	elif [ ! -e "${x}" ] ; then
		echo "!!! ${0##*/}: $x does not exist" 1>&2
		((ret|=1))
	fi
done

[[ $ret -ne 0 ]] && helpers_die "$0 failed"
exit ${ret}<|MERGE_RESOLUTION|>--- conflicted
+++ resolved
@@ -2,15 +2,10 @@
 # Copyright 1999-2007 Gentoo Foundation
 # Distributed under the terms of the GNU General Public License v2
 
-source "${PORTAGE_BIN_PATH:-/usr/lib/portage/bin}"/isolated-functions.sh
+source "${PORTAGE_BIN_PATH:-@PORTAGE_BASE@/bin}"/isolated-functions.sh
 
 if [ $# -lt 1 ] ; then
-<<<<<<< HEAD
-	source "${PORTAGE_BIN_PATH:-@PORTAGE_BASE@/bin}"/isolated-functions.sh
-	vecho "${0##*/}: at least one argument needed" 1>&2
-=======
 	helpers_die "${0##*/}: at least one argument needed"
->>>>>>> 529f8130
 	exit 1 	
 fi
 
