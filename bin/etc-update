#!@PORTAGE_BASH@
# Copyright 1999-2011 Gentoo Foundation
# Distributed under the terms of the GNU General Public License v2

# Author Brandon Low <lostlogic@gentoo.org>
#
# Previous version (from which I've borrowed a few bits) by:
# Jochem Kossen <j.kossen@home.nl>
# Leo Lipelis <aeoo@gentoo.org>
# Karl Trygve Kalleberg <karltk@gentoo.org>

cd /

if type -P gsed >/dev/null ; then
	sed() { gsed "$@"; }
fi

get_config() {
	# the sed here does:
	#  - strip off comments
	#  - match lines that set item in question
	#    - delete the "item =" part
	#    - store the actual value into the hold space
	#  - on the last line, restore the hold space and print it
	# If there's more than one of the same configuration item, then
	# the store to the hold space clobbers previous value so the last
	# setting takes precedence.
	local item=$1
	eval echo $(sed -n \
		-e 's:[[:space:]]*#.*$::' \
		-e "/^[[:space:]]*$item[[:space:]]*=/{s:[^=]*=[[:space:]]*\([\"']\{0,1\}\)\(.*\)\1:\2:;h}" \
		-e '${g;p}' \
		"${PORTAGE_CONFIGROOT}"etc/etc-update.conf)
}

cmd_var_is_valid() {
	# return true if the first whitespace-separated token contained
	# in "${1}" is an executable file, false otherwise
	[[ -x $(type -P ${1%%[[:space:]]*}) ]]
}

diff_command() {
	local cmd=${diff_command//%file1/$1}
	${cmd//%file2/$2}
}

scan() {
	echo "Scanning Configuration files..."
	rm -rf ${TMP}/files > /dev/null 2>&1
	mkdir ${TMP}/files || die "Failed mkdir command!" 1
	count=0
	input=0
	local find_opts
	local my_basename

	for path in ${CONFIG_PROTECT} ; do
		path="${EROOT}${path}"
		# Do not traverse hidden directories such as .svn or .git.
		find_opts="-name .* -type d -prune -o -name ._cfg????_*"
		if [ ! -d "${path}" ]; then
			[ ! -f "${path}" ] && continue
			my_basename="${path##*/}"
			path="${path%/*}"
			find_opts="-maxdepth 1 -name ._cfg????_${my_basename}"
		fi

		ofile=""
		# The below set -f turns off file name globbing in the ${find_opts} expansion.
		for file in $(set -f ; find ${path}/ ${find_opts} \
		       ! -name '.*~' ! -iname '.*.bak' -print |
			   sed -e "s:\(^.*/\)\(\._cfg[0-9]*_\)\(.*$\):\1\2\3\%\1%\2\%\3:" |
			   sort -t'%' -k2,2 -k4,4 -k3,3 | LANG=POSIX LC_ALL=POSIX cut -f1 -d'%'); do

			rpath=$(echo "${file/\/\///}" | sed -e "s:/[^/]*$::")
			rfile=$(echo "${file/\/\///}" | sed -e "s:^.*/::")
			for mpath in ${CONFIG_PROTECT_MASK}; do
				mpath="${EROOT}${mpath}"
				mpath=$(echo "${mpath/\/\///}")
				if [[ "${rpath}" == "${mpath}"* ]]; then
					mv ${rpath}/${rfile} ${rpath}/${rfile:10}
					break
				fi
			done
			if [[ ! -f ${file} ]] ; then
				echo "Skipping non-file ${file} ..."
				continue
			fi

			if [[ "${ofile:10}" != "${rfile:10}" ]] ||
			   [[ ${opath} != ${rpath} ]]; then
				MATCHES=0
				if [[ "${EU_AUTOMERGE}" == "yes" ]]; then
					if [ ! -e "${rpath}/${rfile}" ] || [ ! -e "${rpath}/${rfile:10}" ]; then
						MATCHES=0
					else
						diff -Bbua ${rpath}/${rfile} ${rpath}/${rfile:10} | egrep '^[+-]' | egrep -v '^[+-][\t ]*#|^--- |^\+\+\+ ' | egrep -qv '^[-+][\t ]*$'
						MATCHES=$?
					fi
				elif [[ -z $(diff -Nua ${rpath}/${rfile} ${rpath}/${rfile:10}|
							  grep "^[+-][^+-]"|grep -v '# .Header:.*') ]]; then
					MATCHES=1
				fi
				if [[ "${MATCHES}" == "1" ]]; then
					echo "Automerging trivial changes in: ${rpath}/${rfile:10}"
					mv ${rpath}/${rfile} ${rpath}/${rfile:10}
					continue
				else
					count=${count}+1
					echo "${rpath}/${rfile:10}" > ${TMP}/files/${count}
					echo "${rpath}/${rfile}" >> ${TMP}/files/${count}
					ofile="${rfile}"
					opath="${rpath}"
					continue
				fi
			fi

			if [[ -z $(diff -Nua ${rpath}/${rfile} ${rpath}/${ofile}|
					  grep "^[+-][^+-]"|grep -v '# .Header:.*') ]]; then
				mv ${rpath}/${rfile} ${rpath}/${ofile}
				continue
			else
				echo "${rpath}/${rfile}" >> ${TMP}/files/${count}
				ofile="${rfile}"
				opath="${rpath}"
			fi
		done
	done

}

sel_file() {
	local -i isfirst=0
	until [[ -f ${TMP}/files/${input} ]] || \
	      [[ ${input} == -1 ]] || \
	      [[ ${input} == -3 ]]
	do
		local numfiles=$(ls ${TMP}/files|wc -l)
		local numwidth=${#numfiles}
		for file in $(ls ${TMP}/files|sort -n); do
			if [[ ${isfirst} == 0 ]] ; then
				isfirst=${file}
			fi
			numshow=$(printf "%${numwidth}i${PAR} " ${file})
			numupdates=$(( $(wc -l <${TMP}/files/${file}) - 1 ))
			echo -n "${numshow}"
			if [[ ${mode} == 0 ]] ; then
				echo "$(head -n1 ${TMP}/files/${file}) (${numupdates})"
			else
				head -n1 ${TMP}/files/${file}
			fi
		done > ${TMP}/menuitems

		if [ "${OVERWRITE_ALL}" == "yes" ]; then
			input=0
		elif [ "${DELETE_ALL}" == "yes" ]; then
			input=0
		else
			[[ $CLEAR_TERM == yes ]] && clear
			if [[ ${mode} == 0 ]] ; then
				echo "The following is the list of files which need updating, each
configuration file is followed by a list of possible replacement files."
			else
				local my_title="Please select a file to update"
			fi

			if [[ ${mode} == 0 ]] ; then
				cat ${TMP}/menuitems
				echo    "Please select a file to edit by entering the corresponding number."
				echo    "              (don't use -3, -5, -7 or -9 if you're unsure what to do)"
				echo    "              (-1 to exit) (-3 to auto merge all remaining files)"
				echo    "                           (-5 to auto-merge AND not use 'mv -i')"
				echo    "                           (-7 to discard all updates)"
				echo -n "                           (-9 to discard all updates AND not use 'rm -i'): "
				input=$(read_int)
			else
				dialog --title "${title}" --menu "${my_title}" \
					0 0 0 $(echo -e "-1 Exit\n$(<${TMP}/menuitems)") \
					2> ${TMP}/input || die "User termination!" 0
				input=$(<${TMP}/input)
			fi
			if [[ ${input} == -9 ]]; then
				read -p "Are you sure that you want to delete all updates (type YES):" reply
				if [[ ${reply} != "YES" ]]; then
					continue
				else
					input=-7
					export rm_opts=""
				fi
			fi
			if [[ ${input} == -7 ]]; then
				input=0
				export DELETE_ALL="yes"
			fi
			if [[ ${input} == -5 ]] ; then
				input=-3
				export mv_opts=" ${mv_opts} "
				mv_opts="${mv_opts// -i / }"
			fi
			if [[ ${input} == -3 ]] ; then
				input=0
				export OVERWRITE_ALL="yes"
			fi
		fi # -3 automerge
		if [[ -z ${input} ]] || [[ ${input} == 0 ]] ; then
			input=${isfirst}
		fi
	done
}

user_special() {
	if [ -r ${PORTAGE_CONFIGROOT}etc/etc-update.special ]; then
		if [ -z "$1" ]; then
			echo "ERROR: user_special() called without arguments"
			return 1
		fi
		while read -r pat; do
			echo ${1} | grep "${pat}" > /dev/null && return 0
		done < ${PORTAGE_CONFIGROOT}etc/etc-update.special
	fi
	return 1
}

read_int() {
	# Read an integer from stdin.  Continously loops until a valid integer is
	# read.  This is a workaround for odd behavior of bash when an attempt is
	# made to store a value such as "1y" into an integer-only variable.
	local my_input
	while true; do
		read my_input
		# failed integer conversions will break a loop unless they're enclosed
		# in a subshell.
		echo "${my_input}" | ( declare -i x; read x) 2>/dev/null && break
		echo -n "Value '$my_input' is not valid. Please enter an integer value:" >&2
	done
	echo ${my_input}
}

do_file() {
	interactive_echo() { [ "${OVERWRITE_ALL}" != "yes" ] && [ "${DELETE_ALL}" != "yes" ] && echo; }
	interactive_echo
	local -i my_input
	local -i fcount=0
	until (( $(wc -l < ${TMP}/files/${input}) < 2 )); do
		my_input=0
		if (( $(wc -l < ${TMP}/files/${input}) == 2 )); then
			my_input=1
		fi
		until (( ${my_input} > 0 )) && (( ${my_input} < $(wc -l < ${TMP}/files/${input}) )); do
			fcount=0

			if [ "${OVERWRITE_ALL}" == "yes" ]; then
				my_input=0
			elif [ "${DELETE_ALL}" == "yes" ]; then
				my_input=0
			else
				for line in $(<${TMP}/files/${input}); do
					if (( ${fcount} > 0 )); then
						echo -n "${fcount}${PAR} "
						echo "${line}"
					else
						if [[ ${mode} == 0 ]] ; then
							echo "Below are the new config files for ${line}:"
						else
							local my_title="Please select a file to process for ${line}"
						fi
					fi
					fcount=${fcount}+1
				done > ${TMP}/menuitems

				if [[ ${mode} == 0 ]] ; then
					cat ${TMP}/menuitems
					echo -n "Please select a file to process (-1 to exit this file): "
					my_input=$(read_int)
				else
					dialog --title "${title}" --menu "${my_title}" \
						0 0 0 $(echo -e "$(<${TMP}/menuitems)\n${fcount} Exit") \
						2> ${TMP}/input || die "User termination!" 0
					my_input=$(<${TMP}/input)
				fi
			fi # OVERWRITE_ALL

			if [[ ${my_input} == 0 ]] ; then
				my_input=1
			elif [[ ${my_input} == -1 ]] ; then
				input=0
				return
			elif [[ ${my_input} == ${fcount} ]] ; then
				break
			fi
		done
		if [[ ${my_input} == ${fcount} ]] ; then
			break
		fi

		fcount=${my_input}+1

		file=$(sed -e "${fcount}p;d" ${TMP}/files/${input})
		ofile=$(head -n1 ${TMP}/files/${input})

		do_cfg "${file}" "${ofile}"

		sed -e "${fcount}!p;d" ${TMP}/files/${input} > ${TMP}/files/sed
		mv ${TMP}/files/sed ${TMP}/files/${input}

		if [[ ${my_input} == -1 ]] ; then
			break
		fi
	done
	interactive_echo
	rm ${TMP}/files/${input}
	count=${count}-1
}

do_cfg() {

	local file="${1}"
	local ofile="${2}"
	local -i my_input=0

	until (( ${my_input} == -1 )) || [ ! -f ${file} ]; do
		if [[ "${OVERWRITE_ALL}" == "yes" ]] && ! user_special "${ofile}"; then
			my_input=1
		elif [[ "${DELETE_ALL}" == "yes" ]] && ! user_special "${ofile}"; then
			my_input=2
		else
			[[ $CLEAR_TERM == yes ]] && clear
			if [ "${using_editor}" == 0 ]; then
				(
					echo "Showing differences between ${ofile} and ${file}"
					diff_command "${ofile}" "${file}"
				) | ${pager}
			else
				echo "Beginning of differences between ${ofile} and ${file}"
				diff_command "${ofile}" "${file}"
				echo "End of differences between ${ofile} and ${file}"
			fi
			if [ -L "${file}" ]; then
				echo
				echo "-------------------------------------------------------------"
				echo "NOTE: File is a symlink to another file. REPLACE recommended."
				echo "      The original file may simply have moved. Please review."
				echo "-------------------------------------------------------------"
				echo
			fi
			echo -n "File: ${file}
1) Replace original with update
2) Delete update, keeping original as is
3) Interactively merge original with update
4) Show differences again
5) Save update as example config
Please select from the menu above (-1 to ignore this update): "
			my_input=$(read_int)
		fi

		case ${my_input} in
			1) echo "Replacing ${ofile} with ${file}"
			   mv ${mv_opts} ${file} ${ofile}
			   [ -n "${OVERWRITE_ALL}" ] && my_input=-1
			   continue
			   ;;
			2) echo "Deleting ${file}"
			   rm ${rm_opts} ${file}
			   [ -n "${DELETE_ALL}" ] && my_input=-1
			   continue
			   ;;
			3) do_merge "${file}" "${ofile}"
			   my_input=${?}
#			   [ ${my_input} == 255 ] && my_input=-1
			   continue
			   ;;
			4) continue
			   ;;
			5) do_distconf "${file}" "${ofile}"
			   ;;
			*) continue
			   ;;
		esac
	done
}

do_merge() {
	# make sure we keep the merged file in the secure tempdir
	# so we dont leak any information contained in said file
	# (think of case where the file has 0600 perms; during the
	# merging process, the temp file gets umask perms!)

	local file="${1}"
	local ofile="${2}"
	local mfile="${TMP}/${2}.merged"
	local -i my_input=0
	echo "${file} ${ofile} ${mfile}"

	if [[ -e ${mfile} ]] ; then
		echo "A previous version of the merged file exists, cleaning..."
		rm ${rm_opts} "${mfile}"
	fi

	# since mfile will be like $TMP/path/to/original-file.merged, we
	# need to make sure the full /path/to/ exists ahead of time
	mkdir -p "${mfile%/*}"

	until (( ${my_input} == -1 )); do
		echo "Merging ${file} and ${ofile}"
		$(echo "${merge_command}" |
		 sed -e "s:%merged:${mfile}:g" \
		 	 -e "s:%orig:${ofile}:g" \
			 -e "s:%new:${file}:g")
		until (( ${my_input} == -1 )); do
			echo -n "1) Replace ${ofile} with merged file
2) Show differences between merged file and original
3) Remerge original with update
4) Edit merged file
5) Return to the previous menu
Please select from the menu above (-1 to exit, losing this merge): "
			my_input=$(read_int)
			case ${my_input} in
				1) echo "Replacing ${ofile} with ${mfile}"
				   if  [[ ${USERLAND} == BSD ]] ; then
				       chown "$(stat -f %Su:%Sg "${ofile}")" "${mfile}"
				       chmod $(stat -f %Mp%Lp "${ofile}") "${mfile}"
				   else
				       chown --reference="${ofile}" "${mfile}"
				       chmod --reference="${ofile}" "${mfile}"
				   fi
				   mv ${mv_opts} "${mfile}" "${ofile}"
				   rm ${rm_opts} "${file}"
				   return 255
				   ;;
				2)
					[[ $CLEAR_TERM == yes ]] && clear
					if [ "${using_editor}" == 0 ]; then
						(
							echo "Showing differences between ${ofile} and ${mfile}"
							diff_command "${ofile}" "${mfile}"
						) | ${pager}
					else
						echo "Beginning of differences between ${ofile} and ${mfile}"
						diff_command "${ofile}" "${mfile}"
						echo "End of differences between ${ofile} and ${mfile}"
					fi
				   continue
				   ;;
				3) break
				   ;;
				4) ${EDITOR:-nano -w} "${mfile}"
				   continue
					 ;;
				5) rm ${rm_opts} "${mfile}"
				   return 0
				   ;;
				*) continue
				   ;;
			esac
		done
	done
	rm ${rm_opts} "${mfile}"
	return 255
}

do_distconf() {
	# search for any previously saved distribution config
	# files and number the current one accordingly

	local file="${1}"
	local ofile="${2}"
	local -i count
	local -i fill
	local suffix
	local efile

	for ((count = 0; count <= 9999; count++)); do
		suffix=".dist_"
		for ((fill = 4 - ${#count}; fill > 0; fill--)); do
			suffix+="0"
		done
		suffix+="${count}"
		efile="${ofile}${suffix}"
		if [[ ! -f ${efile} ]]; then
			mv ${mv_opts} "${file}" "${efile}"
			break
		elif diff_command "${file}" "${efile}" &> /dev/null; then
			# replace identical copy
			mv "${file}" "${efile}"
			break
		fi
	done
}

die() {
	trap SIGTERM
	trap SIGINT

	if [ "$2" -eq 0 ]; then
		echo "Exiting: ${1}"
		scan > /dev/null
		[ ${count} -gt 0 ] && echo "NOTE: ${count} updates remaining"
	else
		echo "ERROR: ${1}"
	fi

	rm -rf "${TMP}"
	exit ${2}
}

usage() {
	cat <<-EOF
	etc-update: Handle configuration file updates

	Usage: etc-update [options]

	Options:
	  -d, --debug    Enable shell debugging
	  -h, --help     Show help and run away
	  -V, --version  Show version and trundle away
	EOF

	[[ -n ${*:2} ]] && printf "\nError: %s\n" "${*:2}" 1>&2

	exit ${1:-0}
}

#
# Run the script
#

SET_X=false
while [[ -n $1 ]] ; do
	case $1 in
		-d|--debug)   SET_X=true;;
		-h|--help)    usage;;
		-V|--version) emerge --version ; exit 0;;
		*)            usage 1 "Invalid option '$1'";;
	esac
	shift
done
${SET_X} && set -x

type portageq > /dev/null || exit $?
eval $(portageq envvar -v CONFIG_PROTECT \
<<<<<<< HEAD
	CONFIG_PROTECT_MASK PORTAGE_CONFIGROOT PORTAGE_TMPDIR ROOT USERLAND EPREFIX)
=======
	CONFIG_PROTECT_MASK PORTAGE_CONFIGROOT PORTAGE_INST_GID PORTAGE_INST_UID \
	PORTAGE_TMPDIR EROOT USERLAND)
>>>>>>> 174ffd83
export PORTAGE_TMPDIR
export EROOT=${ROOT%/}${EPREFIX}/

TMP="${PORTAGE_TMPDIR}/etc-update-$$"
trap "die terminated 1" SIGTERM
trap "die interrupted 1" SIGINT

[ -w ${PORTAGE_CONFIGROOT}etc ] || die "Need write access to ${PORTAGE_CONFIGROOT}etc" 1
#echo $PORTAGE_TMPDIR
#echo $CONFIG_PROTECT
#echo $CONFIG_PROTECT_MASK
#export PORTAGE_TMPDIR=$(/usr/lib/portage/bin/portageq envvar PORTAGE_TMPDIR)

rm -rf "${TMP}" 2> /dev/null
mkdir "${TMP}" || die "failed to create temp dir" 1
# make sure we have a secure directory to work in
chmod 0700 "${TMP}" || die "failed to set perms on temp dir" 1
<<<<<<< HEAD
# GID need not to be available, and group 0 is not cool when not being
# root, hence just rely on mkdir to have created a dir which is owned by
# the user
if [[ -z ${UID} || ${UID} == 0 ]] ; then
	chown ${UID:-0}:${GID:-0} "${TMP}" || die "failed to set ownership on temp dir" 1
fi
=======
chown ${PORTAGE_INST_UID:-0}:${PORTAGE_INST_GID:-0} "${TMP}" || \
	die "failed to set ownership on temp dir" 1
>>>>>>> 174ffd83

# I need the CONFIG_PROTECT value
#CONFIG_PROTECT=$(@PORTAGE_BASE@/bin/portageq envvar CONFIG_PROTECT)
#CONFIG_PROTECT_MASK=$(@PORTAGE_BASE@/bin/portageq envvar CONFIG_PROTECT_MASK)

# load etc-config's configuration
CLEAR_TERM=$(get_config clear_term)
EU_AUTOMERGE=$(get_config eu_automerge)
rm_opts=$(get_config rm_opts)
mv_opts=$(get_config mv_opts)
cp_opts=$(get_config cp_opts)
pager=$(get_config pager)
diff_command=$(get_config diff_command)
using_editor=$(get_config using_editor)
merge_command=$(get_config merge_command)
declare -i mode=$(get_config mode)
[[ -z ${mode} ]] && mode=0
if ! cmd_var_is_valid "${pager}" ; then
	pager=${PAGER}
	cmd_var_is_valid "${pager}" || pager=cat
fi

if [ "${using_editor}" == 0 ]; then
	# Sanity check to make sure diff exists and works
	echo > "${TMP}"/.diff-test-1
	echo > "${TMP}"/.diff-test-2
	
	if ! diff_command "${TMP}"/.diff-test-1 "${TMP}"/.diff-test-2 ; then
		die "'${diff_command}' does not seem to work, aborting" 1
	fi
else
	if ! type ${diff_command%% *} >/dev/null; then
		die "'${diff_command}' does not seem to work, aborting" 1
	fi
fi

if [[ ${mode} == "1" ]] ; then
	if ! type dialog >/dev/null || ! dialog --help >/dev/null ; then
		die "mode=1 and 'dialog' not found or not executable, aborting" 1
	fi
fi

#echo "rm_opts: $rm_opts, mv_opts: $mv_opts, cp_opts: $cp_opts"
#echo "pager: $pager, diff_command: $diff_command, merge_command: $merge_command"

if (( ${mode} == 0 )); then
	PAR=")"
else
	PAR=""
fi

declare -i count=0
declare input=0
declare title="Gentoo's etc-update tool!"

scan

until (( ${input} == -1 )); do
	if (( ${count} == 0 )); then
		die "Nothing left to do; exiting. :)" 0
	fi
	sel_file
	if (( ${input} != -1 )); then
		do_file
	fi
done

die "User termination!" 0<|MERGE_RESOLUTION|>--- conflicted
+++ resolved
@@ -537,14 +537,9 @@
 
 type portageq > /dev/null || exit $?
 eval $(portageq envvar -v CONFIG_PROTECT \
-<<<<<<< HEAD
-	CONFIG_PROTECT_MASK PORTAGE_CONFIGROOT PORTAGE_TMPDIR ROOT USERLAND EPREFIX)
-=======
 	CONFIG_PROTECT_MASK PORTAGE_CONFIGROOT PORTAGE_INST_GID PORTAGE_INST_UID \
 	PORTAGE_TMPDIR EROOT USERLAND)
->>>>>>> 174ffd83
 export PORTAGE_TMPDIR
-export EROOT=${ROOT%/}${EPREFIX}/
 
 TMP="${PORTAGE_TMPDIR}/etc-update-$$"
 trap "die terminated 1" SIGTERM
@@ -560,17 +555,8 @@
 mkdir "${TMP}" || die "failed to create temp dir" 1
 # make sure we have a secure directory to work in
 chmod 0700 "${TMP}" || die "failed to set perms on temp dir" 1
-<<<<<<< HEAD
-# GID need not to be available, and group 0 is not cool when not being
-# root, hence just rely on mkdir to have created a dir which is owned by
-# the user
-if [[ -z ${UID} || ${UID} == 0 ]] ; then
-	chown ${UID:-0}:${GID:-0} "${TMP}" || die "failed to set ownership on temp dir" 1
-fi
-=======
 chown ${PORTAGE_INST_UID:-0}:${PORTAGE_INST_GID:-0} "${TMP}" || \
 	die "failed to set ownership on temp dir" 1
->>>>>>> 174ffd83
 
 # I need the CONFIG_PROTECT value
 #CONFIG_PROTECT=$(@PORTAGE_BASE@/bin/portageq envvar CONFIG_PROTECT)
