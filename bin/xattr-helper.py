<<<<<<< HEAD
#!@PREFIX_PORTAGE_PYTHON@
# Copyright 2012-2013 Gentoo Foundation
=======
#!/usr/bin/python -b
# Copyright 2012-2014 Gentoo Foundation
>>>>>>> a862cc5d
# Distributed under the terms of the GNU General Public License v2

"""Dump and restore extended attributes.

We use formats like that used by getfattr --dump.  This is meant for shell
helpers to save/restore.  If you're looking for a python/portage API, see
portage.util.movefile._copyxattr instead.

https://en.wikipedia.org/wiki/Extended_file_attributes
"""

import array
import os
import re
import sys

from portage.util._argparse import ArgumentParser

if hasattr(os, "getxattr"):

	class xattr(object):
		get = os.getxattr
		set = os.setxattr
		list = os.listxattr

else:
	import xattr


_UNQUOTE_RE = re.compile(br'\\[0-7]{3}')
_FS_ENCODING = sys.getfilesystemencoding()


if sys.hexversion < 0x3000000:

	def octal_quote_byte(b):
		return b'\\%03o' % ord(b)

	def unicode_encode(s):
		if isinstance(s, unicode):
			s = s.encode(_FS_ENCODING)
		return s
else:

	def octal_quote_byte(b):
		return ('\\%03o' % ord(b)).encode('ascii')

	def unicode_encode(s):
		if isinstance(s, str):
			s = s.encode(_FS_ENCODING)
		return s


def quote(s, quote_chars):
	"""Convert all |quote_chars| in |s| to escape sequences

	This is normally used to escape any embedded quotation marks.
	"""
	quote_re = re.compile(b'[' + quote_chars + b']')
	result = []
	pos = 0
	s_len = len(s)

	while pos < s_len:
		m = quote_re.search(s, pos=pos)
		if m is None:
			result.append(s[pos:])
			pos = s_len
		else:
			start = m.start()
			result.append(s[pos:start])
			result.append(octal_quote_byte(s[start:start+1]))
			pos = start + 1

	return b''.join(result)


def unquote(s):
	"""Process all escape sequences in |s|"""
	result = []
	pos = 0
	s_len = len(s)

	while pos < s_len:
		m = _UNQUOTE_RE.search(s, pos=pos)
		if m is None:
			result.append(s[pos:])
			pos = s_len
		else:
			start = m.start()
			result.append(s[pos:start])
			pos = start + 4
			a = array.array('B')
			a.append(int(s[start + 1:pos], 8))
			try:
				# Python >= 3.2
				result.append(a.tobytes())
			except AttributeError:
				result.append(a.tostring())

	return b''.join(result)


def dump_xattrs(pathnames, file_out):
	"""Dump the xattr data for |pathnames| to |file_out|"""
	# NOTE: Always quote backslashes, in order to ensure that they are
	# not interpreted as quotes when they are processed by unquote.
	quote_chars = b'\n\r\\\\'

	for pathname in pathnames:
		attrs = xattr.list(pathname)
		if not attrs:
			continue

		file_out.write(b'# file: %s\n' % quote(pathname, quote_chars))
		for attr in attrs:
			attr = unicode_encode(attr)
			value = xattr.get(pathname, attr)
			file_out.write(b'%s="%s"\n' % (
				quote(attr, b'=' + quote_chars),
				quote(value, b'\0"' + quote_chars)))


def restore_xattrs(file_in):
	"""Read |file_in| and restore xattrs content from it

	This expects textual data in the format written by dump_xattrs.
	"""
	pathname = None
	for i, line in enumerate(file_in):
		if line.startswith(b'# file: '):
			pathname = unquote(line.rstrip(b'\n')[8:])
		else:
			parts = line.split(b'=', 1)
			if len(parts) == 2:
				if pathname is None:
					raise ValueError('line %d: missing pathname' % (i + 1,))
				attr = unquote(parts[0])
				# strip trailing newline and quotes
				value = unquote(parts[1].rstrip(b'\n')[1:-1])
				xattr.set(pathname, attr, value)
			elif line.strip():
				raise ValueError('line %d: malformed entry' % (i + 1,))


def main(argv):

	parser = ArgumentParser(description=__doc__)
	parser.add_argument('paths', nargs='*', default=[])

	actions = parser.add_argument_group('Actions')
	actions.add_argument('--dump',
		action='store_true',
		help='Dump the values of all extended '
			'attributes associated with null-separated'
			' paths read from stdin.')
	actions.add_argument('--restore',
		action='store_true',
		help='Restore extended attributes using'
			' a dump read from stdin.')

	options = parser.parse_args(argv)

	if sys.hexversion >= 0x3000000:
		file_in = sys.stdin.buffer.raw
	else:
		file_in = sys.stdin
	if not options.paths:
		options.paths += [x for x in file_in.read().split(b'\0') if x]

	if options.dump:
		if sys.hexversion >= 0x3000000:
			file_out = sys.stdout.buffer
		else:
			file_out = sys.stdout
		dump_xattrs(options.paths, file_out)

	elif options.restore:
		restore_xattrs(file_in)

	else:
		parser.error('missing action!')

	return os.EX_OK


if __name__ == '__main__':
	sys.exit(main(sys.argv[1:]))<|MERGE_RESOLUTION|>--- conflicted
+++ resolved
@@ -1,10 +1,5 @@
-<<<<<<< HEAD
-#!@PREFIX_PORTAGE_PYTHON@
-# Copyright 2012-2013 Gentoo Foundation
-=======
-#!/usr/bin/python -b
+#!@PREFIX_PORTAGE_PYTHON@ -b
 # Copyright 2012-2014 Gentoo Foundation
->>>>>>> a862cc5d
 # Distributed under the terms of the GNU General Public License v2
 
 """Dump and restore extended attributes.
